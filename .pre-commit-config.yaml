--- conflicted
+++ resolved
@@ -21,18 +21,11 @@
         files: \.(txt|md|yaml|c|cc|cxx|cpp|cu|cuh|h|hpp|hxx|proto|py|pyi|sh)$
     -   id: csrc_code_formatter
         name: check for csrc code format
-<<<<<<< HEAD
-        entry: clang-format-21
-        language: system
-        files: ^magi_attention/csrc/.*\.(h|cuh|hpp|cpp|cu)$
-        args: ['-i']
-=======
         entry: bash scripts/run_csrc_code_formatter.sh
         language: system
         files: ^magi_attention/csrc/.*\.(h|cuh|hpp|cpp|cu)$
         args: ['-i']
         require_serial: true
->>>>>>> 8fe424ef
 -   repo: https://github.com/pre-commit/pre-commit-hooks
     rev: v4.4.0
     hooks:
