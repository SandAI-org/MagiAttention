## Instructions to build docs locally

#### Step1: get into docs directory
<<<<<<< HEAD

```bash
cd docs
```

#### Step2: install requirements

```bash
pip install -r requirements.txt
```

=======

```bash
cd docs
```

#### Step2: install requirements

```bash
pip install -r requirements.txt
```

>>>>>>> 8fe424ef
#### Step3: generate docs

```bash
make clean
make html
```

<<<<<<< HEAD
#### Step4: Download build/html and view it in your browser
=======
#### Step4: Preview docs

Download `build/html` and open `index.html` to preview the docs it in your browser locally
>>>>>>> 8fe424ef


## PyData Theme

For more details about pydata theme, please refer to the official [user guide](https://pydata-sphinx-theme.readthedocs.io/en/stable/user_guide/index.html).<|MERGE_RESOLUTION|>--- conflicted
+++ resolved
@@ -1,7 +1,6 @@
 ## Instructions to build docs locally
 
 #### Step1: get into docs directory
-<<<<<<< HEAD
 
 ```bash
 cd docs
@@ -13,19 +12,6 @@
 pip install -r requirements.txt
 ```
 
-=======
-
-```bash
-cd docs
-```
-
-#### Step2: install requirements
-
-```bash
-pip install -r requirements.txt
-```
-
->>>>>>> 8fe424ef
 #### Step3: generate docs
 
 ```bash
@@ -33,13 +19,9 @@
 make html
 ```
 
-<<<<<<< HEAD
-#### Step4: Download build/html and view it in your browser
-=======
 #### Step4: Preview docs
 
 Download `build/html` and open `index.html` to preview the docs it in your browser locally
->>>>>>> 8fe424ef
 
 
 ## PyData Theme
