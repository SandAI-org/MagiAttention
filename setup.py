# Copyright (c) 2025 SandAI. All Rights Reserved.
#
# Licensed under the Apache License, Version 2.0 (the "License");
# you may not use this file except in compliance with the License.
# You may obtain a copy of the License at
#
#     http://www.apache.org/licenses/LICENSE-2.0
#
# Unless required by applicable law or agreed to in writing, software
# distributed under the License is distributed on an "AS IS" BASIS,
# WITHOUT WARRANTIES OR CONDITIONS OF ANY KIND, either express or implied.
# See the License for the specific language governing permissions and
# limitations under the License.

import glob
import importlib
import importlib.resources
import itertools
import os
import shutil
import subprocess
import sys
import sysconfig
import warnings
from concurrent.futures import ThreadPoolExecutor, as_completed
from pathlib import Path

import torch
from packaging.version import Version, parse
from setuptools import Extension, find_namespace_packages, setup
from torch.utils.cpp_extension import CUDA_HOME, BuildExtension, CUDAExtension
from wheel.bdist_wheel import bdist_wheel as _bdist_wheel

with open("./README.md", "r", encoding="utf-8") as fh:
    long_description = fh.read()

# Note: ninja build requires include_dirs to be absolute paths
project_root = os.path.dirname(os.path.abspath(__file__))
PACKAGE_NAME = "magi_attention"
NVIDIA_TOOLCHAIN_VERSION = {"nvcc": "12.6.85", "ptxas": "12.8.93"}
exe_extension = sysconfig.get_config_var("EXE")
USER_HOME = os.getenv("MAGI_ATTENTION_HOME")

# For CI: allow forcing C++11 ABI to match NVCR images that use C++11 ABI
FORCE_CXX11_ABI = os.getenv("MAGI_ATTENTION_FORCE_CXX11_ABI", "0") == "1"

# Skip building CUDA extension modules
SKIP_CUDA_BUILD = os.getenv("MAGI_ATTENTION_SKIP_CUDA_BUILD", "0") == "1"

# NOTE: this flag now only used for magi_attn_comm to disable sm90 features
# to be compatible with other architectures such as sm80
DISABLE_SM90_FEATURES = os.getenv("MAGI_ATTENTION_DISABLE_SM90_FEATURES", "0") == "1"

# We no longer build the flexible_flash_attention_cuda module
# instead, we only pre-build some common options with ref_block_size=None if PREBUILD_FFA is True
# and leave others built in jit mode
PREBUILD_FFA = os.getenv("MAGI_ATTENTION_PREBUILD_FFA", "1") == "1"
PREBUILD_FFA_JOBS = int(os.getenv("MAGI_ATTENTION_PREBUILD_FFA_JOBS", "256"))

# You can also set the flags below to skip building other ext modules
SKIP_FFA_UTILS_BUILD = os.getenv("MAGI_ATTENTION_SKIP_FFA_UTILS_BUILD", "0") == "1"
SKIP_MAGI_ATTN_EXT_BUILD = (
    os.getenv("MAGI_ATTENTION_SKIP_MAGI_ATTN_EXT_BUILD", "0") == "1"
)
SKIP_MAGI_ATTN_COMM_BUILD = (
    os.getenv("MAGI_ATTENTION_SKIP_MAGI_ATTN_COMM_BUILD", "0") == "1"
)

os.environ["MAGI_ATTENTION_BUILD_VERBOSE"] = "1"


title_left_str = "\n\n# -------------------     "
title_right_str = "     ------------------- #\n\n"


def is_in_info_stage() -> bool:
    return "info" in sys.argv[1]


def is_in_wheel_stage() -> bool:
    return "wheel" in sys.argv[1]


def is_in_bdist_wheel_stage() -> bool:
    return "bdist_wheel" == sys.argv[1]


def maybe_make_magi_cuda_extension(name, sources, *args, **kwargs) -> Extension | None:
    name = f"{PACKAGE_NAME}.{name}"

    is_skipped = kwargs.pop("is_skipped", False)

    if is_in_wheel_stage():
        build_repr_str = kwargs.pop(
            "build_repr_str", f"{title_left_str}Building {name}{title_right_str}"
        )
        skip_build_repr_str = kwargs.pop(
            "skip_build_repr_str",
            f"{title_left_str}Skipping Building {name}{title_right_str}",
        )
        if is_skipped:
            print(skip_build_repr_str)
        else:
            print(build_repr_str)
<<<<<<< HEAD

    if is_skipped:
        return None

=======

    if is_skipped:
        return None

>>>>>>> 8fe424ef
    return CUDAExtension(name, sources, *args, **kwargs)


def get_cuda_bare_metal_version(cuda_dir) -> tuple[str, Version]:
    raw_output = subprocess.check_output(
        [cuda_dir + "/bin/nvcc", "-V"], universal_newlines=True
    )
    output = raw_output.split()
    release_idx = output.index("release") + 1
    bare_metal_version = parse(output[release_idx].split(",")[0])

    return raw_output, bare_metal_version


# Copied from https://github.com/deepseek-ai/DeepEP/blob/main/setup.py
# Wheel specific: The wheels only include the soname of the host library (libnvshmem_host.so.X)
def get_nvshmem_host_lib_name():
    for path in importlib.resources.files("nvidia.nvshmem").iterdir():
        for file in path.rglob("libnvshmem_host.so.*"):
            return file.name
    raise ModuleNotFoundError("libnvshmem_host.so not found")


def check_if_cuda_home_none(global_option: str) -> None:
    if CUDA_HOME is not None:
        return
    # Warn instead of error: users may be downloading prebuilt wheels; nvcc not required in that case.
    warnings.warn(
        f"{global_option} was requested, but nvcc was not found.  Are you sure your environment has nvcc available?  "
        "If you're installing within a container from https://hub.docker.com/r/pytorch/pytorch, "
        "only images whose names contain 'devel' will provide nvcc."
    )


def nvcc_threads_args() -> list[str]:
    nvcc_threads = os.getenv("NVCC_THREADS") or "2"
    return ["--threads", nvcc_threads]


def init_ext_modules() -> None:
    if is_in_info_stage():
        print(f"\n{torch.__version__=}\n")

    check_if_cuda_home_none(PACKAGE_NAME)

    _, bare_metal_version = get_cuda_bare_metal_version(CUDA_HOME)
    assert bare_metal_version >= Version(
        "12.8"
    ), f"{PACKAGE_NAME} is only supported on CUDA 12.8 and above"

    # HACK: The compiler flag -D_GLIBCXX_USE_CXX11_ABI is set to be the same as
    # torch._C._GLIBCXX_USE_CXX11_ABI
    # https://github.com/pytorch/pytorch/blob/8472c24e3b5b60150096486616d98b7bea01500b/torch/utils/cpp_extension.py#L920
    if FORCE_CXX11_ABI:
        torch._C._GLIBCXX_USE_CXX11_ABI = True


def build_ffa_utils_ext_module(
    repo_dir: Path,
    csrc_dir: Path,
    common_dir: Path,
) -> CUDAExtension | None:
    utils_dir_abs = csrc_dir / "utils"
    utils_dir_rel = utils_dir_abs.relative_to(repo_dir)

    sources = [
        f"{utils_dir_rel}/bindings.cpp",
        f"{utils_dir_rel}/unique_consecutive_pairs.cu",
    ]
    include_dirs = [
        common_dir,
        utils_dir_abs,
    ]

    extra_compile_args = {
        "cxx": ["-O3", "-std=c++17"],
        "nvcc": nvcc_threads_args()
        + [
            "-O3",
            "-Xptxas",
            "-v",
            "-std=c++17",
            "--use_fast_math",
            "-lineinfo",
            "-DNDEBUG",
        ],
    }

    return maybe_make_magi_cuda_extension(
        name="flexible_flash_attention_utils_cuda",
        sources=sources,
        include_dirs=include_dirs,
<<<<<<< HEAD
=======
        extra_compile_args=extra_compile_args,
>>>>>>> 8fe424ef
        is_skipped=SKIP_FFA_UTILS_BUILD,
    )


def build_magi_attn_ext_module(
    repo_dir: Path,
    csrc_dir: Path,
    common_dir: Path,
) -> CUDAExtension | None:
    magi_attn_ext_dir_abs = csrc_dir / "extensions"

    # init sources
    cpp_files = glob.glob(str(magi_attn_ext_dir_abs / "*.cpp"))
    sources = [str(Path(f).relative_to(repo_dir)) for f in cpp_files]

    # init include dirs
    include_dirs = [common_dir, magi_attn_ext_dir_abs]

    # init extra compile args
    extra_compile_args = {"cxx": ["-O3", "-std=c++17"]}

    return maybe_make_magi_cuda_extension(
        name="magi_attn_ext",
        sources=sources,
        include_dirs=include_dirs,
<<<<<<< HEAD
=======
        extra_compile_args=extra_compile_args,
>>>>>>> 8fe424ef
        is_skipped=SKIP_MAGI_ATTN_EXT_BUILD,
    )


<<<<<<< HEAD
def prebuild_ffa_kernels() -> None:
    if not is_in_wheel_stage():
        return
=======
def build_magi_attn_comm_module(
    repo_dir: Path,
    csrc_dir: Path,
    common_dir: Path,
) -> CUDAExtension | None:
    # ---   for grpcoll submodule   --- #

    # find nvshmem
    disable_nvshmem = False
    nvshmem_dir = os.getenv("NVSHMEM_DIR", None)
    nvshmem_host_lib = "libnvshmem_host.so"
    if nvshmem_dir is None:
        try:
            nvshmem_dir = importlib.util.find_spec(  # type: ignore[union-attr,index]
                "nvidia.nvshmem"
            ).submodule_search_locations[0]
            nvshmem_host_lib = get_nvshmem_host_lib_name()
            import nvidia.nvshmem as nvshmem  # noqa: F401

            if is_in_info_stage():
                print(
                    f"`NVSHMEM_DIR` is not specified, thus found from system module: {nvshmem_dir}"
                )
        except (ModuleNotFoundError, AttributeError, IndexError):
            if is_in_info_stage():
                warnings.warn(
                    "Since `NVSHMEM_DIR` is not specified, and the system nvshmem module is not installed, "
                    "then all relative features used in native group collective comm kernels are disabled\n"
                )
            disable_nvshmem = True
    else:
        if is_in_info_stage():
            print(f"Found specified `NVSHMEM_DIR`: {nvshmem_dir}")
        disable_nvshmem = False

    if not disable_nvshmem:
        assert os.path.exists(
            nvshmem_dir  # type: ignore[arg-type]
        ), f"The specified NVSHMEM directory does not exist: {nvshmem_dir}"

    magi_attn_comm_dir_abs = csrc_dir / "comm"
    grpcoll_dir_abs = magi_attn_comm_dir_abs / "grpcoll"
    grpcoll_dir_rel = grpcoll_dir_abs.relative_to(repo_dir)

    # init sources
    sources = [
        f"{grpcoll_dir_rel}/buffer.cpp",
        f"{grpcoll_dir_rel}/kernels/runtime.cu",
        f"{grpcoll_dir_rel}/kernels/layout.cu",
        f"{grpcoll_dir_rel}/kernels/intranode.cu",
    ]

    # init include dirs
    include_dirs = [common_dir, grpcoll_dir_abs]

    # init extra compile args
    cxx_flags = [
        "-O3",
        "-Wno-deprecated-declarations",
        "-Wno-unused-variable",
        "-Wno-sign-compare",
        "-Wno-reorder",
        "-Wno-attributes",
    ]
    nvcc_flags = [
        "-O3",
        "-Xcompiler",
        "-O3",
        "-gencode",
        "arch=compute_90,code=sm_90",
    ]  # Explicitly specify sm_90

    # extend flags, dirs and args
    library_dirs = []
    nvcc_dlink = []
    extra_link_args = []
    if disable_nvshmem:
        cxx_flags.append("-DDISABLE_NVSHMEM")
        nvcc_flags.append("-DDISABLE_NVSHMEM")
    else:
        sources.extend(
            [
                f"{grpcoll_dir_rel}/kernels/internode.cu",
                f"{grpcoll_dir_rel}/kernels/internode_ll.cu",
            ]
        )
        include_dirs.extend([f"{nvshmem_dir}/include"])  # type: ignore[list-item]
        library_dirs.extend([f"{nvshmem_dir}/lib"])
        nvcc_dlink.extend(["-dlink", f"-L{nvshmem_dir}/lib", "-lnvshmem_device"])
        extra_link_args.extend(
            [
                f"-l:{nvshmem_host_lib}",
                "-l:libnvshmem_device.a",
                f"-Wl,-rpath,{nvshmem_dir}/lib",
            ]
        )

    if DISABLE_SM90_FEATURES:
        # Prefer A100
        os.environ["TORCH_CUDA_ARCH_LIST"] = os.getenv("TORCH_CUDA_ARCH_LIST", "8.0")

        # Disable some SM90 features: FP8, launch methods, and TMA
        cxx_flags.append("-DDISABLE_SM90_FEATURES")
        nvcc_flags.append("-DDISABLE_SM90_FEATURES")

        # Disable internode and low-latency kernels
        assert disable_nvshmem
    else:
        # Prefer H800 series
        os.environ["TORCH_CUDA_ARCH_LIST"] = os.getenv("TORCH_CUDA_ARCH_LIST", "9.0")

        # CUDA 12 flags
        nvcc_flags.extend(["-rdc=true", "--ptxas-options=--register-usage-level=10"])

    # Disable LD/ST tricks, as some CUDA version does not support `.L1::no_allocate`
    if os.environ["TORCH_CUDA_ARCH_LIST"].strip() != "9.0":
        assert int(os.getenv("DISABLE_AGGRESSIVE_PTX_INSTRS", 1)) == 1
        os.environ["DISABLE_AGGRESSIVE_PTX_INSTRS"] = "1"

    # Disable aggressive PTX instructions
    if int(os.getenv("DISABLE_AGGRESSIVE_PTX_INSTRS", "1")):
        cxx_flags.append("-DDISABLE_AGGRESSIVE_PTX_INSTRS")
        nvcc_flags.append("-DDISABLE_AGGRESSIVE_PTX_INSTRS")

    # Put them together
    extra_compile_args = {
        "cxx": cxx_flags,
        "nvcc": nvcc_flags,
    }
    if len(nvcc_dlink) > 0:
        extra_compile_args["nvcc_dlink"] = nvcc_dlink

    return maybe_make_magi_cuda_extension(
        name="magi_attn_comm",
        include_dirs=include_dirs,
        library_dirs=library_dirs,
        sources=sources,
        extra_compile_args=extra_compile_args,
        extra_link_args=extra_link_args,
        is_skipped=SKIP_MAGI_ATTN_COMM_BUILD,
    )
>>>>>>> 8fe424ef

    if not PREBUILD_FFA:
        print(f"{title_left_str}Skipping Prebuilding FFA JIT kernels{title_right_str}")
        return

<<<<<<< HEAD
=======
def prebuild_ffa_kernels() -> None:
    if not is_in_wheel_stage():
        return

    if not PREBUILD_FFA:
        print(f"{title_left_str}Skipping Prebuilding FFA JIT kernels{title_right_str}")
        return

>>>>>>> 8fe424ef
    print(
        f"{title_left_str}Prebuilding FFA JIT kernels (ref_block_size=None){title_right_str}"
        "NOTE: this progress may take around 20~30 minute for the first time.\n"
    )

    # During build time, the package isn't installed yet. Fall back to source tree import.
    if project_root not in sys.path:
        sys.path.insert(0, project_root)
    try:
        from magi_attention.common.jit import env as jit_env
        from magi_attention.functional._flex_flash_attn_jit import get_ffa_jit_spec
    except ModuleNotFoundError as e:
        raise RuntimeError(
            f"Prebuild failed: cannot import {PACKAGE_NAME} during build. "
            "Ensure source tree is available. Error: "
        ) from e

    # determine the combinations of prebuild options
    directions = ["fwd", "bwd"]
    head_dims = [64, 128]
    compute_dtypes = [torch.bfloat16, torch.float16]
    out_dtypes = [torch.float32, torch.bfloat16, torch.float16]
    softcaps = [False, True]
    disable_atomic_opts = [False, True]
    deterministics = [False, True]

    combos = itertools.product(
        directions,
        head_dims,
        compute_dtypes,
        out_dtypes,
        softcaps,
        disable_atomic_opts,
        deterministics,
    )

    # prebuild the kernels in parallel for the determined options
    def _build_one(args):
        direction, h, cdtype, odtype, sc, da, det = args
        spec, uri = get_ffa_jit_spec(
            arch=(9, 0),
            direction=direction,
            head_dim=h,
            compute_dtype=cdtype,
            output_dtype=odtype,
            softcap=sc,
            disable_atomic_reduction=da,
            deterministic=det,
            ref_block_size=None,
        )
        spec.build()
        src_dir = (jit_env.MAGI_ATTENTION_JIT_DIR / uri).resolve()
        dst_dir = (jit_env.MAGI_ATTENTION_AOT_DIR / uri).resolve()
        if src_dir.exists():
            shutil.copytree(src_dir, dst_dir, dirs_exist_ok=True)
        return uri

    with ThreadPoolExecutor(max_workers=PREBUILD_FFA_JOBS) as ex:
        futs = {ex.submit(_build_one, c): c for c in combos}
        for fut in as_completed(futs):
            c = futs[fut]
            try:
                uri = fut.result()
                print(f"Prebuilt: {uri}")
            except Exception as e:
                print(f"Prebuild failed for {c}: {e}")


# optionally prebuild FFA JIT kernels (ref_block_size=None)
prebuild_ffa_kernels()


# build ext modules
ext_modules = []
if not SKIP_CUDA_BUILD:
    # init before building any ext module
    init_ext_modules()

    # define some paths for the ext modules below
    repo_dir = Path(project_root)
    csrc_dir = repo_dir / PACKAGE_NAME / "csrc"
    common_dir = csrc_dir / "common"
    cutlass_dir = csrc_dir / "cutlass"

    # build magi attn ext module
    magi_attn_ext_module = build_magi_attn_ext_module(
        repo_dir=repo_dir,
        csrc_dir=csrc_dir,
        common_dir=common_dir,
    )
    if magi_attn_ext_module is not None:
        ext_modules.append(magi_attn_ext_module)

    # build utils ext module
    ffa_utils_ext_module = build_ffa_utils_ext_module(
        repo_dir=repo_dir,
        csrc_dir=csrc_dir,
        common_dir=common_dir,
    )
    if ffa_utils_ext_module is not None:
        ext_modules.append(ffa_utils_ext_module)
<<<<<<< HEAD
=======

    # build magi attn comm module
    magi_attn_comm_module = build_magi_attn_comm_module(
        repo_dir=repo_dir,
        csrc_dir=csrc_dir,
        common_dir=common_dir,
    )
    if magi_attn_comm_module is not None:
        ext_modules.append(magi_attn_comm_module)
>>>>>>> 8fe424ef
else:
    print(f"{title_left_str}Skipping CUDA build{title_right_str}")


# init cmdclass


class MagiAttnBuildExtension(BuildExtension):
    """
    A BuildExtension that switches its behavior based on the command.

    - For development installs (`pip install -e .`), it caches build artifacts
      in the local `./build` directory for faster re-compilation.

    - For building a distributable wheel (`python -m build --wheel`), it uses
      the default temporary directory behavior of PyTorch's BuildExtension to
      ensure robust and correct packaging.
    """

    def __init__(self, *args, **kwargs) -> None:
        super().__init__(*args, **kwargs)

    def initialize_options(self) -> None:
        super().initialize_options()

        # Core logic: check if wheel build is running. 'bdist_wheel' is triggered by `python -m build`.
        if not is_in_bdist_wheel_stage():
            # If not building a wheel (i.e., dev install like `pip install -e .`), enable local caching
            print("Development mode detected: Caching build artifacts in build/")
            self.build_temp = os.path.join(project_root, "build", "temp")
            self.build_lib = os.path.join(project_root, "build", "lib")

            # Ensure directories exist
            os.makedirs(self.build_temp, exist_ok=True)
            os.makedirs(self.build_lib, exist_ok=True)
        else:
            # If building a wheel, rely on the default PyTorch behavior so .so files are correctly packaged
            print(
                "Wheel build mode detected: Using default temporary directories in /tmp/ for robust packaging."
            )


cmdclass = {"bdist_wheel": _bdist_wheel, "build_ext": MagiAttnBuildExtension}


# setup
setup(
    name=PACKAGE_NAME,
    packages=find_namespace_packages(
        exclude=(
            "build",
            "tests",
            "dist",
            "docs",
            "tools",
            "assets",
            "scripts",
        )
    ),
    # package data is defined in pyproject.toml
    long_description=long_description,
    long_description_content_type="text/markdown",
    ext_modules=ext_modules,
    cmdclass=cmdclass,
)<|MERGE_RESOLUTION|>--- conflicted
+++ resolved
@@ -102,17 +102,10 @@
             print(skip_build_repr_str)
         else:
             print(build_repr_str)
-<<<<<<< HEAD
 
     if is_skipped:
         return None
 
-=======
-
-    if is_skipped:
-        return None
-
->>>>>>> 8fe424ef
     return CUDAExtension(name, sources, *args, **kwargs)
 
 
@@ -205,10 +198,7 @@
         name="flexible_flash_attention_utils_cuda",
         sources=sources,
         include_dirs=include_dirs,
-<<<<<<< HEAD
-=======
         extra_compile_args=extra_compile_args,
->>>>>>> 8fe424ef
         is_skipped=SKIP_FFA_UTILS_BUILD,
     )
 
@@ -234,19 +224,11 @@
         name="magi_attn_ext",
         sources=sources,
         include_dirs=include_dirs,
-<<<<<<< HEAD
-=======
         extra_compile_args=extra_compile_args,
->>>>>>> 8fe424ef
         is_skipped=SKIP_MAGI_ATTN_EXT_BUILD,
     )
 
 
-<<<<<<< HEAD
-def prebuild_ffa_kernels() -> None:
-    if not is_in_wheel_stage():
-        return
-=======
 def build_magi_attn_comm_module(
     repo_dir: Path,
     csrc_dir: Path,
@@ -388,23 +370,16 @@
         extra_link_args=extra_link_args,
         is_skipped=SKIP_MAGI_ATTN_COMM_BUILD,
     )
->>>>>>> 8fe424ef
+
+
+def prebuild_ffa_kernels() -> None:
+    if not is_in_wheel_stage():
+        return
 
     if not PREBUILD_FFA:
         print(f"{title_left_str}Skipping Prebuilding FFA JIT kernels{title_right_str}")
         return
 
-<<<<<<< HEAD
-=======
-def prebuild_ffa_kernels() -> None:
-    if not is_in_wheel_stage():
-        return
-
-    if not PREBUILD_FFA:
-        print(f"{title_left_str}Skipping Prebuilding FFA JIT kernels{title_right_str}")
-        return
-
->>>>>>> 8fe424ef
     print(
         f"{title_left_str}Prebuilding FFA JIT kernels (ref_block_size=None){title_right_str}"
         "NOTE: this progress may take around 20~30 minute for the first time.\n"
@@ -506,8 +481,6 @@
     )
     if ffa_utils_ext_module is not None:
         ext_modules.append(ffa_utils_ext_module)
-<<<<<<< HEAD
-=======
 
     # build magi attn comm module
     magi_attn_comm_module = build_magi_attn_comm_module(
@@ -517,7 +490,6 @@
     )
     if magi_attn_comm_module is not None:
         ext_modules.append(magi_attn_comm_module)
->>>>>>> 8fe424ef
 else:
     print(f"{title_left_str}Skipping CUDA build{title_right_str}")
 
