--- conflicted
+++ resolved
@@ -30,14 +30,10 @@
 
 from magi_attention.benchmarking import Benchmark, do_bench_flops, perf_report
 
-<<<<<<< HEAD
-impls = ["ffa", "vsa", "vsa_triton"]
-=======
-impls = ["ffa", "sdpa"]
->>>>>>> 7c630732
+impls = ["ffa", "vsa", "vsa_triton", "flashinfer"]
 
 # actual seqlen
-seqlen = 8192
+seqlen = 49152
 
 sparsity_ratio = [0.1, 0.2, 0.5, 0.8, 1.0]
 # ss = [k * 1024 for k in [4, 96, 128]]
@@ -125,14 +121,10 @@
 
     # prepare q, k ranges and caculate attn_flops
     # for now, we only do bench for block sparse mask.
-<<<<<<< HEAD
-    block_mask, scores = generate_global_block_sparse_pattern(
-=======
-    # block_mask = generate_global_block_sparse_pattern(
+    # block_mask, scores = generate_global_block_sparse_pattern(
     #    orig_head, num_q_blocks_orig, num_kv_blocks_orig, sparsity_ratio, device="cuda"
     # )
-    block_mask = generate_headwise_4D_block_sparse_pattern(
->>>>>>> 7c630732
+    block_mask, scores = generate_headwise_4D_block_sparse_pattern(
         orig_head, num_q_blocks_orig, num_kv_blocks_orig, sparsity_ratio, device="cuda"
     )
 
