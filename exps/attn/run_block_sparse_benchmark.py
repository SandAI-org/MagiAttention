# Copyright (c) 2025 SandAI. All Rights Reserved.
#
# Licensed under the Apache License, Version 2.0 (the "License");
# you may not use this file except in compliance with the License.
# You may obtain a copy of the License at
#
#     http://www.apache.org/licenses/LICENSE-2.0
#
# Unless required by applicable law or agreed to in writing, software
# distributed under the License is distributed on an "AS IS" BASIS,
# WITHOUT WARRANTIES OR CONDITIONS OF ANY KIND, either express or implied.
# See the License for the specific language governing permissions and
# limitations under the License.

import os
from datetime import datetime

import torch
from baselines.attn_impl import ffa_func, flex_attn_func, sdpa_func
from baselines.utils import (
    block_sparse_available,
    get_flashinfer_uniform_block_index,
    get_flex_mask_from_block_mask,
    get_vsa_mask_from_block_sparse_score,
    seed_everything,
)
from einops import rearrange

from magi_attention.benchmarking import Benchmark, do_bench_flops, perf_report
from magi_attention.utils.sparse_utils import (
    flatten_block_mask,
    generate_block_sparse_pattern,
    generate_ranges_from_block_mask,
    get_sdpa_mask_from_block_sparse_mask,
)

impls = ["ffa", "flashinfer", "vsa", "vsa_triton", "flex"]

# actual seqlen
seqlens = [49152, 16384]

sparsity_ratio = [0.1, 0.2, 0.5, 0.8, 1.0]
# ss = [k * 1024 for k in [4, 96, 128]]
ds = [128]
wds = ["fwd", "bwd"]
attn_modes = ["MHA"]  # MHA, GQA
nhqs = [4]
num_group = 4
block_sizes = [64, 128]

b = 1

dtype = torch.bfloat16

bias = None
softmax_scale = None
dropout_p = 0.0
return_attn_probs = False

quantiles = [0.5, 0.2, 0.8]


attn_flops_configs = [
    Benchmark(
        x_names=["sparsity_ratio"],  # Argument names to use as an x-axis for the plot.
        x_vals=sparsity_ratio,  # Different possible values for `x_name`.
        x_log=False,  # x axis is logarithmic.
        line_arg="attn_impl",  # Argument name whose value corresponds to a different line in the plot.
        line_vals=impls,  # Possible values for `line_arg`.
        line_names=impls,  # Label name for the lines.
        styles=[  # Line styles.
            ("green", "--"),
            ("orange", "--"),
            ("steelblue", "--"),
            ("red", "-"),
        ],
        ylabel={  # Label name for the y-axis.
            "flops": "Throughout (TFLOPs/s)",
            "mem": "Peak Memory (GB)",
        },
        plot_name=(
            f"block sparse attn-{wd} attn_mode-{attn_mode} "
            f"{'n_head-' + str(nhq) if attn_mode == 'MHA' else f'n_head-{nhq}:{nhq // num_group}'} "
            f"block_size-{block_size} seq_len {seqlen}"
        ),
        # Name for the plot. Used also as a file name for saving the plot.
        args={  # Values for function arguments not in `x_names` and `y_name`.
            "hd": hd,
            "wd": wd,
            "block_size": block_size,
            "seqlen": seqlen,
            "attn_mode": attn_mode,
            "nhq": nhq,
        },
    )
    for hd in ds
    for wd in wds
    for block_size in block_sizes
    for seqlen in seqlens
    for attn_mode in attn_modes
    for nhq in nhqs
]

seed_everything()


@perf_report(attn_flops_configs)
def sparse_attn_benchmark(
    sparsity_ratio, hd, wd, block_size, seqlen, attn_mode, nhq, attn_impl
):
    assert b == 1, "for now, we only supports b=1 for ffa"
    is_attn_impl_support_this_mask = True
    already_known_oom_before_run = False

    # --------- prepare arguments --------- #

    device = torch.cuda.current_device()
    orig_seq_len_q = orig_seq_len_k = seqlen  # fi square mask where sq == sk
    block_m = block_n = block_size

    num_q_blocks_orig = orig_seq_len_q // block_m
    num_kv_blocks_orig = orig_seq_len_k // block_n
    orig_head = nhq
    if attn_mode == "MHA":
        nhk = nhq
    elif attn_mode == "GQA":
        nhk = nhq // num_group

<<<<<<< HEAD
    max_seqlen_q = block_m
    max_seqlen_k = block_n

=======
>>>>>>> 8fe424ef
    # prepare q, k ranges and calculate attn_flops
    # for now, we only do bench for block sparse mask.
    # block_mask, scores = generate_global_block_sparse_pattern(
    #    orig_head, num_q_blocks_orig, num_kv_blocks_orig, sparsity_ratio, device="cuda"
    # )

    block_mask, scores = generate_block_sparse_pattern(
        num_q_heads=nhq,
        num_kv_heads=nhk,
        num_q_blocks=num_q_blocks_orig,
        num_kv_blocks=num_kv_blocks_orig,
        sparsity=sparsity_ratio,
        device="cuda",
    )
    # generate block mask totally random.
    """
    block_mask  = (
            torch.rand(1, nhk, num_q_blocks_orig, num_kv_blocks_orig, device='cuda') < sparsity_ratio
        )

    repeats = nhq // nhk
    block_mask = torch.repeat_interleave(block_mask, repeats=repeats, dim=1)
    """

    attn_flops = 4 * orig_seq_len_q * orig_seq_len_k * orig_head * hd * sparsity_ratio

    # --------- prepare data --------- #
    # flash style shape: (b,s,h,d)
    q = torch.randn(
        b, orig_seq_len_q, nhq, hd, device=device, dtype=dtype, requires_grad=False
    )
    k = torch.randn(
        b, orig_seq_len_k, nhk, hd, device=device, dtype=dtype, requires_grad=False
    )
    v = torch.randn(
        b, orig_seq_len_k, nhk, hd, device=device, dtype=dtype, requires_grad=False
    )

    # ffa style shape: (t,h,d)
    if attn_impl in ("ffa"):
        q = rearrange(q, "b s h d -> (b h s) 1 d")
        # repeats = nhq // nhk
        # k = torch.repeat_interleave(
        #    k, repeats=repeats, dim=2
        # )  # we need to flatten k, v along head dimension for GQA setting.
        # v = torch.repeat_interleave(v, repeats=repeats, dim=2)
        k = rearrange(k, "b s h d -> (b h s) 1 d")
        v = rearrange(v, "b s h d -> (b h s) 1 d")
        # q = q.view(b * orig_seq_len_q * nhq, 1, hd)
        # k = k.view(b * orig_seq_len_k * nhk, 1, hd)
        # v = v.view(b * orig_seq_len_k * nhk, 1, hd)

    if attn_impl in ("sdpa", "vsa", "vsa_triton", "flashinfer", "flex"):
        q = rearrange(q, "b s h d -> b h s d")
        k = rearrange(k, "b s h d -> b h s d")
        v = rearrange(v, "b s h d -> b h s d")

    # --------- prepare grads --------- #

    if wd == "bwd":
        attn_flops = attn_flops * 2.5
        do = torch.randn_like(q)
        # require grads
        [x.requires_grad_(True) for x in [q, k, v, do]]

    # --------- prepare func --------- #
    is_attn_impl_support_this_mask = block_sparse_available(
        attn_impl, nhq, nhk, block_size, wd
    )
    if is_attn_impl_support_this_mask:
        if attn_impl == "ffa":
            # flatten headdim for ffa cause
            flat_block_sparse_mask = flatten_block_mask(block_mask, nhq, nhk)

            q_ranges, k_ranges = generate_ranges_from_block_mask(
                flat_block_sparse_mask, block_size, block_size
            )
            attn_type_map = torch.zeros(len(q_ranges), dtype=torch.int32, device="cuda")

            def fn():
                return ffa_func(
                    q,
                    k,
                    v,
                    q_ranges=q_ranges,
                    k_ranges=k_ranges,
                    attn_type_map=attn_type_map,
                    auto_range_merge=True,  # we should enable auto_range_merge for block sparse mask.
                )

            if wd == "bwd":
                try:
                    o, *rest = fn()
                except Exception as e:
                    if "CUDA out of memory" not in str(e):
                        print(
                            f"Error occured before running {attn_impl} with {block_size} block_size "
                            f"when {seqlen=}, {hd=} during {wd}: {e=}"
                        )
                        raise e
                    already_known_oom_before_run = True

                def fn():
                    o.backward(do, retain_graph=True)

        elif attn_impl == "vsa":
            try:
                from vsa import block_sparse_bwd, block_sparse_fwd
            except ImportError:
                raise ImportError(
                    "Please install FastVideo VSA following https://github.com/hao-ai-lab/FastVideo/tree/main/csrc/attn."
                )

            topk = int(sparsity_ratio * num_kv_blocks_orig)
            (
                q2k_block_sparse_index,
                q2k_block_sparse_num,
                k2q_block_sparse_index,
                k2q_block_sparse_num,
            ) = get_vsa_mask_from_block_sparse_score(
                scores,
                k=topk,
            )
            q = q.contiguous()
            k = k.contiguous()
            v = v.contiguous()

            def fn():
                return block_sparse_fwd(
                    q, k, v, q2k_block_sparse_index, q2k_block_sparse_num
                )

            if wd == "bwd":
                do = do.contiguous()
                try:
                    o, l_vec = fn()
                except Exception as e:
                    if "CUDA out of memory" not in str(e):
                        print(
                            f"Error occured before running {attn_impl} with {block_size} mask "
                            f"when {seqlen=}, {hd=} during {wd}: {e=}"
                        )
                        raise e
                    already_known_oom_before_run = True

                def fn():
                    block_sparse_bwd(
                        q,
                        k,
                        v,
                        o,
                        l_vec,
                        do,
                        k2q_block_sparse_index,
                        k2q_block_sparse_num,
                    )

        elif attn_impl == "vsa_triton":
            from baselines.block_sparse_attn_triton import (
                block_sparse_bwd,
                block_sparse_fwd,
            )

            topk = int(sparsity_ratio * num_kv_blocks_orig)
            (
                q2k_block_sparse_index,
                q2k_block_sparse_num,
                k2q_block_sparse_index,
                k2q_block_sparse_num,
            ) = get_vsa_mask_from_block_sparse_score(
                scores,
                k=topk,
            )
            q = q.contiguous()
            k = k.contiguous()
            v = v.contiguous()

            def fn():
                return block_sparse_fwd(
                    q, k, v, q2k_block_sparse_index, q2k_block_sparse_num
                )

            if wd == "bwd":
                try:
                    o, l_vec = fn()
                except Exception as e:
                    if "CUDA out of memory" not in str(e):
                        print(
                            f"Error occured before running {attn_impl} with {block_size} mask "
                            f"when {seqlen=}, {hd=} during {wd}: {e=}"
                        )
                        raise e
                    already_known_oom_before_run = True
                do = do.contiguous()

                def fn():
                    block_sparse_bwd(
                        q,
                        k,
                        v,
                        o,
                        l_vec,
                        do,
                        q2k_block_sparse_index,
                        q2k_block_sparse_num,
                        k2q_block_sparse_index,
                        k2q_block_sparse_num,
                    )

        elif attn_impl == "flashinfer":
            try:
                import flashinfer
            except ImportError:
                raise ImportError("Please install FlashInfer first.")

            q = q.view(b * nhq, orig_seq_len_q, hd).contiguous()
            k = k.view(b * nhk, orig_seq_len_k, hd).contiguous()
            v = v.view(b * nhk, orig_seq_len_k, hd).contiguous()
            # BUG: using original block mask will cause illegal access sometimes
            # block_mask_cpu = block_mask.squeeze(0).detach().cpu()
            block_mask_cpu = (
                torch.rand(nhk, num_q_blocks_orig, num_kv_blocks_orig) < sparsity_ratio
            )

            block_row_sz, block_col_sz = get_flashinfer_uniform_block_index(
                num_q_blocks_orig,
                num_kv_blocks_orig,
                orig_seq_len_q,
                orig_seq_len_k,
                nhk,
            )

            # allocate 128MB workspace buffer
            workspace_buffer = torch.empty(
                128 * 1024 * 1024, dtype=torch.uint8, device=block_mask.device
            )
            wrapper = flashinfer.sparse.VariableBlockSparseAttentionWrapper(
                workspace_buffer, backend="fa3"
            )

            wrapper.plan(
                block_mask_map=block_mask_cpu,
                block_row_sz=block_row_sz,
                block_col_sz=block_col_sz,
                num_qo_heads=nhq,
                num_kv_heads=nhk,
                head_dim=hd,
                q_data_type=q.dtype,
            )

            def fn():
                return wrapper.run(q, k, v)

        elif attn_impl == "flex":
            try:
                flex_mask = get_flex_mask_from_block_mask(
                    block_mask, orig_seq_len_q, orig_seq_len_k, nhq, nhk, bsz=b
                )
            except Exception as e:
                if "CUDA out of memory" not in str(e):
                    print(
                        f"Error occured before running {attn_impl} with {block_size} mask "
                        f"when {seqlen=}, {hd=} during {wd}: {e=}"
                    )
                    raise e
                already_known_oom_before_run = True

            def fn():
                return flex_attn_func(
                    q,
                    k,
                    v,
                    block_mask=flex_mask,
                    scale=softmax_scale,
                    enable_gqa=True,
                )

            if wd == "bwd":
                if not already_known_oom_before_run:
                    try:
                        o = fn()
                    except Exception as e:
                        if "CUDA out of memory" not in str(e):
                            print(
                                f"Error occured before running {attn_impl} with {block_size} mask "
                                f"when {seqlen=}, {hd=} during {wd}: {e=}"
                            )
                            raise e
                        already_known_oom_before_run = True

                    def fn():
                        o.backward(do, retain_graph=True)

        elif attn_impl == "sdpa":
            sdpa_mask = get_sdpa_mask_from_block_sparse_mask(
                block_mask,
                seq_len_q=orig_seq_len_q,
                seq_len_k=orig_seq_len_q,
                block_size_q=block_m,
                block_size_k=block_n,
            )

            def fn():
                return sdpa_func(
                    q,
                    k,
                    v,
                    attn_mask=sdpa_mask,
                    is_causal=False,
                    scale=softmax_scale,
                    dropout_p=dropout_p,
                    enable_gqa=True,
                )

            if wd == "bwd":
                try:
                    o = fn()
                except Exception as e:
                    if "CUDA out of memory" not in str(e):
                        print(
                            f"Error occured before running {attn_impl} with {block_size} mask "
                            f"when {seqlen=}, {hd=} during {wd}: {e=}"
                        )
                        raise e
                    already_known_oom_before_run = True

                def fn():
                    o.backward(do, retain_graph=True)

    # --------- try do the bench --------- #
    if is_attn_impl_support_this_mask:
        if already_known_oom_before_run:
            # -1 indicates oom
            perf_dict = {
                "flops": [-1, -1, -1],
                # "mem": [-1, -1, -1],
            }
        else:
            try:
                # disable mem test to only test flops for now
                perf_dict = do_bench_flops(
                    fn,
                    quantiles=quantiles,
                    mem_record_mode="peak",
                )

                # --------- process report --------- #

                # post process the perf_dict
                def ms_to_tflops(ms: float) -> float:
                    return attn_flops / ms * 1e-9

                perf_dict["flops"] = list(map(ms_to_tflops, perf_dict["flops"]))

                # disable mem test
                # def gb(m):
                #     return m / 1024**3

                # perf_dict["mem"] = list(map(gb, perf_dict["mem"]))
            except Exception as e:
                if "CUDA out of memory" not in str(e):
                    print(
                        f"Error occured when running {attn_impl} with {block_size} block_size "
                        f"when {seqlen=}, {hd=} during {wd}: {e=}"
                    )
                    raise e
                # -1 indicates oom
                perf_dict = {
                    "flops": [-1, -1, -1],
                    # "mem": [-1, -1, -1],
                }
                print(
                    f"OOM error occured when running for {attn_impl} with {block_size} block_size "
                    f"when {seqlen=}, {hd=} during {wd}: {e=}"
                )
    else:
        # -2 indicates not support
        perf_dict = {
            "flops": [-2, -2, -2],
            # "mem": [-2, -2, -2],
        }

    return perf_dict


if __name__ == "__main__":
    script_dir = os.path.dirname(os.path.abspath(__file__))
    current_time = datetime.strftime(datetime.now(), "%Y-%m-%d_%H-%M-%S")
    out_root = os.path.join(
        script_dir, os.path.join("outs", f"bench_attn_{current_time}")
    )

    sparse_attn_benchmark.run(
        print_data=True, print_value_on_bar=False, save_path=out_root
    )<|MERGE_RESOLUTION|>--- conflicted
+++ resolved
@@ -126,12 +126,6 @@
     elif attn_mode == "GQA":
         nhk = nhq // num_group
 
-<<<<<<< HEAD
-    max_seqlen_q = block_m
-    max_seqlen_k = block_n
-
-=======
->>>>>>> 8fe424ef
     # prepare q, k ranges and calculate attn_flops
     # for now, we only do bench for block sparse mask.
     # block_mask, scores = generate_global_block_sparse_pattern(
