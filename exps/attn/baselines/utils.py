--- conflicted
+++ resolved
@@ -27,11 +27,7 @@
 from magi_attention.meta._calc_dispatch_meta import _calc_self_attn_areas
 
 
-<<<<<<< HEAD
-def seed_everything(seed=1234):
-=======
 def seed_everything(seed=42):
->>>>>>> 7508f300
     random.seed(seed)
     os.environ["PYTHONHASHSEED"] = str(seed)
     np.random.seed(seed)
@@ -481,8 +477,6 @@
     scores = scores.unsqueeze(0)
 
     return block_sparse_mask, scores
-<<<<<<< HEAD
-=======
 
 
 def generate_kv_headwise_4D_block_sparse_pattern(
@@ -522,9 +516,9 @@
 
     # 5. Add batch dimension
     block_sparse_mask = block_sparse_mask.unsqueeze(0)
+    scores = scores.unsqueeze(0)
 
     return block_sparse_mask, scores
->>>>>>> 7508f300
 
 
 def generate_headwise_block_sparse_pattern(
