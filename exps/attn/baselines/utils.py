# Copyright (c) 2025 SandAI. All Rights Reserved.
#
# Licensed under the Apache License, Version 2.0 (the "License");
# you may not use this file except in compliance with the License.
# You may obtain a copy of the License at
#
#     http://www.apache.org/licenses/LICENSE-2.0
#
# Unless required by applicable law or agreed to in writing, software
# distributed under the License is distributed on an "AS IS" BASIS,
# WITHOUT WARRANTIES OR CONDITIONS OF ANY KIND, either express or implied.
# See the License for the specific language governing permissions and
# limitations under the License.

import os
import random
from functools import lru_cache, partial
from itertools import accumulate, pairwise
from typing import List, Tuple

import numpy as np
import torch
from torch.nn.attention.flex_attention import create_block_mask, create_mask

from magi_attention.common import AttnRanges
from magi_attention.common.enum import AttnMaskType
from magi_attention.meta import make_global_bucket_from_qk_ranges


def seed_everything(seed=42):
    random.seed(seed)
    os.environ["PYTHONHASHSEED"] = str(seed)
    np.random.seed(seed)
    torch.manual_seed(seed)
    torch.cuda.manual_seed(seed)


# availability check
def block_sparse_available(
    attn_impl: str,
    num_q_heads: int,
    num_kv_heads: int,
    q_block_size: int,
    k_block_size: int,
    wd: str,
) -> bool:
    """
    Check availability of different block sparse attention implementations.
    """
    if attn_impl == "flashinfer":
        # flashinfer doesn't support backward
        return wd == "fwd"

    if attn_impl == "ffa" or attn_impl == "flex":
        return True

    if q_block_size == k_block_size:  # equal block size
        if attn_impl == "vsa" or attn_impl == "vsa_triton":
            # currently vsa only supports block size == 64
            return num_q_heads == num_kv_heads and q_block_size == 64

        if attn_impl == "fa2_sparse":
            return (
                wd == "fwd" and q_block_size == 128
            )  # only support forward and 128 block size

<<<<<<< HEAD
=======
    if attn_impl == "flashinfer" or attn_impl == "ffa_swapab":
        # flashinfer doesn't support backward
        return wd == "fwd"

    if attn_impl == "ffa" or attn_impl == "flex":
        return True

>>>>>>> 4ea40034
    return False


def var_block_sparse_available(attn_impl: str, wd: str) -> bool:
    if attn_impl == "flashinfer":
        # flashinfer doesn't support variable block size
        return wd == "fwd"
    return True


def calculate_attn_flops(
    q_ranges: AttnRanges,
    k_ranges: AttnRanges,
    attn_mask_type: list[AttnMaskType],
    total_seqlen_q: int,
    num_heads_q: int,
    head_dim: int,
) -> dict[str, float]:
    attn_area = make_global_bucket_from_qk_ranges(
        q_ranges,
        k_ranges,
        attn_mask_type,
        num_chunks=1,
        chunk_size=total_seqlen_q,
    ).area

    flops_fwd = 4 * attn_area * num_heads_q * head_dim
    flops_bwd = flops_fwd * 2.5  # 2.0(bwd) + 0.5(recompute)
    flops_1f1b = flops_fwd + flops_bwd

    return {
        "fwd": flops_fwd,
        "bwd": flops_bwd,
        "1f1b": flops_1f1b,
    }


def seqlens2curanges(seqlens: list[int]):
    return list(pairwise(accumulate([0] + seqlens)))


def make_full_mask_score_mod():
    def score_mod(score, b, h, q_idx, kv_idx):
        return score

    return score_mod


def causal_block_mask_func(b, h, q_idx, kv_idx):
    return q_idx >= kv_idx


def make_causal_mask_score_mod():
    def score_mod(score, b, h, q_idx, kv_idx):
        return torch.where(
            causal_block_mask_func(b, h, q_idx, kv_idx),
            score,
            -float("inf"),
        )

    return score_mod


def make_causal_block_mask(sq, sk):
    block_mask = create_block_mask(
        causal_block_mask_func,
        B=None,
        H=None,
        Q_LEN=sq,
        KV_LEN=sk,
    )

    return block_mask


def sliding_window_causal_mask_func(b, h, q_idx, kv_idx, window_size):
    causal_mask = q_idx >= kv_idx
    window_mask = q_idx - kv_idx <= window_size
    return causal_mask & window_mask


def make_sliding_window_causal_mask_score_mod(window_size):
    def score_mod(score, b, h, q_idx, kv_idx):
        return torch.where(
            partial(
                sliding_window_causal_mask_func,
                window_size=window_size,
            )(b, h, q_idx, kv_idx),
            score,
            -float("inf"),
        )

    return score_mod


def make_sliding_window_causal_block_mask(sq, sk, window_size):
    block_mask = create_block_mask(
        partial(
            sliding_window_causal_mask_func,
            window_size=window_size,
        ),
        B=None,
        H=None,
        Q_LEN=sq,
        KV_LEN=sk,
    )

    return block_mask


def block_causal_block_mask_func(b, h, q_idx, kv_idx, block_size):
    block_idx_q = q_idx // block_size
    end_q_idx_in_this_block = (block_idx_q + 1) * block_size
    return kv_idx <= end_q_idx_in_this_block


def make_block_causal_mask_score_mod(block_size):
    def score_mod(score, b, h, q_idx, kv_idx):
        return torch.where(
            partial(
                block_causal_block_mask_func,
                block_size=block_size,
            )(b, h, q_idx, kv_idx),
            score,
            -float("inf"),
        )

    return score_mod


def make_block_causal_block_mask(sq, sk, block_size):
    block_mask = create_block_mask(
        partial(
            block_causal_block_mask_func,
            block_size=block_size,
        ),
        B=None,
        H=None,
        Q_LEN=sq,
        KV_LEN=sk,
    )

    return block_mask


def varlen_full_mask(b, h, q_idx, kv_idx, document_id):
    document_mask = document_id[q_idx] == document_id[kv_idx]
    return document_mask


def make_varlen_full_block_mask(sq, sk, document_id):
    block_mask = create_block_mask(
        partial(varlen_full_mask, document_id=document_id), 1, 1, sq, sk, device="cuda"
    )

    return block_mask


def make_varlen_full_sdpa_mask(sq, sk, document_id):
    sdpa_mask = create_mask(
        partial(varlen_full_mask, document_id=document_id), 1, 1, sq, sk, device="cuda"
    )

    return sdpa_mask


def make_varlen_full_mask_score_mod(document_id):
    def score_mod(score, b, h, q_idx, kv_idx):
        return torch.where(
            partial(varlen_full_mask, document_id=document_id)(b, h, q_idx, kv_idx),
            score,
            -float("inf"),
        )

    return score_mod


def varlen_causal_mask(b, h, q_idx, kv_idx, document_id):
    causal_mask = q_idx >= kv_idx
    document_mask = document_id[q_idx] == document_id[kv_idx]
    return causal_mask & document_mask


def make_varlen_causal_block_mask(sq, sk, document_id):
    block_mask = create_block_mask(
        partial(varlen_causal_mask, document_id=document_id),
        1,
        1,
        sq,
        sk,
        device="cuda",
    )

    return block_mask


def make_varlen_causal_sdpa_mask(sq, sk, document_id):
    sdpa_mask = create_mask(
        partial(varlen_causal_mask, document_id=document_id),
        1,
        1,
        sq,
        sk,
        device="cuda",
    )

    return sdpa_mask


def make_varlen_causal_mask_score_mod(document_id):
    def score_mod(score, b, h, q_idx, kv_idx):
        return torch.where(
            partial(varlen_causal_mask, document_id=document_id)(b, h, q_idx, kv_idx),
            score,
            -float("inf"),
        )

    return score_mod


def varlen_block_causal_mask(b, h, q_idx, kv_idx, block_size, document_id):
    block_causal_mask = block_causal_block_mask_func(
        None, None, q_idx, kv_idx, block_size
    )
    document_mask = document_id[q_idx] == document_id[kv_idx]
    return block_causal_mask & document_mask


def make_varlen_block_causal_block_mask(sq, sk, block_size, document_id):
    block_mask = create_block_mask(
        partial(
            varlen_block_causal_mask,
            block_size=block_size,
            document_id=document_id,
        ),
        1,
        1,
        sq,
        sk,
        device="cuda",
    )

    return block_mask


def make_varlen_block_causal_sdpa_mask(sq, sk, block_size, document_id):
    sdpa_mask = create_mask(
        partial(
            varlen_block_causal_mask,
            block_size=block_size,
            document_id=document_id,
        ),
        1,
        1,
        sq,
        sk,
        device="cuda",
    )

    return sdpa_mask


def make_varlen_block_causal_mask_score_mod(block_size, document_id):
    def score_mod(score, b, h, q_idx, kv_idx):
        return torch.where(
            partial(
                varlen_block_causal_mask,
                block_size=block_size,
                document_id=document_id,
            )(b, h, q_idx, kv_idx),
            score,
            -float("inf"),
        )

    return score_mod


def generate_seqlens(distribution, total_seqlen):
    # normalize distribution
    total = sum(distribution.values())
    distribution = {k: v / total for k, v in distribution.items()}

    items = list(distribution.items())
    intervals = [item[0] for item in items]
    weights = [item[1] for item in items]

    seqlens = []
    current_total = 0

    while current_total < total_seqlen:
        remaining = total_seqlen - current_total

        # Filter for valid intervals: a <= remaining and a < b
        available_intervals = []
        available_weights = []
        for interval, weight in zip(intervals, weights):
            a, b = interval
            if a < b and a <= remaining:
                available_intervals.append(interval)
                available_weights.append(weight)

        if not available_intervals:
            raise ValueError(
                f"No valid interval available for remaining length {remaining}"
            )

        # Select an interval based on the weights
        selected_interval = random.choices(
            available_intervals, weights=available_weights, k=1
        )[0]

        a, b = selected_interval
        # Generate a length within the selected interval that does not exceed the remaining length
        max_val = min(b - 1, remaining)
        seqlen = random.randint(a, max_val)

        seqlens.append(seqlen)
        current_total += seqlen

    seqlens = [seqlen for seqlen in seqlens if seqlen > 0]

    return seqlens


def seqlens2cu_seqlens(seqlens: list[int]) -> list[int]:
    cu_seqlens = [0]
    for seqlen in seqlens:
        cu_seqlens.append(cu_seqlens[-1] + seqlen)
    return cu_seqlens


def curanges2document_id(cu_ranges):
    document_id = torch.zeros(cu_ranges[-1][1], dtype=torch.int32, device="cuda")
    for i, (start, end) in enumerate(cu_ranges):
        document_id[start:end] = i

    return document_id


def generate_ranges_from_seqlen(seqlen, block_size, start_offset=0):
    num_blocks = (seqlen + block_size - 1) // block_size

    q_ranges = []
    k_ranges = []

    for i in range(num_blocks):
        start = i * block_size
        end = min((i + 1) * block_size, seqlen)

        q_ranges.append([start + start_offset, end + start_offset])
        k_ranges.append([start_offset, end + start_offset])

    return q_ranges, k_ranges


def generate_ranges_from_seqlens(seqlens: list[int], block_size: int):
    q_ranges = AttnRanges()
    k_ranges = AttnRanges()
    cu_seqlens = seqlens2cu_seqlens(seqlens)
    for seqlen, start_offset in zip(seqlens, cu_seqlens[:-1]):
        q_range_list, k_range_list = generate_ranges_from_seqlen(
            seqlen, block_size, start_offset
        )
        q_ranges.extend(AttnRanges.from_ranges(q_range_list))
        k_ranges.extend(AttnRanges.from_ranges(k_range_list))

    return q_ranges, k_ranges


# ================ Utils for VSA ================
def get_vsa_mask_from_block_sparse_score(
    scores: torch.Tensor,
    k: int,
) -> Tuple[torch.Tensor, torch.Tensor, torch.Tensor, torch.Tensor]:
    """
    Converts a block-wise attention score into a block-sparse index format
    that is compatible with FastVideo VSA (Video Sparse Attention).

    Args:
        scores (torch.Tensor): The attention scores of shape [b, h, num_q_blocks, num_kv_blocks].
        k (int): The number of key-value blocks each query block attends to.

    Returns:
        q2k_block_sparse_index: [bs, hq, num_q_blocks, k]
            Contains the indices of kv blocks that each q block attends to.
        q2k_block_sparse_num: [bs, hq, num_q_blocks]
            Contains the number of kv blocks that each q block attends to (all equal to k).
        k2q_block_sparse_index: [bs, hk, num_kv_blocks, num_q_blocks]
            Contains the indices of q blocks that attend to each kv block.
        k2q_block_sparse_num: [bs, hk, num_kv_blocks]
            Contains the number of q blocks that attend to each kv block.
    """

    device = scores.device
    # Ensure mask has batch dimension
    if scores.dim() == 3:  # Assuming [h, num_q_blocks, num_kv_blocks]
        scores = scores.unsqueeze(0)  # Add batch_size 1

    bs, h, num_q_blocks, num_kv_blocks = scores.shape
    # Ensure k is not larger than num_kv_blocks
    k = min(k, num_kv_blocks)

    # Get top-k indices for each q block
    _, q2k_block_sparse_index = torch.topk(scores, k, dim=-1)
    q2k_block_sparse_index = q2k_block_sparse_index.to(torch.int32)

    # sort q2k_block_sparse_index
    q2k_block_sparse_index, _ = torch.sort(q2k_block_sparse_index, dim=-1)

    # All q blocks attend to exactly k kv blocks
    q2k_block_sparse_num = torch.full(
        (bs, h, num_q_blocks), k, dtype=torch.int32, device=device
    )

    # Fill in the mask based on the indices
    for b in range(bs):
        for head in range(h):
            for q_idx in range(num_q_blocks):
                kv_indices = q2k_block_sparse_index[b, head, q_idx]

    # Create the reverse mapping (k2q)
    # First, initialize lists to collect q indices for each kv block
    k2q_indices_list: List[List[List[int]]] = [
        [[] for _ in range(num_kv_blocks)] for _ in range(bs * h)
    ]

    # Populate the lists based on q2k mapping
    for b in range(bs):
        for head in range(h):
            flat_idx = b * h + head
            for q_idx in range(num_q_blocks):
                kv_indices = q2k_block_sparse_index[b, head, q_idx].tolist()
                for kv_idx in kv_indices:
                    k2q_indices_list[flat_idx][kv_idx].append(q_idx)

    # Find the maximum number of q blocks that attend to any kv block
    max_q_per_kv = 0
    for flat_idx in range(bs * h):
        for kv_idx in range(num_kv_blocks):
            max_q_per_kv = max(max_q_per_kv, len(k2q_indices_list[flat_idx][kv_idx]))

    # Create tensors for k2q mapping
    k2q_block_sparse_index = torch.full(
        (bs, h, num_kv_blocks, max_q_per_kv), -1, dtype=torch.int32, device=device
    )
    k2q_block_sparse_num = torch.zeros(
        (bs, h, num_kv_blocks), dtype=torch.int32, device=device
    )

    # Fill the tensors
    for b in range(bs):
        for head in range(h):
            flat_idx = b * h + head
            for kv_idx in range(num_kv_blocks):
                q_indices = k2q_indices_list[flat_idx][kv_idx]
                num_q = len(q_indices)
                k2q_block_sparse_num[b, head, kv_idx] = num_q
                if num_q > 0:
                    k2q_block_sparse_index[b, head, kv_idx, :num_q] = torch.tensor(
                        q_indices, dtype=torch.int32, device=device
                    )

    return (
        q2k_block_sparse_index,
        q2k_block_sparse_num,
        k2q_block_sparse_index,
        k2q_block_sparse_num,
    )


# ================ Utils for flashinfer ================
def get_flashinfer_uniform_block_index(
    num_q_blocks: int,
    num_kv_blocks: int,
    seq_len_q: int,
    seq_len_k: int,
    num_kv_heads: int,
):
    # synthesize uniform block sizes
    block_row_sz = torch.ones(num_q_blocks, dtype=torch.int32) * (
        seq_len_q // num_q_blocks
    )
    block_row_sz[-1] = seq_len_q - (seq_len_q // num_q_blocks) * (num_q_blocks - 1)
    block_row_sz = block_row_sz.unsqueeze(0).repeat(num_kv_heads, 1)

    block_col_sz = torch.ones(num_kv_blocks, dtype=torch.int32) * (
        seq_len_k // num_kv_blocks
    )
    block_col_sz[-1] = seq_len_k - (seq_len_k // num_kv_blocks) * (num_kv_blocks - 1)
    block_col_sz = block_col_sz.unsqueeze(0).repeat(num_kv_heads, 1)

    return block_row_sz, block_col_sz


# ================ Utils for flexattn ================
@lru_cache
def create_block_mask_cached(score_mod, B, H, M, N, device="cuda"):
    block_mask = create_block_mask(score_mod, B, H, M, N, device=device)
    return block_mask


def flex_mask_mod(
    b_idx: torch.IntTensor,
    h_idx: torch.IntTensor,
    q_idx: torch.IntTensor,
    k_idx: torch.IntTensor,
    q_block_idx: torch.IntTensor,
    k_block_idx: torch.IntTensor,
    block_mask: torch.BoolTensor,
) -> torch.BoolTensor:
    """
    Block sparse mask for FlexAttention.
    Get each query/key token's block id, and return the corresponding mask value.

    q_block_idx: [num_heads, seq_len_q]
    k_block_idx: [num_heads, seq_len_k]
    block_mask: [num_heads, num_q_blocks, num_kv_blocks]
    """
    q_block_id = q_block_idx[h_idx, q_idx]
    k_block_id = k_block_idx[h_idx, k_idx]
    return block_mask[h_idx, q_block_id, k_block_id]


def get_var_block_idx(
    block_mask: torch.Tensor,
    seq_len_q: int,
    seq_len_k: int,
    block_row_sz: torch.Tensor,
    block_col_sz: torch.Tensor,
    bsz: int = 1,
) -> Tuple[torch.Tensor, torch.Tensor]:
    """
    Helper function to get block indices for variable blocks.
    """
    bsz, num_heads, num_q_blocks, num_kv_blocks = block_mask.shape
    device = block_mask.device

    # Create a column of zeros for concatenation
    zeros_col_shape = (num_heads, 1)
    zeros = torch.zeros(zeros_col_shape, dtype=block_row_sz.dtype, device=device)

    # Calculate row (query) offsets
    row_cumsum = torch.cumsum(block_row_sz, dim=1)
    row_offsets = torch.cat([zeros, row_cumsum], dim=1)

    # Calculate column (key/value) offsets
    col_cumsum = torch.cumsum(block_col_sz, dim=1)
    col_offsets = torch.cat([zeros, col_cumsum], dim=1)

    row_offsets_list = row_offsets.tolist()
    col_offsets_list = col_offsets.tolist()

    q_block_idx = torch.zeros((num_heads, seq_len_q), dtype=torch.int32, device=device)
    k_block_idx = torch.zeros((num_heads, seq_len_k), dtype=torch.int32, device=device)

    for head_idx in range(num_heads):
        for q_block in range(num_q_blocks):
            q_start = row_offsets_list[head_idx][q_block]
            q_end = row_offsets_list[head_idx][q_block + 1]
            q_block_idx[head_idx, q_start:q_end] = q_block

        for k_block in range(num_kv_blocks):
            k_start = col_offsets_list[head_idx][k_block]
            k_end = col_offsets_list[head_idx][k_block + 1]
            k_block_idx[head_idx, k_start:k_end] = k_block

    return q_block_idx, k_block_idx


def get_uniform_block_idx(
    block_mask: torch.Tensor,
    seq_len_q: int,
    seq_len_k: int,
    bsz: int = 1,
) -> Tuple[torch.Tensor, torch.Tensor]:
    """
    Helper function to get block indices for uniform blocks.
    """
    bsz, num_heads, num_q_blocks, num_kv_blocks = block_mask.shape
    device = block_mask.device

    assert seq_len_q % num_q_blocks == 0, "seq_len_q must be divisible by num_q_blocks"
    assert (
        seq_len_k % num_kv_blocks == 0
    ), "seq_len_k must be divisible by num_kv_blocks"

    q_block_size = seq_len_q // num_q_blocks
    k_block_size = seq_len_k // num_kv_blocks

    q_block_idx = torch.arange(0, seq_len_q, device=device) // q_block_size
    k_block_idx = torch.arange(0, seq_len_k, device=device) // k_block_size
    q_block_idx = q_block_idx.unsqueeze(0).repeat(num_heads, 1).to(torch.int32)
    k_block_idx = k_block_idx.unsqueeze(0).repeat(num_heads, 1).to(torch.int32)

    return q_block_idx, k_block_idx


def get_flex_mask_from_block_mask(
    block_mask: torch.Tensor,
    seq_len_q: int,
    seq_len_k: int,
    num_q_heads: int,
    num_kv_heads: int,
    block_row_sz: torch.Tensor = None,
    block_col_sz: torch.Tensor = None,
    bsz: int = 1,
):
    bsz, num_heads, num_q_blocks, num_kv_blocks = block_mask.shape
    assert num_heads == num_q_heads, "Block mask must be query-specific"
    device = block_mask.device

    if block_row_sz is None and block_col_sz is None:
        mode = "uniform"
    else:
        mode = "variable"

    if mode == "variable":
        block_col_sz = block_col_sz.repeat_interleave(
            num_q_heads // num_kv_heads, dim=0
        )
        q_block_idx, k_block_idx = get_var_block_idx(
            block_mask=block_mask,
            seq_len_q=seq_len_q,
            seq_len_k=seq_len_k,
            block_row_sz=block_row_sz,
            block_col_sz=block_col_sz,
            bsz=bsz,
        )
    elif mode == "uniform":
        q_block_idx, k_block_idx = get_uniform_block_idx(
            block_mask=block_mask, seq_len_q=seq_len_q, seq_len_k=seq_len_k, bsz=bsz
        )
    # TODO: assume batch size is 1 for now
    block_mask = block_mask.squeeze(0)

    mask_mod = partial(
        flex_mask_mod,
        q_block_idx=q_block_idx,
        k_block_idx=k_block_idx,
        block_mask=block_mask,
    )

    flex_mask = create_block_mask_cached(
        mask_mod, bsz, num_heads, seq_len_q, seq_len_k, device=device
    )

    return flex_mask<|MERGE_RESOLUTION|>--- conflicted
+++ resolved
@@ -1,4 +1,4 @@
-# Copyright (c) 2025 SandAI. All Rights Reserved.
+# Copyright (c) 2025-2026 SandAI. All Rights Reserved.
 #
 # Licensed under the Apache License, Version 2.0 (the "License");
 # you may not use this file except in compliance with the License.
@@ -47,8 +47,8 @@
     """
     Check availability of different block sparse attention implementations.
     """
-    if attn_impl == "flashinfer":
-        # flashinfer doesn't support backward
+    if attn_impl == "flashinfer" or attn_impl == "ffa_swapab":
+        # flashinfer and ffa_swapab doesn't support backward
         return wd == "fwd"
 
     if attn_impl == "ffa" or attn_impl == "flex":
@@ -64,16 +64,6 @@
                 wd == "fwd" and q_block_size == 128
             )  # only support forward and 128 block size
 
-<<<<<<< HEAD
-=======
-    if attn_impl == "flashinfer" or attn_impl == "ffa_swapab":
-        # flashinfer doesn't support backward
-        return wd == "fwd"
-
-    if attn_impl == "ffa" or attn_impl == "flex":
-        return True
-
->>>>>>> 4ea40034
     return False
 
 
