# Copyright (c) 2025 SandAI. All Rights Reserved.
#
# Licensed under the Apache License, Version 2.0 (the "License");
# you may not use this file except in compliance with the License.
# You may obtain a copy of the License at
#
#     http://www.apache.org/licenses/LICENSE-2.0
#
# Unless required by applicable law or agreed to in writing, software
# distributed under the License is distributed on an "AS IS" BASIS,
# WITHOUT WARRANTIES OR CONDITIONS OF ANY KIND, either express or implied.
# See the License for the specific language governing permissions and
# limitations under the License.

import os
from datetime import datetime

import torch
from baselines.attn_impl import ffa_func, flex_attn_func, sdpa_func
from baselines.utils import (
    get_flex_mask_from_block_mask,
    seed_everything,
    var_block_sparse_available,
)
from einops import rearrange

from magi_attention.benchmarking import Benchmark, do_bench_flops, perf_report
from magi_attention.utils.sparse_utils import (
    flatten_block_mask,
    generate_ranges_from_var_block_mask,
    generate_variable_block_sparse_pattern,
    get_sdpa_mask_from_var_block_mask,
)

<<<<<<< HEAD
impls = ["ffa", "flashinfer", "flex"]

# actual seqlen
seqlens = [49152, 16384]
=======
impls = ["ffa", "flex", "flashinfer"]

# actual seqlen
if "flex" in impls:
    seqlen = 16384  # otherwise flexattention will cause OOM!
else:
    seqlen = 49152
>>>>>>> 0275344e
# sparsity_ratio = 1.0 will cause illegal access sometimes
sparsity_ratio = [0.1, 0.2, 0.5, 0.8, 0.9]
# sparsity_ratio = [1.0]
# ss = [k * 1024 for k in [4, 96, 128]]
ds = [128]
wds = ["fwd", "bwd"]
block_sizes = [
    # 64,
    128,
    256,
    512,
    1024,
]  # average block size for variable block sparse attention
min_q_block_size = 128
min_kv_block_size = 128

b = 1
<<<<<<< HEAD
attn_modes = ["MHA"]  # MHA, GQA
nhqs = [4]
num_group = 4
=======
nhq = 32
if "flex" in impls:
    nhq = 4  # otherwise flexattention will cause OOM!
nhk = nhq // 4
>>>>>>> 0275344e
# nhk = 16
dtype = torch.bfloat16

bias = None
softmax_scale = None
dropout_p = 0.0
return_attn_probs = False

quantiles = [0.5, 0.2, 0.8]


attn_flops_configs = [
    Benchmark(
        x_names=["sparsity_ratio"],  # Argument names to use as an x-axis for the plot.
        x_vals=sparsity_ratio,  # Different possible values for `x_name`.
        x_log=False,  # x axis is logarithmic.
        line_arg="attn_impl",  # Argument name whose value corresponds to a different line in the plot.
        line_vals=impls,  # Possible values for `line_arg`.
        line_names=impls,  # Label name for the lines.
        styles=[  # Line styles.
            ("green", "--"),
            ("orange", "--"),
            ("steelblue", "--"),
            ("red", "-"),
        ],
        ylabel={  # Label name for the y-axis.
            "flops": "Throughout (TFLOPs/s)",
            "mem": "Peak Memory (GB)",
        },
        plot_name=(
            f"block sparse attn-{wd} attn_mode-{attn_mode}\n"
            f"{'n_head-' + str(nhq) if attn_mode == 'MHA' else f'n_head-{nhq}:{nhq // num_group}'} "
            f"avg_block_size-{block_size} seq_len {seqlen}"
        ),
        # Name for the plot. Used also as a file name for saving the plot.
        args={  # Values for function arguments not in `x_names` and `y_name`.
            "hd": hd,
            "wd": wd,
            "block_size": block_size,
            "seqlen": seqlen,
            "attn_mode": attn_mode,
            "nhq": nhq,
        },
    )
    for hd in ds
    for wd in wds
    for block_size in block_sizes
    for seqlen in seqlens
    for attn_mode in attn_modes
    for nhq in nhqs
]

seed_everything()


@perf_report(attn_flops_configs)
def sparse_attn_benchmark(
    sparsity_ratio, hd, wd, block_size, seqlen, attn_mode, nhq, attn_impl
):
    assert b == 1, "for now, we only supports b=1 for ffa"
    is_attn_impl_support_this_mask = True
    already_known_oom_before_run = False

    # --------- prepare arguments --------- #

    device = torch.cuda.current_device()
    orig_seq_len_q = orig_seq_len_k = seqlen  # fi square mask where sq == sk
    block_m = block_n = block_size

    num_q_blocks_orig = orig_seq_len_q // block_m
    num_kv_blocks_orig = orig_seq_len_k // block_n
    orig_head = nhq
    if attn_mode == "MHA":
        nhk = nhq
    elif attn_mode == "GQA":
        nhk = nhq // num_group

    # prepare q, k ranges and caculate attn_flops
    # for now, we only do bench for block sparse mask.
    # block_mask, scores = generate_global_block_sparse_pattern(
    #    orig_head, num_q_blocks_orig, num_kv_blocks_orig, sparsity_ratio, device="cuda"
    # )
    # TODO: remove with a unified variable block mask generation function
    block_mask, block_row_sz, block_col_sz = generate_variable_block_sparse_pattern(
        nhq,
        nhk,
        seqlen,
        seqlen,
        num_q_blocks_orig,
        num_kv_blocks_orig,
        min_q_block_size=min_q_block_size,
        min_kv_block_size=min_kv_block_size,
        sparsity=sparsity_ratio,
        device="cuda",
    )
    # generate block mask totally random.
    """
    block_mask  = (
            torch.rand(1, nhk, num_q_blocks_orig, num_kv_blocks_orig, device='cuda') < sparsity_ratio
        )

    repeats = nhq // nhk
    block_mask = torch.repeat_interleave(block_mask, repeats=repeats, dim=1)
    """
    max_seqlen_q = block_row_sz.max().item()
    max_seqlen_k = block_col_sz.max().item()

    attn_flops = 4 * orig_seq_len_q * orig_seq_len_k * orig_head * hd * sparsity_ratio

    # --------- prepare data --------- #
    # flash style shape: (b,s,h,d)
    q = torch.randn(
        b, orig_seq_len_q, nhq, hd, device=device, dtype=dtype, requires_grad=False
    )
    k = torch.randn(
        b, orig_seq_len_k, nhk, hd, device=device, dtype=dtype, requires_grad=False
    )
    v = torch.randn(
        b, orig_seq_len_k, nhk, hd, device=device, dtype=dtype, requires_grad=False
    )

    # ffa style shape: (t,h,d)
    if attn_impl in ("ffa"):
        q = rearrange(q, "b s h d -> (b h s) 1 d")
        repeats = nhq // nhk
        k = torch.repeat_interleave(
            k, repeats=repeats, dim=2
        )  # we need to flatten k, v along head dimension for GQA setting.
        v = torch.repeat_interleave(v, repeats=repeats, dim=2)
        k = rearrange(k, "b s h d -> (b h s) 1 d")
        v = rearrange(v, "b s h d -> (b h s) 1 d")
        # q = q.view(b * orig_seq_len_q * nhq, 1, hd)
        # k = k.view(b * orig_seq_len_k * nhk, 1, hd)
        # v = v.view(b * orig_seq_len_k * nhk, 1, hd)

    if attn_impl in ("sdpa", "vsa", "vsa_triton", "flashinfer", "flex"):
        q = rearrange(q, "b s h d -> b h s d")
        k = rearrange(k, "b s h d -> b h s d")
        v = rearrange(v, "b s h d -> b h s d")

    # --------- prepare grads --------- #

    if wd == "bwd":
        attn_flops = attn_flops * 2.5
        do = torch.randn_like(q)
        # require grads
        [x.requires_grad_(True) for x in [q, k, v, do]]

    # --------- prepare func --------- #
<<<<<<< HEAD
    is_attn_impl_support_this_mask = var_block_sparse_available(attn_impl, wd)
    if is_attn_impl_support_this_mask:
        if attn_impl == "ffa":
            # flatten headdim for ffa cause
            # flat_block_sparse_mask = flatten_head_mask(block_mask)
            print(f"{block_mask.shape=}")
            flat_block_sparse_mask = flatten_block_mask(block_mask, nhq, nhk)

            # 3. Generate ranges from the flattened 2D mask
            q_ranges, k_ranges = generate_ranges_from_var_block_mask(
                flat_block_sparse_mask, block_row_sz, block_col_sz, nhq, nhk
=======
    if attn_impl == "ffa":
        # flatten headdim for ffa cause
        # flat_block_sparse_mask = flatten_head_mask(block_mask)
        flat_block_sparse_mask = flatten_block_mask(block_mask, nhq, nhk)

        # 3. Generate ranges from the flattened 2D mask
        q_ranges, k_ranges = generate_ranges_from_var_block_mask(
            flat_block_sparse_mask, block_row_sz, block_col_sz, nhq, nhk
        )
        # print(f"Number of non-empty blocks: {block_mask.sum().item()}")
        # print(q_ranges.shape, k_ranges.shape)
        attn_type_map = torch.zeros(len(q_ranges), dtype=torch.int32, device="cuda")

        def fn():
            return ffa_func(
                q,
                k,
                v,
                q_ranges=q_ranges,
                k_ranges=k_ranges,
                attn_type_map=attn_type_map,
                max_seqlen_q=max_seqlen_q,
                max_seqlen_k=max_seqlen_k,
                auto_range_merge=True,  # we should enable auto_range_merge for block sparse mask.
>>>>>>> 0275344e
            )
            # print(f"Number of non-empty blocks: {block_mask.sum().item()}")
            # print(q_ranges.shape, k_ranges.shape)
            attn_type_map = torch.zeros(len(q_ranges), dtype=torch.int32, device="cuda")

            def fn():
                return ffa_func(
                    q,
                    k,
                    v,
                    q_ranges=q_ranges,
                    k_ranges=k_ranges,
                    attn_type_map=attn_type_map,
                    max_seqlen_q=max_seqlen_q,
                    max_seqlen_k=max_seqlen_k,
                    auto_range_merge=True,  # we should enable auto_range_merge for block sparse mask.
                )

            if wd == "bwd":
                try:
                    o, *rest = fn()
                except Exception as e:
                    if "CUDA out of memory" not in str(e):
                        print(
                            f"Error occured before running {attn_impl} with {block_size} block_size "
                            f"when {seqlen=}, {hd=} during {wd}: {e=}"
                        )
                        raise e
                    already_known_oom_before_run = True

                def fn():
                    o.backward(do, retain_graph=True)

        elif attn_impl == "flashinfer":
            try:
                import flashinfer
            except ImportError:
                raise ImportError("Please install FlashInfer first.")

            q = q.view(b * nhq, orig_seq_len_q, hd).contiguous()
            k = k.view(b * nhk, orig_seq_len_k, hd).contiguous()
            v = v.view(b * nhk, orig_seq_len_k, hd).contiguous()
            # BUG: using original block mask will cause illegal access sometimes
            # block_mask_cpu = block_mask.detach().squeeze(0).cpu()
            kv_head_indices = torch.arange(0, nhq, nhq // nhk, device=device)
            block_mask_cpu = (
                torch.rand(nhk, num_q_blocks_orig, num_kv_blocks_orig) < sparsity_ratio
            )
            block_row_sz_cpu = block_row_sz[..., kv_head_indices, :].detach().cpu()
            block_col_sz_cpu = block_col_sz.detach().cpu()

<<<<<<< HEAD
            # print(f"{block_row_sz=}")
            # print(f"{block_col_sz=}")

            # print(f"Sparsity = {sparsity_ratio} of elements to compute")

            # allocate 128MB workspace buffer
            workspace_buffer = torch.empty(
                128 * 1024 * 1024, dtype=torch.uint8, device=block_mask.device
            )
            wrapper = flashinfer.sparse.VariableBlockSparseAttentionWrapper(
                workspace_buffer, backend="fa3"
=======
            def fn():
                o.backward(do, retain_graph=True)

    elif attn_impl == "flashinfer":
        try:
            import flashinfer
        except ImportError:
            raise ImportError("Please install FlashInfer first.")

        q = q.view(b * nhq, orig_seq_len_q, hd).contiguous()
        k = k.view(b * nhk, orig_seq_len_k, hd).contiguous()
        v = v.view(b * nhk, orig_seq_len_k, hd).contiguous()
        # BUG: using original block mask will cause illegal access sometimes
        # block_mask_cpu = block_mask.detach().squeeze(0).cpu()
        kv_head_indices = torch.arange(0, nhq, nhq // nhk, device=device)
        block_mask_cpu = (
            torch.rand(nhk, num_q_blocks_orig, num_kv_blocks_orig) < sparsity_ratio
        )
        # flashinfer requires the row_sz to be of shape [num_q_heads, num_kv_block].
        block_row_sz_cpu = block_row_sz[..., kv_head_indices, :].detach().cpu()
        block_col_sz_cpu = block_col_sz.detach().cpu()

        # allocate 128MB workspace buffer
        workspace_buffer = torch.empty(
            128 * 1024 * 1024, dtype=torch.uint8, device=block_mask.device
        )
        wrapper = flashinfer.sparse.VariableBlockSparseAttentionWrapper(
            workspace_buffer, backend="fa3"
        )

        wrapper.plan(
            block_mask_map=block_mask_cpu,
            block_row_sz=block_row_sz_cpu,
            block_col_sz=block_col_sz_cpu,
            num_qo_heads=nhq,
            num_kv_heads=nhk,
            head_dim=hd,
            q_data_type=q.dtype,
        )

        def fn():
            return wrapper.run(q, k, v)

    elif attn_impl == "flex":
        flex_mask = get_flex_mask_from_block_mask(
            block_mask,
            orig_seq_len_q,
            orig_seq_len_k,
            nhq,
            nhk,
            block_row_sz=block_row_sz,
            block_col_sz=block_col_sz,
            bsz=b,
        )

        def fn():
            return flex_attn_func(
                q,
                k,
                v,
                block_mask=flex_mask,
                scale=softmax_scale,
                enable_gqa=True,
>>>>>>> 0275344e
            )

            wrapper.plan(
                block_mask_map=block_mask_cpu,
                block_row_sz=block_row_sz_cpu,
                block_col_sz=block_col_sz_cpu,
                num_qo_heads=nhq,
                num_kv_heads=nhk,
                head_dim=hd,
                q_data_type=q.dtype,
            )

            def fn():
                return wrapper.run(q, k, v)

        elif attn_impl == "flex":
            try:
                flex_mask = get_flex_mask_from_block_mask(
                    block_mask, orig_seq_len_q, orig_seq_len_k, nhq, nhk, bsz=b
                )
            except Exception as e:
                if "CUDA out of memory" not in str(e):
                    print(
                        f"Error occured before running {attn_impl} with {block_size} mask "
                        f"when {seqlen=}, {hd=} during {wd}: {e=}"
                    )
                    raise e
                already_known_oom_before_run = True

            def fn():
                return flex_attn_func(
                    q,
                    k,
                    v,
                    block_mask=flex_mask,
                    scale=softmax_scale,
                    enable_gqa=True,
                )

            if wd == "bwd":
                if not already_known_oom_before_run:
                    try:
                        o = fn()
                    except Exception as e:
                        if "CUDA out of memory" not in str(e):
                            print(
                                f"Error occured before running {attn_impl} with {block_size} mask "
                                f"when {seqlen=}, {hd=} during {wd}: {e=}"
                            )
                            raise e
                        already_known_oom_before_run = True

                    def fn():
                        o.backward(do, retain_graph=True)

        elif attn_impl == "sdpa":
            sdpa_mask = get_sdpa_mask_from_var_block_mask(
                block_mask,
                orig_seq_len_q,
                orig_seq_len_k,
                block_row_sz,
                block_col_sz,
                b,
            )

            def fn():
                return sdpa_func(
                    q,
                    k,
                    v,
                    attn_mask=sdpa_mask,
                    is_causal=False,
                    scale=softmax_scale,
                    dropout_p=dropout_p,
                    enable_gqa=True,
                )

            if wd == "bwd":
                try:
                    o = fn()
                except Exception as e:
                    if "CUDA out of memory" not in str(e):
                        print(
                            f"Error occured before running {attn_impl} with {block_size} mask "
                            f"when {seqlen=}, {hd=} during {wd}: {e=}"
                        )
                        raise e
                    already_known_oom_before_run = True

                def fn():
                    o.backward(do, retain_graph=True)

    # --------- try do the bench --------- #
    if is_attn_impl_support_this_mask:
        if already_known_oom_before_run:
            # -1 indicates oom
            perf_dict = {
                "flops": [-1, -1, -1],
                # "mem": [-1, -1, -1],
            }
        else:
            try:
                # disable mem test to only test flops for now
                perf_dict = do_bench_flops(
                    fn,
                    quantiles=quantiles,
                    mem_record_mode="peak",
                )

                # --------- process report --------- #

                # post process the perf_dict
                def ms_to_tflops(ms: float) -> float:
                    return attn_flops / ms * 1e-9

                perf_dict["flops"] = list(map(ms_to_tflops, perf_dict["flops"]))

                # disable mem test
                # def gb(m):
                #     return m / 1024**3

                # perf_dict["mem"] = list(map(gb, perf_dict["mem"]))
            except Exception as e:
                if "CUDA out of memory" not in str(e):
                    print(
                        f"Error occured when running {attn_impl} with {block_size} block_size "
                        f"when {seqlen=}, {hd=} during {wd}: {e=}"
                    )
                    raise e
                # -1 indicates oom
                perf_dict = {
                    "flops": [-1, -1, -1],
                    # "mem": [-1, -1, -1],
                }
                print(
                    f"OOM error occured when running for {attn_impl} with {block_size} block_size "
                    f"when {seqlen=}, {hd=} during {wd}: {e=}"
                )
    else:
        # -2 indicates not support
        perf_dict = {
            "flops": [-2, -2, -2],
            # "mem": [-2, -2, -2],
        }

    return perf_dict


if __name__ == "__main__":
    script_dir = os.path.dirname(os.path.abspath(__file__))
    current_time = datetime.strftime(datetime.now(), "%Y-%m-%d_%H-%M-%S")
    out_root = os.path.join(
        script_dir, os.path.join("outs", f"bench_attn_{current_time}")
    )

    sparse_attn_benchmark.run(
        print_data=True, print_value_on_bar=False, save_path=out_root
    )<|MERGE_RESOLUTION|>--- conflicted
+++ resolved
@@ -32,20 +32,10 @@
     get_sdpa_mask_from_var_block_mask,
 )
 
-<<<<<<< HEAD
 impls = ["ffa", "flashinfer", "flex"]
 
 # actual seqlen
 seqlens = [49152, 16384]
-=======
-impls = ["ffa", "flex", "flashinfer"]
-
-# actual seqlen
-if "flex" in impls:
-    seqlen = 16384  # otherwise flexattention will cause OOM!
-else:
-    seqlen = 49152
->>>>>>> 0275344e
 # sparsity_ratio = 1.0 will cause illegal access sometimes
 sparsity_ratio = [0.1, 0.2, 0.5, 0.8, 0.9]
 # sparsity_ratio = [1.0]
@@ -63,16 +53,9 @@
 min_kv_block_size = 128
 
 b = 1
-<<<<<<< HEAD
 attn_modes = ["MHA"]  # MHA, GQA
 nhqs = [4]
 num_group = 4
-=======
-nhq = 32
-if "flex" in impls:
-    nhq = 4  # otherwise flexattention will cause OOM!
-nhk = nhq // 4
->>>>>>> 0275344e
 # nhk = 16
 dtype = torch.bfloat16
 
@@ -222,44 +205,16 @@
         [x.requires_grad_(True) for x in [q, k, v, do]]
 
     # --------- prepare func --------- #
-<<<<<<< HEAD
     is_attn_impl_support_this_mask = var_block_sparse_available(attn_impl, wd)
     if is_attn_impl_support_this_mask:
         if attn_impl == "ffa":
             # flatten headdim for ffa cause
             # flat_block_sparse_mask = flatten_head_mask(block_mask)
-            print(f"{block_mask.shape=}")
             flat_block_sparse_mask = flatten_block_mask(block_mask, nhq, nhk)
 
             # 3. Generate ranges from the flattened 2D mask
             q_ranges, k_ranges = generate_ranges_from_var_block_mask(
                 flat_block_sparse_mask, block_row_sz, block_col_sz, nhq, nhk
-=======
-    if attn_impl == "ffa":
-        # flatten headdim for ffa cause
-        # flat_block_sparse_mask = flatten_head_mask(block_mask)
-        flat_block_sparse_mask = flatten_block_mask(block_mask, nhq, nhk)
-
-        # 3. Generate ranges from the flattened 2D mask
-        q_ranges, k_ranges = generate_ranges_from_var_block_mask(
-            flat_block_sparse_mask, block_row_sz, block_col_sz, nhq, nhk
-        )
-        # print(f"Number of non-empty blocks: {block_mask.sum().item()}")
-        # print(q_ranges.shape, k_ranges.shape)
-        attn_type_map = torch.zeros(len(q_ranges), dtype=torch.int32, device="cuda")
-
-        def fn():
-            return ffa_func(
-                q,
-                k,
-                v,
-                q_ranges=q_ranges,
-                k_ranges=k_ranges,
-                attn_type_map=attn_type_map,
-                max_seqlen_q=max_seqlen_q,
-                max_seqlen_k=max_seqlen_k,
-                auto_range_merge=True,  # we should enable auto_range_merge for block sparse mask.
->>>>>>> 0275344e
             )
             # print(f"Number of non-empty blocks: {block_mask.sum().item()}")
             # print(q_ranges.shape, k_ranges.shape)
@@ -308,14 +263,9 @@
             block_mask_cpu = (
                 torch.rand(nhk, num_q_blocks_orig, num_kv_blocks_orig) < sparsity_ratio
             )
+            # flashinfer requires the row_sz to be of shape [num_q_heads, num_kv_block].
             block_row_sz_cpu = block_row_sz[..., kv_head_indices, :].detach().cpu()
             block_col_sz_cpu = block_col_sz.detach().cpu()
-
-<<<<<<< HEAD
-            # print(f"{block_row_sz=}")
-            # print(f"{block_col_sz=}")
-
-            # print(f"Sparsity = {sparsity_ratio} of elements to compute")
 
             # allocate 128MB workspace buffer
             workspace_buffer = torch.empty(
@@ -323,71 +273,6 @@
             )
             wrapper = flashinfer.sparse.VariableBlockSparseAttentionWrapper(
                 workspace_buffer, backend="fa3"
-=======
-            def fn():
-                o.backward(do, retain_graph=True)
-
-    elif attn_impl == "flashinfer":
-        try:
-            import flashinfer
-        except ImportError:
-            raise ImportError("Please install FlashInfer first.")
-
-        q = q.view(b * nhq, orig_seq_len_q, hd).contiguous()
-        k = k.view(b * nhk, orig_seq_len_k, hd).contiguous()
-        v = v.view(b * nhk, orig_seq_len_k, hd).contiguous()
-        # BUG: using original block mask will cause illegal access sometimes
-        # block_mask_cpu = block_mask.detach().squeeze(0).cpu()
-        kv_head_indices = torch.arange(0, nhq, nhq // nhk, device=device)
-        block_mask_cpu = (
-            torch.rand(nhk, num_q_blocks_orig, num_kv_blocks_orig) < sparsity_ratio
-        )
-        # flashinfer requires the row_sz to be of shape [num_q_heads, num_kv_block].
-        block_row_sz_cpu = block_row_sz[..., kv_head_indices, :].detach().cpu()
-        block_col_sz_cpu = block_col_sz.detach().cpu()
-
-        # allocate 128MB workspace buffer
-        workspace_buffer = torch.empty(
-            128 * 1024 * 1024, dtype=torch.uint8, device=block_mask.device
-        )
-        wrapper = flashinfer.sparse.VariableBlockSparseAttentionWrapper(
-            workspace_buffer, backend="fa3"
-        )
-
-        wrapper.plan(
-            block_mask_map=block_mask_cpu,
-            block_row_sz=block_row_sz_cpu,
-            block_col_sz=block_col_sz_cpu,
-            num_qo_heads=nhq,
-            num_kv_heads=nhk,
-            head_dim=hd,
-            q_data_type=q.dtype,
-        )
-
-        def fn():
-            return wrapper.run(q, k, v)
-
-    elif attn_impl == "flex":
-        flex_mask = get_flex_mask_from_block_mask(
-            block_mask,
-            orig_seq_len_q,
-            orig_seq_len_k,
-            nhq,
-            nhk,
-            block_row_sz=block_row_sz,
-            block_col_sz=block_col_sz,
-            bsz=b,
-        )
-
-        def fn():
-            return flex_attn_func(
-                q,
-                k,
-                v,
-                block_mask=flex_mask,
-                scale=softmax_scale,
-                enable_gqa=True,
->>>>>>> 0275344e
             )
 
             wrapper.plan(
