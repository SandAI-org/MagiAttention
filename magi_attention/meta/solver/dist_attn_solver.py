# Copyright (c) 2025 SandAI. All Rights Reserved.
#
# Licensed under the Apache License, Version 2.0 (the "License");
# you may not use this file except in compliance with the License.
# You may obtain a copy of the License at
#
#     http://www.apache.org/licenses/LICENSE-2.0
#
# Unless required by applicable law or agreed to in writing, software
# distributed under the License is distributed on an "AS IS" BASIS,
# WITHOUT WARRANTIES OR CONDITIONS OF ANY KIND, either express or implied.
# See the License for the specific language governing permissions and
# limitations under the License.

from abc import ABC, abstractmethod
from bisect import bisect_left
from collections import defaultdict
from itertools import chain
from typing import Any

import torch
import torch.distributed as dist
from torch.distributed.device_mesh import DeviceMesh

import magi_attention
from magi_attention.comm.primitive.grpcoll.utils import (
    sanity_check_for_group_cast_meta_args_per_rank,
)
from magi_attention.common.enum import AttnMaskType, AttnOverlapMode
from magi_attention.common.range import AttnRange
from magi_attention.common.ranges import AttnRanges
from magi_attention.meta.collection.calc_meta import AttnArg, CalcMeta
from magi_attention.meta.collection.comm_meta import CommMeta, GroupCollectiveArg
from magi_attention.meta.collection.dispatch_meta import DispatchMeta
from magi_attention.meta.container.bucket import AttnBucket
from magi_attention.meta.container.chunk import AttnChunk
from magi_attention.meta.container.rank_entry import HostRankEntry, RemoteRankEntry
from magi_attention.meta.container.slice import AttnSlice, MultiKAttnSlice
from magi_attention.meta.container.transfer_table import (
    GroupCastRanges,
    TransferInfo,
    TransferTable,
)
from magi_attention.utils import (
    is_same_device_mesh,
    is_same_process_group,
    nvtx,
    transpose_matrix,
)
from magi_attention.utils._utils import argsort

from .._make_dispatch_meta import make_bucket_per_rank_from_qk_ranges
from .overlap_solver import OverlapConfig, OverlapSolver, OverlapStageCost
from .slice_maker import HostAttnSliceMaker, RemoteAttnSliceMaker


class BaseDistAttnSolver(ABC):
    """The base abstract dist-attn solver class to
    provide necessary abstract methods as common interfaces for sub-classes to implement
    """

    @abstractmethod
    def solve(self, *args, **kwargs) -> None:
        ...

    @abstractmethod
    def make_comm_meta(self) -> CommMeta:
        ...

    @abstractmethod
    def make_calc_meta(self) -> CalcMeta:
        ...

    @property
    @abstractmethod
    def is_solved(self) -> bool:
        ...

    def __eq__(self, other: Any) -> bool:
        if not isinstance(other, BaseDistAttnSolver):
            return False

        for key in self.__dict__:
            self_val = getattr(self, key)
            other_val = getattr(other, key, object())

            if isinstance(self_val, dist.ProcessGroup) or isinstance(
                other_val, dist.ProcessGroup
            ):
                if not is_same_process_group(self_val, other_val):
                    return False

            elif isinstance(self_val, DeviceMesh) or isinstance(other_val, DeviceMesh):
                if not is_same_device_mesh(self_val, other_val):
                    return False

            else:
                if self_val != other_val:
                    return False

        return True


class DistAttnSolver(BaseDistAttnSolver):
    """The dist-attn solver class to process dispatch meta for calc/comm meta"""

    @nvtx.instrument_nvtx
    def __init__(
        self,
        cp_group: dist.ProcessGroup,
        overlap_config: OverlapConfig,
        cp_mesh: DeviceMesh | None = None,
    ):
        assert (
            not magi_attention.comm.is_qo_comm_enable()
        ), "QO comm is not supported for this dist-attn solver"

        self.cp_rank = dist.get_rank(cp_group)
        self.cp_size = dist.get_world_size(cp_group)
        self.cp_group = cp_group
        self.cp_mesh = cp_mesh
        self.deterministic = magi_attention.is_deterministic_mode_enable()
        self.overlap_config = overlap_config
        self.overlap_solver = OverlapSolver(alg=self.overlap_config.alg)

        # NOTE: the real overlap degree should be determined in the later code:
        # 1. if overlap mode is static, then its real value equals to the one in the overlap config
        # 2. if overlap mode is dynamic, then its real value is determined by overlap solver
        self.overlap_degree: int = -1

        # NOTE: the real overlap chunk size and the number of chunks should be determined in the later code:
        # 1. if the remote length is not too long (num_chunks <= max_num_chunks),
        #   then use the 'min_chunk_size' to chunk it, i.e. overlap_chunk_size = min_chunk_size
        # 2. otherwise, use the 'max_num_chunks' to calc a larger chunk size
        #   and assign it as overlap_chunk_size, i.e. overlap_num_chunks = max_num_chunks
        self.overlap_chunk_size: int = -1
        self.overlap_num_chunks: int = -1

        self._is_solved = False

    def solve(
        self,
<<<<<<< HEAD
        bucket_per_rank: list[AttnBucket],
        dispatch_meta_q: DispatchMeta,
        dispatch_meta_k: DispatchMeta,
    ) -> None:
        bucket_this_rank = bucket_per_rank[self.cp_rank]
=======
        q_ranges: AttnRanges,
        k_ranges: AttnRanges,
        attn_mask_type: list[AttnMaskType],
        dispatch_meta_q: DispatchMeta,
        dispatch_meta_k: DispatchMeta,
    ) -> None:
        # init bucket this rank from dispatch_meta_q
        # assuming it is self-attn scenarios and the partitions of q,k are the same
        if magi_attention.is_sanity_check_enable():
            assert dispatch_meta_q.partitions == dispatch_meta_k.partitions
        bucket_this_rank = self._make_bucket_this_rank(
            q_ranges=q_ranges,
            k_ranges=k_ranges,
            attn_mask_type=attn_mask_type,
            dispatch_meta=dispatch_meta_q,
        )

>>>>>>> 8fe424ef
        # init host / remote q/k ranges global for this rank
        (
            host_q_ranges_global_this_rank,
            host_k_ranges_global_this_rank,
            remote_k_ranges_global_this_rank,
        ) = self._init_host_remote_ranges_global_this_rank(
            dispatch_meta_q=dispatch_meta_q,
            dispatch_meta_k=dispatch_meta_k,
            bucket_this_rank=bucket_this_rank,
        )

        # set some attributes that might be fetched from outside
        self.bucket = bucket_this_rank
        self.host_q_ranges_global = host_q_ranges_global_this_rank
        self.host_k_ranges_global = host_k_ranges_global_this_rank
        self.remote_k_ranges_global = remote_k_ranges_global_this_rank

        # init host rank entry for this rank
        self.host_rank_entry_this_rank = self._init_host_rank_entry_this_rank(
            host_q_ranges_global=host_q_ranges_global_this_rank,
            host_k_ranges_global=host_k_ranges_global_this_rank,
            remote_k_ranges_global=remote_k_ranges_global_this_rank,
            attn_calc_slice_global_list=bucket_this_rank.attn_slices,
        )

        # init remote rank entry for each stage for this rank
        self.remote_rank_entry_per_stage_this_rank = (
            self._init_remote_rank_entry_per_stage_this_rank(
                self.host_rank_entry_this_rank
            )
        )

        # init remote rank entry for each rank for each stage
        self.remote_rank_entry_per_rank_per_stage = (
            self._init_remote_rank_entry_per_rank_per_stage(
                self.remote_rank_entry_per_stage_this_rank
            )
        )

        # init transfer table per stage
        self.transfer_table_per_stage: list[
            TransferTable
        ] = self._init_transfer_table_per_stage(
            self.remote_rank_entry_per_rank_per_stage,
        )

        self._is_solved = True

    @property
    def is_solved(self) -> bool:
        return self._is_solved

<<<<<<< HEAD
=======
    def _make_bucket_this_rank(
        self,
        q_ranges: AttnRanges,
        k_ranges: AttnRanges,
        attn_mask_type: list[AttnMaskType],
        dispatch_meta: DispatchMeta,
    ) -> AttnBucket:
        bucket_per_rank = make_bucket_per_rank_from_qk_ranges(
            q_ranges=q_ranges,
            k_ranges=k_ranges,
            attn_mask_type=attn_mask_type,
            dispatch_meta=dispatch_meta,
        )
        bucket_this_rank = bucket_per_rank[self.cp_rank]

        return bucket_this_rank

>>>>>>> 8fe424ef
    @nvtx.instrument_nvtx
    def _init_host_remote_ranges_global_this_rank(
        self,
        dispatch_meta_q: DispatchMeta,
        dispatch_meta_k: DispatchMeta,
        bucket_this_rank: AttnBucket,
    ) -> tuple[AttnRanges, AttnRanges, AttnRanges]:
        # init host q_ranges global for this rank
        host_q_ranges_global_this_rank = dispatch_meta_q.host_ranges_per_rank[
            self.cp_rank
        ].merge()

        # init host k_ranges global for this rank
        host_k_ranges_global_this_rank = dispatch_meta_k.host_ranges_per_rank[
            self.cp_rank
        ].merge()

        # init remote k_ranges global for this rank
        # NOTE: this only contains the remote k ranges that we need to calculate from
        remote_k_ranges_global_this_rank = bucket_this_rank.k_ranges.find_hole_ranges(
            host_k_ranges_global_this_rank,
            is_other_merged=True,
        )

        # sanity check
        if magi_attention.is_sanity_check_enable():
            # check if merged successfully
            assert host_q_ranges_global_this_rank.is_merged()
            assert host_k_ranges_global_this_rank.is_merged()
            assert remote_k_ranges_global_this_rank.is_merged()

            # whether q_ranges and k_ranges are one-one mapping in attn calc
            attn_calc_q_ranges_global = bucket_this_rank.q_ranges
            attn_calc_k_ranges_global = bucket_this_rank.k_ranges
            assert len(attn_calc_q_ranges_global) == len(attn_calc_k_ranges_global), (
                f"The {len(attn_calc_q_ranges_global)=} should be equal to "
                f"{len(attn_calc_k_ranges_global)=}."
            )

        return (
            host_q_ranges_global_this_rank,
            host_k_ranges_global_this_rank,
            remote_k_ranges_global_this_rank,
        )

    @nvtx.instrument_nvtx
    def _init_host_rank_entry_this_rank(
        self,
        host_q_ranges_global: AttnRanges,
        host_k_ranges_global: AttnRanges,
        remote_k_ranges_global: AttnRanges,
        attn_calc_slice_global_list: list[AttnSlice],
    ) -> HostRankEntry:
        """Initialize host rank entry for this rank"""

        # -------   chunk remote k ranges global  ------ #

        remote_k_ranges_global_per_chunk = self._chunk_remote_k_ranges_global(
            # NOTE: we only chunk the remote k ranges
            remote_k_ranges_global=remote_k_ranges_global,
        )

        # -------   calc attn calc host q ranges local  ------ #

        attn_calc_global_chunk = AttnChunk(q_slices=attn_calc_slice_global_list)
        attn_calc_host_q_ranges_local = host_q_ranges_global.make_ranges_local(
            attn_calc_global_chunk.q_ranges,
            is_self_merged=True,
        )

        # -------   make attn calc host/remote slices  ------ #

        attn_calc_host_slice_local_list: list[AttnSlice] = []
        attn_calc_remote_slice_list_per_chunk: list[list[MultiKAttnSlice]] = [
            [] for _ in range(len(remote_k_ranges_global_per_chunk))
        ]

        # sort attn_calc_slice_global_list with k_range of slice
        global_slice_indices = argsort(
            attn_calc_slice_global_list, key=lambda x: (x.k_range.start, x.k_range.end)
        )
        attn_calc_slice_global_list = [
            attn_calc_slice_global_list[i] for i in global_slice_indices
        ]
        attn_calc_host_q_ranges_local = [
            attn_calc_host_q_ranges_local[i] for i in global_slice_indices
        ]

        # get host_k_ranges start and end, init chunked_remote_k_ranges idx for iteration
        self.chunk_remote_k_ranges_global_start_idx = 0
        host_k_ranges_global_start: int = host_k_ranges_global.start
        host_k_ranges_global_end: int = host_k_ranges_global.end

        # get start and end for each chunked remote_k_ranges_global
        chunk_remote_k_ranges_global_boundary = [
            (attn_range.start, attn_range.end)
            for attn_range in remote_k_ranges_global_per_chunk
        ]

        for ith_attn_slice_global, ith_attn_calc_host_q_range_local in zip(
            attn_calc_slice_global_list,
            attn_calc_host_q_ranges_local,
        ):
            ith_attn_slice_global_mask_type: AttnMaskType = ith_attn_slice_global.mask_type  # type: ignore
            # HACK: wrap k range to k ranges,
            # to use the API of AttnRanges like find_overlap_ranges
            ith_attn_calc_k_ranges_global = AttnRanges()
            ith_attn_calc_k_ranges_global.append(ith_attn_slice_global.k_range)  # type: ignore

            # -------   make ith attn calc host slice local  ------ #

            # skip directly when there is no overlap
            if (
                host_k_ranges_global_start < ith_attn_slice_global.k_range.end  # type: ignore
                and host_k_ranges_global_end > ith_attn_slice_global.k_range.start  # type: ignore
            ):
                self._make_ith_attn_calc_host_slice(
                    host_k_ranges_global=host_k_ranges_global,
                    attn_calc_host_slice_local_list=attn_calc_host_slice_local_list,
                    ith_attn_calc_host_q_range_local=ith_attn_calc_host_q_range_local,
                    ith_attn_calc_k_ranges_global=ith_attn_calc_k_ranges_global,
                    ith_attn_slice_global_mask_type=ith_attn_slice_global_mask_type,
                )

            # -------   make ith attn calc remote slice per chunk  ------ #

            self._make_ith_attn_calc_remote_slice_per_chunk(
                remote_k_ranges_global_per_chunk=remote_k_ranges_global_per_chunk,
                attn_calc_remote_slice_list_per_chunk=attn_calc_remote_slice_list_per_chunk,
                ith_attn_calc_host_q_range_local=ith_attn_calc_host_q_range_local,
                ith_attn_calc_k_ranges_global=ith_attn_calc_k_ranges_global,
                ith_attn_slice_global_mask_type=ith_attn_slice_global_mask_type,
                chunk_remote_k_ranges_global_boundary=chunk_remote_k_ranges_global_boundary,
            )

        # delete chunked_remote_k_ranges idx
        del self.chunk_remote_k_ranges_global_start_idx

        host_rank_entry_this_rank = HostRankEntry(
            host_q_ranges_global=host_q_ranges_global,
            host_k_ranges_global=host_k_ranges_global,
            attn_calc_slice_global_list=attn_calc_slice_global_list,
            attn_calc_host_slice_local_list=attn_calc_host_slice_local_list,
            remote_k_ranges_global=remote_k_ranges_global,
            remote_k_ranges_global_per_chunk=remote_k_ranges_global_per_chunk,
            attn_calc_remote_slice_list_per_chunk=attn_calc_remote_slice_list_per_chunk,
        )

        return host_rank_entry_this_rank

    @nvtx.instrument_nvtx
    def _chunk_remote_k_ranges_global(
        self,
        remote_k_ranges_global: AttnRanges,
    ) -> list[AttnRanges]:
        """Chunk remote k ranges global for multi-stage overlap
        called in 'self._init_host_rank_entry_this_rank'
        """

        # determine the chunk size constrainted by min_chunk_size and max_num_chunks
        total_remote_k_seqlen = remote_k_ranges_global.total_seqlen
        num_chunks = (
            total_remote_k_seqlen + self.overlap_config.min_chunk_size - 1
        ) // self.overlap_config.min_chunk_size
        if num_chunks <= self.overlap_config.max_num_chunks:
            self.overlap_chunk_size = self.overlap_config.min_chunk_size
            self.overlap_num_chunks = num_chunks
        else:
            self.overlap_num_chunks = self.overlap_config.max_num_chunks
            self.overlap_chunk_size = (
                total_remote_k_seqlen + self.overlap_num_chunks - 1
            ) // self.overlap_num_chunks
            self.overlap_num_chunks = (
                total_remote_k_seqlen + self.overlap_chunk_size - 1
            ) // self.overlap_chunk_size

        # chunk the remote k ranges global for multi-stage overlapping
        remote_k_ranges_global_per_chunk: list[
            AttnRanges
        ] = remote_k_ranges_global.chunk(
            self.overlap_chunk_size, check=magi_attention.is_sanity_check_enable()
        )

        # sanity check
        if magi_attention.is_sanity_check_enable():
            assert all(
                remote_k_ranges_global_ith_chunk.is_merged()
                for remote_k_ranges_global_ith_chunk in remote_k_ranges_global_per_chunk
            ), (
                f"Every remote_k_ranges_global for each chunk should be merged, "
                f"but {remote_k_ranges_global_per_chunk=}."
            )
            assert len(remote_k_ranges_global_per_chunk) == self.overlap_num_chunks, (
                f"{len(remote_k_ranges_global_per_chunk)=} should be equal "
                f"to {self.overlap_num_chunks=} with {self.overlap_chunk_size=}"
            )

        return remote_k_ranges_global_per_chunk

    @nvtx.instrument_nvtx
    def _make_ith_attn_calc_host_slice(
        self,
        host_k_ranges_global: AttnRanges,
        attn_calc_host_slice_local_list: list[AttnSlice],
        ith_attn_calc_host_q_range_local: AttnRange,
        ith_attn_calc_k_ranges_global: AttnRanges,
        ith_attn_slice_global_mask_type: AttnMaskType,
    ) -> None:
        """Make attn calc host slice local, appended to 'attn_calc_host_slice_local_list'
        called in 'self._init_host_rank_entry_this_rank'
        """

        # fine the overlap part with the global host k ranges
        # i.e. the global attn calc host k ranges
        ith_attn_calc_host_k_ranges_global = (
            ith_attn_calc_k_ranges_global.find_overlap_ranges(
                host_k_ranges_global,
                is_self_merged=True,
                is_other_merged=True,
            )
        )
        # no overlap ranges on host, nothing to do
        if len(ith_attn_calc_host_k_ranges_global) == 0:
            return
        # otherwise, make it local on global host k ranges but do NOT merge for now
        ith_attn_calc_host_k_ranges_local = host_k_ranges_global.make_ranges_local(
            ith_attn_calc_host_k_ranges_global,
            is_self_merged=True,
        )

        # make ith attn calc host slice local
        slice_maker = HostAttnSliceMaker(
            q_range_local=ith_attn_calc_host_q_range_local,
            k_ranges_local=ith_attn_calc_host_k_ranges_local,
            k_ranges_global=ith_attn_calc_host_k_ranges_global,
            calc_k_range_global=ith_attn_calc_k_ranges_global[0],
            mask_type_global=ith_attn_slice_global_mask_type,
        )
        attn_calc_host_slice_local_list.extend(slice_maker.make())

    @nvtx.instrument_nvtx
    def _make_ith_attn_calc_remote_slice_per_chunk(
        self,
        remote_k_ranges_global_per_chunk: list[AttnRanges],
        attn_calc_remote_slice_list_per_chunk: list[list[MultiKAttnSlice]],
        ith_attn_calc_host_q_range_local: AttnRange,
        ith_attn_calc_k_ranges_global: AttnRanges,
        ith_attn_slice_global_mask_type: AttnMaskType,
        chunk_remote_k_ranges_global_boundary: list[tuple[int, int]],
    ) -> None:
        """Make attn calc remote slice for the given remote k ranges global in each chunk,
            and append to 'attn_calc_remote_slice_list_per_chunk'
            called in'self._init_host_rank_entry_this_rank'
        HACK: inplace operation for 'attn_calc_remote_slice_list_per_chunk' for the purpose of performance,
              need further refactor.
        """
        for j in range(
            self.chunk_remote_k_ranges_global_start_idx,
            len(remote_k_ranges_global_per_chunk),
        ):
            jth_chunk_remote_k_ranges_global = remote_k_ranges_global_per_chunk[j]
            if (
                chunk_remote_k_ranges_global_boundary[j][0]
                >= ith_attn_calc_k_ranges_global[0].end
            ):
                break
            elif (
                chunk_remote_k_ranges_global_boundary[j][1]
                <= ith_attn_calc_k_ranges_global[0].start
            ):
                self.chunk_remote_k_ranges_global_start_idx += 1
                continue

            self._make_ith_attn_calc_remote_slice(
                remote_k_ranges_global=jth_chunk_remote_k_ranges_global,
                attn_calc_remote_slice_list=attn_calc_remote_slice_list_per_chunk[j],
                ith_attn_calc_host_q_range_local=ith_attn_calc_host_q_range_local,
                ith_attn_calc_k_ranges_global=ith_attn_calc_k_ranges_global,
                ith_attn_slice_global_mask_type=ith_attn_slice_global_mask_type,
            )

    @nvtx.instrument_nvtx
    def _make_ith_attn_calc_remote_slice(
        self,
        remote_k_ranges_global: AttnRanges,
        attn_calc_remote_slice_list: list[MultiKAttnSlice],
        ith_attn_calc_host_q_range_local: AttnRange,
        ith_attn_calc_k_ranges_global: AttnRanges,
        ith_attn_slice_global_mask_type: AttnMaskType,
    ) -> None:
        """Make ith attn calc remote slice for the given remote k ranges global,
            and append to given 'attn_calc_remote_slice_list',
            called in 'self._make_ith_attn_calc_remote_slice_per_chunk' for jth chunk of remote ranges
        HACK: inplace operation for 'attn_calc_remote_slice_list' for the purpose of performance,
              need further refactor.
        """

        # find the overlap part in the global remote k ranges
        ith_attn_calc_remote_k_ranges_global = (
            ith_attn_calc_k_ranges_global.find_overlap_ranges(
                remote_k_ranges_global,
                is_self_merged=True,
                is_other_merged=True,
            )
        )

        # no overlap with and ith slice
        if len(ith_attn_calc_remote_k_ranges_global) == 0:
            return

        # make ith attn calc remote multik slice
        slice_maker = RemoteAttnSliceMaker(
            q_range_local=ith_attn_calc_host_q_range_local,
            k_ranges_global=ith_attn_calc_remote_k_ranges_global,
            calc_k_range_global=ith_attn_calc_k_ranges_global[0],
            mask_type_global=ith_attn_slice_global_mask_type,
        )
        attn_calc_remote_slice_list.extend(slice_maker.make())  # type: ignore[arg-type]

    @nvtx.instrument_nvtx
    def _init_remote_rank_entry_per_stage_this_rank(
        self,
        host_rank_entry_this_rank: HostRankEntry,
    ) -> list[RemoteRankEntry]:
        """Initialize remote rank entry per overlap stage for this rank"""

        # -------   calculate calc/comm cost pairs  ------ #

        chunk_costs = self._calc_cost_pairs_per_chunk(
            host_rank_entry_this_rank=host_rank_entry_this_rank,
        )

        # ------    solve the multi-stage overlap problem   ------ #
        # ------    and get chunk partitions for each stage   ------ #

        cost_partitions = self._solve_multi_stage_overlap(
            chunk_costs=chunk_costs,
        )

        # ------    calculate remote rank entry for each stage   ------ #

        remote_rank_entry_per_stage_this_rank = self._calc_remote_rank_entry_per_stage(
            host_rank_entry_this_rank=host_rank_entry_this_rank,
            cost_partitions=cost_partitions,
        )

        return remote_rank_entry_per_stage_this_rank

    @nvtx.instrument_nvtx
    def _init_remote_rank_entry_per_rank_per_stage(
        self, remote_rank_entry_per_stage_this_rank: list[RemoteRankEntry]
    ) -> list[list[RemoteRankEntry]]:
        """Initialize remote rank entry per rank for each overlap stage"""

        # all gather remote rank entry per stage from each rank
        remote_rank_entry_per_stage_per_rank = [None] * self.cp_size

        dist.all_gather_object(
            remote_rank_entry_per_stage_per_rank,
            remote_rank_entry_per_stage_this_rank,
            group=self.cp_group,
        )

        # check shape to be [cp_size, overlap_degree]
        if magi_attention.is_sanity_check_enable():
            assert (
                len(remote_rank_entry_per_stage_per_rank) == self.cp_size
                and len(remote_rank_entry_per_stage_per_rank[0]) == self.overlap_degree  # type: ignore
            ), f"{len(remote_rank_entry_per_stage_per_rank)=}, {self.cp_size=}, {self.overlap_degree=}"

        # transpose to be remote rank entry per rank for each stage
        remote_rank_entry_per_rank_per_stage = transpose_matrix(
            remote_rank_entry_per_stage_per_rank  # type: ignore
        )

        # check shape to be [overlap_degree, cp_size]
        if magi_attention.is_sanity_check_enable():
            assert (
                len(remote_rank_entry_per_rank_per_stage) == self.overlap_degree  # type: ignore
                and len(remote_rank_entry_per_rank_per_stage[0]) == self.cp_size
            ), f"{len(remote_rank_entry_per_rank_per_stage)=}, {self.overlap_degree=}, {self.cp_size=}"

        return remote_rank_entry_per_rank_per_stage

    @nvtx.instrument_nvtx
    def _calc_cost_pairs_per_chunk(
        self,
        host_rank_entry_this_rank: HostRankEntry,
    ) -> list[OverlapStageCost]:
        """Calculate the calc/comm cost pairs for each chunk
        called in 'self._init_remote_rank_entry_per_stage_this_rank'
        """
        # 1-1. host comm cost (must be 0. since no comm needs to be waited)
        host_comm_cost = 0.0

        # 1-2. host calc cost
        host_calc_area = host_rank_entry_this_rank.get_host_calc_area()
        host_calc_cost = self.overlap_config.calc_cost_factor * host_calc_area

        # 2-1. remote comm cost for each chunk
        remote_comm_size_per_chunk = [
            host_rank_entry_this_rank.get_remote_comm_size(chunk_idx)
            for chunk_idx in range(self.overlap_num_chunks)
        ]
        remote_comm_cost_per_chunk = [
            self.overlap_config.comm_cost_factor * comm_size
            for comm_size in remote_comm_size_per_chunk
        ]

        # 2-2. remote calc cost for each chunk
        remote_calc_area_per_chunk = [
            host_rank_entry_this_rank.get_remote_calc_area(chunk_idx)
            for chunk_idx in range(self.overlap_num_chunks)
        ]
        remote_calc_cost_per_chunk = [
            self.overlap_config.calc_cost_factor * remote_calc_area
            for remote_calc_area in remote_calc_area_per_chunk
        ]

        # 3-1. construct the stage cost pairs for each chunk
        chunk_costs = [
            OverlapStageCost(
                comm_cost=comm_cost,
                calc_cost=calc_cost,
            )
            for comm_cost, calc_cost in zip(
                [host_comm_cost] + remote_comm_cost_per_chunk,
                [host_calc_cost] + remote_calc_cost_per_chunk,
            )
        ]

        # 3-2. sanity check
        assert (
            len(chunk_costs) == self.overlap_num_chunks + 1
        ), f"{len(chunk_costs)=}, {self.overlap_num_chunks=}"

        return chunk_costs

    @nvtx.instrument_nvtx
    def _solve_multi_stage_overlap(
        self,
        chunk_costs: list[OverlapStageCost],
    ) -> list[list[int]]:
        """Solve the multi-stage overlap problem with the overlap solver
        called in 'self._init_remote_rank_entry_per_stage_this_rank'

        Args:
            chunk_costs: list of OverlapStageCost, each element is the cost pair for one chunk

        Returns:
            cost_partitions: list of list of int, each element is the chunk partition for one stage
        """

        # overlap solver will return the solution with the partitions of the chunk costs,
        # which is a list with length 'overlap_degree',
        # where the ith elem is a chunk idx list that
        # contains the chunk idxs that need be processed together in the ith stage
        # e.g. [[0, 2], [1, 4], [3, 5]] for 6 chunks and 3 overlap degree
        best_solution, solution_dict = self.overlap_solver.solve(
            stage_costs=chunk_costs,
            overlap_degree=self.overlap_config.degree,
            dynamic_max_degree=self.overlap_config.dynamic_max_degree,
        )

        # get the cost partitions of 1 host cost pair and n remote cost pairs
        cost_partitions = best_solution.partitions
        # sanity check
        assert (
            0 in cost_partitions[0]
        ), f"The host cost with index 0 must be in the first partition, but got {cost_partitions=}"

        # get the overlap degree w.r.t the best solution
        best_overlap_degree_this_rank = best_solution.overlap_degree
        if self.overlap_config.mode is AttnOverlapMode.STATIC:
            if magi_attention.is_sanity_check_enable():
                assert best_overlap_degree_this_rank == self.overlap_config.degree, (
                    f"in static mode, {best_overlap_degree_this_rank=} "
                    f"should be equal to {self.overlap_config.degree=}"
                )

            # if static mode, then each rank already has the same overlap degree
            # so there's no need to reduce and the overlap degree is the same as the config
            self.overlap_degree = best_overlap_degree_this_rank
        elif self.overlap_config.mode is AttnOverlapMode.DYNAMIC:
            # if dynamic mode, the final overlap degree is the maximum one among ranks
            # so we need to reduce the best overlap degree among ranks
            overlap_degree_reduce_tensor = torch.tensor(
                best_overlap_degree_this_rank,
                dtype=torch.int32,
                device=torch.cuda.current_device(),
            )
            dist.all_reduce(
                overlap_degree_reduce_tensor,
                op=dist.ReduceOp.MAX,
                group=self.cp_group,
            )
            final_overlap_degree = overlap_degree_reduce_tensor.item()

            for _ in range(best_overlap_degree_this_rank, final_overlap_degree):
                # HACK: for the rank with the best overlap degree < final overlap degree
                # we just append the idle stages to the last of the cost partitions
                cost_partitions.append([])

            self.overlap_degree = final_overlap_degree
        else:
            raise ValueError(f"Unknown overlap mode: {self.overlap_config.mode}")

        # sanity check
        if magi_attention.is_sanity_check_enable():
            assert (
                len(cost_partitions) == self.overlap_degree
            ), f"{len(cost_partitions)=}, {self.overlap_degree=}"

        return cost_partitions

    @nvtx.instrument_nvtx
    def _calc_remote_rank_entry_per_stage(
        self,
        cost_partitions: list[list[int]],
        host_rank_entry_this_rank: HostRankEntry,
    ) -> list[RemoteRankEntry]:
        """Calculate the remote rank entry per stage for this rank
        called in 'self._init_remote_rank_entry_per_stage_this_rank'
        """

        remote_rank_entry_per_stage_this_rank: list[RemoteRankEntry] = []

        for cost_partition in cost_partitions:
            remote_rank_entry_per_stage_this_rank.append(
                self._calc_remote_rank_entry_for_one_stage(
                    cost_partiton=cost_partition,
                    host_rank_entry_this_rank=host_rank_entry_this_rank,
                )
            )

        return remote_rank_entry_per_stage_this_rank

    # TODO delete some logic
    @nvtx.instrument_nvtx
    def _calc_remote_rank_entry_for_one_stage(
        self, cost_partiton: list[int], host_rank_entry_this_rank: HostRankEntry
    ) -> RemoteRankEntry:
        """Calculate the remote rank entry for one stage for this rank
        called in'self._calc_remote_rank_entry_per_stage'
        """

        # ------    merge the chunks into one overlap stage within each partition  ------ #
        # ------    and construct the remote rank entry for each stage   ------ #

        # init the args and some temp vars for remote rank entry
        remote_k_ranges_global_this_stage = AttnRanges()
        attn_calc_remote_slice_list_per_chunk_this_stage: list[
            list[MultiKAttnSlice]
        ] = []
        total_q_ranges_local_this_stage = AttnRanges()

        # find the remote_ k_ranges_global and remote_slice_local_list
        # within the chunks for this stage
        for cost_idx in cost_partiton:
            if cost_idx == 0:  # ignore the host cost
                continue
            chunk_idx = cost_idx - 1
            remote_k_ranges_global_this_stage.extend(
                host_rank_entry_this_rank.remote_k_ranges_global_per_chunk[chunk_idx]
            )
            attn_calc_remote_slice_list_per_chunk_this_stage.append(
                host_rank_entry_this_rank.attn_calc_remote_slice_list_per_chunk[
                    chunk_idx
                ]
            )
        remote_k_ranges_global_this_stage = remote_k_ranges_global_this_stage.merge()

        # add all q_ranges to total_q_ranges_this_bucket_local
        for attn_slice in chain(*attn_calc_remote_slice_list_per_chunk_this_stage):
            total_q_ranges_local_this_stage.append(attn_slice.q_range)
        total_q_ranges_boundary_local_this_stage = (
            total_q_ranges_local_this_stage.points
        )

        # get two dict as (key: q_range, value: k_ranges) and (key: q_range, value: masktype)
        (
            map_slice_q_range_to_k_ranges,
            map_slice_q_range_to_masktype,
        ) = self._calc_remote_rank_q_range_to_k_ranges_map(
            attn_calc_remote_slice_list_per_chunk_this_stage=attn_calc_remote_slice_list_per_chunk_this_stage,
            total_q_ranges_boundary_local_this_stage=total_q_ranges_boundary_local_this_stage,
        )

        # construct the attn_calc_remote_slice_local_list_this_stage
        q_range_k_ranges_tuples: list[tuple[AttnRange, AttnRanges]] = sorted(
            map_slice_q_range_to_k_ranges.items(),
            key=lambda t: t[0].start,  # sort by q_range.start
        )
        slice_tuples: list[tuple[AttnRange, AttnRanges, list[AttnMaskType]]] = [
            (q_range, k_ranges, map_slice_q_range_to_masktype[q_range])
            for q_range, k_ranges in q_range_k_ranges_tuples
        ]

        return self._make_remote_entry_for_one_stage(
            slice_tuples=slice_tuples,
            remote_k_ranges_global_this_stage=remote_k_ranges_global_this_stage,
            host_k_ranges_global_this_rank=host_rank_entry_this_rank.host_k_ranges_global,
        )

    @nvtx.instrument_nvtx
    def _make_remote_entry_for_one_stage(
        self,
        slice_tuples: list[tuple[AttnRange, AttnRanges, list[AttnMaskType]]],
        remote_k_ranges_global_this_stage: AttnRanges,
        host_k_ranges_global_this_rank: AttnRanges,
    ) -> RemoteRankEntry:
        """Make the remote entry for one stage
        called in 'self._calc_remote_rank_entry_for_one_stage' for each stage

        Args:
            slice_tuples: each tuple contains a q_range and it's corresponding k_ranges and mask types
            remote_k_ranges_global_this_stage: the remote k ranges for this stage
            host_k_ranges_global_this_rank: the host k ranges for this rank

        Returns:
            attn_calc_remote_slice_local_list_this_stage: the remote entry for this stage
        """
        attn_calc_remote_slice_local_list_this_stage: list[AttnSlice] = []

        for q_range, k_ranges, mask_types in slice_tuples:
            k_ranges = remote_k_ranges_global_this_stage.make_ranges_local(
                k_ranges,
                is_self_merged=True,
            )

            self._merge_ranges_and_masktypes(
                q_range=q_range,
                k_ranges=k_ranges,
                mask_types=mask_types,
                attn_calc_remote_slice_local_list_this_stage=attn_calc_remote_slice_local_list_this_stage,
            )

        # sanity check
        if magi_attention.is_sanity_check_enable():
            assert remote_k_ranges_global_this_stage.is_merged()

        return RemoteRankEntry(
            host_k_ranges_global=host_k_ranges_global_this_rank,
            remote_k_ranges_global=remote_k_ranges_global_this_stage,
            attn_calc_remote_slice_local_list=attn_calc_remote_slice_local_list_this_stage,
        )

    @nvtx.instrument_nvtx
    def _merge_ranges_and_masktypes(
        self,
        q_range: AttnRange,
        k_ranges: AttnRanges,
        mask_types: list[AttnMaskType],
        attn_calc_remote_slice_local_list_this_stage: list[AttnSlice],
    ):
        """sort k_ranges and merge with masktype in cases,
        which q_range is overlaped with multi mask types
        """
        # sort k_ranges and masktypes with range start
        indices = argsort(k_ranges._ranges, key=lambda range: range.start)
        k_ranges_list = [k_ranges[i] for i in indices]
        mask_types = [mask_types[i] for i in indices]

        def _calc_new_masktype(
            old_masktype: AttnMaskType,
            new_masktype: AttnMaskType,
        ) -> AttnMaskType | None:
            """function to merge masktypes when k_range can be merged"""
            match (old_masktype, new_masktype):
                case (AttnMaskType.FULL, AttnMaskType.FULL):
                    return AttnMaskType.FULL
                case (AttnMaskType.FULL, AttnMaskType.CAUSAL):
                    return AttnMaskType.CAUSAL
                case (AttnMaskType.INVCAUSAL, AttnMaskType.FULL):
                    return AttnMaskType.INVCAUSAL
                case (AttnMaskType.INVCAUSAL, AttnMaskType.CAUSAL):
                    return AttnMaskType.BICAUSAL
                case _:
                    return None

        # init k_range and masktype
        k_range_start, k_range_end = k_ranges_list[0].start, k_ranges_list[0].end
        cur_mask_type = mask_types[0]

        for i in range(1, len(k_ranges)):
            can_be_merged = False
            if k_ranges_list[i].start == k_range_end:
                # calc new masktype when k_range can be merged
                new_masktype = _calc_new_masktype(cur_mask_type, mask_types[i])
                # invalid masktype means there is no suitable mask to merge the k_range.
                if new_masktype is not None:
                    k_range_end = k_ranges_list[i].end
                    cur_mask_type = new_masktype
                    can_be_merged = True

            if not can_be_merged:
                # add the current k_range to the array and set it as the new value
                k_range = AttnRange(start=k_range_start, end=k_range_end)
                attn_calc_remote_slice_local_list_this_stage.append(
                    AttnSlice(
                        q_range=q_range,
                        k_range=k_range,
                        mask_type=cur_mask_type,
                    )
                )

                # set to new value
                k_range_start, k_range_end = (
                    k_ranges_list[i].start,
                    k_ranges_list[i].end,
                )
                cur_mask_type = mask_types[i]

        # add the last k_range to the array
        k_range = AttnRange(start=k_range_start, end=k_range_end)
        attn_calc_remote_slice_local_list_this_stage.append(
            AttnSlice(
                q_range=q_range,
                k_range=k_range,
                mask_type=cur_mask_type,
            )
        )

    @nvtx.instrument_nvtx
    def _calc_remote_rank_q_range_to_k_ranges_map(
        self,
        attn_calc_remote_slice_list_per_chunk_this_stage: list[list[MultiKAttnSlice]],
        total_q_ranges_boundary_local_this_stage: list[int],
    ) -> tuple[
        defaultdict[AttnRange, AttnRanges], defaultdict[AttnRange, list[AttnMaskType]]
    ]:
        """Split the slice according to the boundary, and form maps from q_range to k_ranges and masktype.
        called in 'self._calc_remote_rank_entry_for_one_stage'
        """

        # init q_range->k_ranges map and q_range->masktype map
        map_slice_q_range_to_k_ranges: defaultdict[AttnRange, AttnRanges] = defaultdict(
            AttnRanges
        )
        map_slice_q_range_to_masktype: defaultdict[
            AttnRange, list[AttnMaskType]
        ] = defaultdict(list)

        for slice in chain(*attn_calc_remote_slice_list_per_chunk_this_stage):
            # find the start and end index in the boundary list
            slice_q_range_start, slice_q_range_end = (
                slice.q_range.start,
                slice.q_range.end,
            )
            boundary_left_index = bisect_left(
                total_q_ranges_boundary_local_this_stage, slice_q_range_start
            )
            boundary_right_index = bisect_left(
                total_q_ranges_boundary_local_this_stage, slice_q_range_end
            )

            # traverse from computed boundary start to end
            for boundary_idx in range(boundary_left_index, boundary_right_index):
                boundary_start, boundary_end = (
                    total_q_ranges_boundary_local_this_stage[boundary_idx],
                    total_q_ranges_boundary_local_this_stage[boundary_idx + 1],
                )

                # create the segmented q_range.
                q_range_this_slice = AttnRange(start=boundary_start, end=boundary_end)

                if (
                    slice.mask_types[-1] == AttnMaskType.FULL
                    and slice.mask_types[0] == AttnMaskType.FULL
                ):
                    # in the case of full, no need to handle k_ranges.
                    map_slice_q_range_to_k_ranges[q_range_this_slice].extend(
                        slice.k_ranges
                    )
                    map_slice_q_range_to_masktype[q_range_this_slice].extend(
                        [AttnMaskType.FULL] * len(slice.k_ranges)
                    )
                elif slice.mask_types[-1] == AttnMaskType.CAUSAL:
                    # in the case of causal, the end of the last range in k_ranges may need to be shortened
                    distance_to_slice_end = slice_q_range_end - boundary_end

                    if distance_to_slice_end == 0:
                        # don't need to shorten k_range
                        map_slice_q_range_to_k_ranges[q_range_this_slice].extend(
                            slice.k_ranges
                        )
                    else:
                        map_slice_q_range_to_k_ranges[q_range_this_slice].extend(
                            slice.k_ranges[:-1]
                        )
                        # shorten causal k_range
                        last_k_range = AttnRange(
                            start=slice.k_ranges[-1].start,
                            end=slice.k_ranges[-1].end - distance_to_slice_end,
                        )
                        map_slice_q_range_to_k_ranges[q_range_this_slice].append(
                            last_k_range
                        )

                    map_slice_q_range_to_masktype[q_range_this_slice].extend(
                        [AttnMaskType.FULL] * (len(slice.k_ranges) - 1)
                        + [AttnMaskType.CAUSAL]
                    )
                elif slice.mask_types[0] == AttnMaskType.INVCAUSAL:
                    # in the case of inv_causal, the start of the first range in k_ranges may need to lengthen
                    distance_to_slice_start = boundary_start - slice_q_range_start

                    if distance_to_slice_start == 0:
                        # don't need to lengthen k_range
                        map_slice_q_range_to_k_ranges[q_range_this_slice].extend(
                            slice.k_ranges
                        )
                    else:
                        # lengthen inv_causal k_range
                        first_k_range = AttnRange(
                            start=slice.k_ranges[0].start + distance_to_slice_start,
                            end=slice.k_ranges[0].end,
                        )
                        map_slice_q_range_to_k_ranges[q_range_this_slice].append(
                            first_k_range
                        )
                        map_slice_q_range_to_k_ranges[q_range_this_slice].extend(
                            slice.k_ranges[1:]
                        )

                    map_slice_q_range_to_masktype[q_range_this_slice].extend(
                        [AttnMaskType.INVCAUSAL]
                        + [AttnMaskType.FULL] * (len(slice.k_ranges) - 1)
                    )
                elif slice.mask_types[0] == AttnMaskType.BICAUSAL:
                    # in case of bicausal, the start and end may both need to change
                    if magi_attention.is_sanity_check_enable():
                        assert len(slice.k_ranges) == 1, (
                            f"when masktype is bi_causal, the length of k_ranges must be 1, "
                            f"but got {len(slice.k_ranges)=}"
                        )

                    distance_to_slice_start = boundary_start - slice_q_range_start
                    distance_to_slice_end = slice_q_range_end - boundary_end

                    bicausal_k_range = AttnRange(
                        start=slice.k_ranges[0].start + distance_to_slice_start,
                        end=slice.k_ranges[0].end - distance_to_slice_end,
                    )

                    map_slice_q_range_to_k_ranges[q_range_this_slice].append(
                        bicausal_k_range
                    )
                    map_slice_q_range_to_masktype[q_range_this_slice].append(
                        AttnMaskType.BICAUSAL
                    )
                else:
                    raise ValueError(
                        f"Only support 'full', 'causal', 'inv_causal' and 'bi_causal' mask, "
                        f"but got {slice.mask_types[-1]} and {slice.mask_types[0]}"
                    )

        return (
            map_slice_q_range_to_k_ranges,
            map_slice_q_range_to_masktype,
        )

    @nvtx.instrument_nvtx
    def _init_transfer_table_per_stage(
        self,
        remote_rank_entry_per_rank_per_stage: list[list[RemoteRankEntry]],
    ) -> list[TransferTable]:
        """Initialize transfer table per stage for this rank"""

        transfer_table_per_stage: list[TransferTable] = []

        transfer_info_per_stage_this_rank: list[TransferInfo] = [
            self._init_transfer_info_this_rank_for_one_stage(
                remote_rank_entry_per_rank_this_stage
            )
            for remote_rank_entry_per_rank_this_stage in (
                remote_rank_entry_per_rank_per_stage
            )
        ]

        transfer_info_per_rank_per_stage = self._init_transfer_info_per_rank_per_stage(
            transfer_info_per_stage_this_rank
        )

        transfer_table_per_stage = [
            self._init_transfer_table_for_one_stage(
                remote_rank_entry_per_rank_this_stage,
                transfer_info_per_rank_this_stage,
            )
            for (
                remote_rank_entry_per_rank_this_stage,
                transfer_info_per_rank_this_stage,
            ) in zip(
                remote_rank_entry_per_rank_per_stage,
                transfer_info_per_rank_per_stage,
            )
        ]

        return transfer_table_per_stage

    @nvtx.instrument_nvtx
    def _init_transfer_table_for_one_stage(
        self,
        remote_rank_entry_per_rank: list[RemoteRankEntry],
        transfer_info_per_rank: list[TransferInfo],
    ) -> TransferTable:
        """Initialize transfer table for each overlap stage
        called in 'self._init_transfer_table_per_stage'
        """

        # init transfer table entry for each rank pair: (send_ranki, recv_rankj)
        transfer_table = TransferTable(cp_size=self.cp_size)

        # fill up transfer table
        for send_rank in range(self.cp_size):  # for each send_ranki
            transfer_info = transfer_info_per_rank[send_rank]
            group_cast_ranges_global_transfer = (
                transfer_info.group_cast_ranges_global_transfer
            )
            group_cast_ranges_local_send_to = (
                transfer_info.group_cast_ranges_local_send_to
            )

            # for each non-overlapped global/local k range that send_ranki needs to send to
            # we tranverse each dest recv_rankj to recv it in the set,
            # and append it to k_ranges_local_in_send_buf at the (send_ranki, recv_rankj) table entry
            for r in group_cast_ranges_global_transfer:
                k_range = AttnRange(start=r.start, end=r.end)
                if send_rank == self.cp_rank:  # the send row for this rank
                    for recv_rank in r.rank_set:
                        transfer_table.append_k_ranges_global(
                            send_rank=self.cp_rank,
                            recv_rank=recv_rank,
                            k_range=k_range,
                        )
                elif self.cp_rank in r.rank_set:  # the recv col for this rank
                    transfer_table.append_k_ranges_global(
                        send_rank=send_rank,
                        recv_rank=self.cp_rank,
                        k_range=k_range,
                    )

            for r in group_cast_ranges_local_send_to:
                k_range = AttnRange(start=r.start, end=r.end)
                if send_rank == self.cp_rank:  # the send row for this rank
                    for recv_rank in r.rank_set:
                        transfer_table.append_k_ranges_local_in_send_buf(
                            send_rank=self.cp_rank,
                            recv_rank=recv_rank,
                            k_range=k_range,
                        )
                elif self.cp_rank in r.rank_set:  # the recv col for this rank
                    transfer_table.append_k_ranges_local_in_send_buf(
                        send_rank=send_rank,
                        recv_rank=self.cp_rank,
                        k_range=k_range,
                    )

            # sort the k ranges in each table entry
            if send_rank == self.cp_rank:  # the send row for this rank
                for recv_rank in range(self.cp_size):
                    transfer_table.sort_k_ranges_global(
                        send_rank=self.cp_rank,
                        recv_rank=recv_rank,
                    )
                    transfer_table.sort_k_ranges_local_in_send_buf(
                        send_rank=self.cp_rank,
                        recv_rank=recv_rank,
                    )
                    # fill k_ranges_local_in_recv_buf
                    transfer_table.make_k_ranges_local_in_recv_buf(
                        send_rank=self.cp_rank,
                        recv_rank=recv_rank,
                        remote_k_ranges_global_for_recv_rank=remote_rank_entry_per_rank[
                            recv_rank
                        ].remote_k_ranges_global,
                    )
            else:  # the recv col for this rank
                transfer_table.sort_k_ranges_global(
                    send_rank=send_rank,
                    recv_rank=self.cp_rank,
                )
                transfer_table.sort_k_ranges_local_in_send_buf(
                    send_rank=send_rank,
                    recv_rank=self.cp_rank,
                )
                # fill k_ranges_local_in_recv_buf
                transfer_table.make_k_ranges_local_in_recv_buf(
                    send_rank=send_rank,
                    recv_rank=self.cp_rank,
                    remote_k_ranges_global_for_recv_rank=remote_rank_entry_per_rank[
                        self.cp_rank
                    ].remote_k_ranges_global,
                )

        return transfer_table

    @nvtx.instrument_nvtx
    def _init_transfer_info_this_rank_for_one_stage(
        self,
        remote_rank_entry_per_rank: list[RemoteRankEntry],
    ) -> TransferInfo:
        """Initialize transfer info for this rank for certain stage
        called in 'self._init_transfer_table_per_stage'
        """

        host_k_ranges_global_this_rank = remote_rank_entry_per_rank[
            self.cp_rank
        ].host_k_ranges_global
        remote_k_ranges_global_this_rank = remote_rank_entry_per_rank[
            self.cp_rank
        ].remote_k_ranges_global

        # init k ranges global/local for send_to/recv_from per rank
        k_ranges_global_recv_from_per_rank: list[AttnRanges] = []
        k_ranges_local_recv_from_per_rank: list[AttnRanges] = []
        k_ranges_global_send_to_per_rank: list[AttnRanges] = []
        k_ranges_local_send_to_per_rank: list[AttnRanges] = []
        for rank in range(self.cp_size):
            if rank == self.cp_rank:  # no need to recv from / send to this rank
                k_ranges_global_recv_from_per_rank.append(AttnRanges())
                k_ranges_local_recv_from_per_rank.append(AttnRanges())
                k_ranges_global_send_to_per_rank.append(AttnRanges())
                k_ranges_local_send_to_per_rank.append(AttnRanges())
                continue

            # ----------    for k_ranges recv from     ---------- #

            # get the global k ranges that this rank needs to recv from current rank
            rank_host_k_ranges_global = remote_rank_entry_per_rank[
                rank
            ].host_k_ranges_global
            k_ranges_global_recv_from_rank = (
                remote_k_ranges_global_this_rank.find_overlap_ranges(
                    rank_host_k_ranges_global,
                    is_self_merged=True,
                    is_other_merged=True,
                )
            )
            # make the global k ranges local w.r.t. self's recv buffer
            k_ranges_local_recv_from_rank = (
                remote_k_ranges_global_this_rank.make_ranges_local(
                    k_ranges_global_recv_from_rank,
                    is_self_merged=True,
                )
            )
            # add to recv transfer info for both global and local ones
            k_ranges_global_recv_from_per_rank.append(k_ranges_global_recv_from_rank)
            k_ranges_local_recv_from_per_rank.append(k_ranges_local_recv_from_rank)

            # ----------    for k_ranges send to     ---------- #

            # get the global k ranges that this rank needs to send to current rank
            rank_remote_k_ranges_global = remote_rank_entry_per_rank[
                rank
            ].remote_k_ranges_global
            k_ranges_global_send_to_rank = (
                host_k_ranges_global_this_rank.find_overlap_ranges(
                    rank_remote_k_ranges_global,
                    is_self_merged=True,
                    is_other_merged=True,
                )
            )
            # make the global k ranges local w.r.t. self's send buffer
            k_ranges_local_send_to_rank = (
                host_k_ranges_global_this_rank.make_ranges_local(
                    k_ranges_global_send_to_rank,
                    is_self_merged=True,
                )
            )
            # add to send transfer info for both global and local ones
            k_ranges_global_send_to_per_rank.append(k_ranges_global_send_to_rank)
            k_ranges_local_send_to_per_rank.append(k_ranges_local_send_to_rank)

        # init group_cast_ranges for global/local k ranges that send_ranki needs to send to
        # which splits the local ranges into non-overlapped local ranges
        group_cast_ranges_global_transfer = GroupCastRanges(
            cp_size=self.cp_size,
            ranges_per_rank=k_ranges_global_send_to_per_rank,
        )
        group_cast_ranges_local_send_to = GroupCastRanges(
            cp_size=self.cp_size,
            ranges_per_rank=k_ranges_local_send_to_per_rank,
        )

        transfer_info_this_rank = TransferInfo(
            k_ranges_global_recv_from_per_rank=k_ranges_global_recv_from_per_rank,
            k_ranges_local_recv_from_per_rank=k_ranges_local_recv_from_per_rank,
            k_ranges_global_send_to_per_rank=k_ranges_global_send_to_per_rank,
            k_ranges_local_send_to_per_rank=k_ranges_local_send_to_per_rank,
            group_cast_ranges_global_transfer=group_cast_ranges_global_transfer,
            group_cast_ranges_local_send_to=group_cast_ranges_local_send_to,
        )

        return transfer_info_this_rank

    @nvtx.instrument_nvtx
    def _init_transfer_info_per_rank_per_stage(
        self,
        transfer_info_per_stage_this_rank: list[TransferInfo],
    ) -> list[list[TransferInfo]]:
        """Initialize transfer info per rank for each stage
        called in 'self._init_transfer_table_per_stage'
        """

        # all gather transfer info per stage from each rank
        transfer_info_per_stage_per_rank = [None] * self.cp_size
        dist.all_gather_object(
            transfer_info_per_stage_per_rank,
            transfer_info_per_stage_this_rank,
            group=self.cp_group,
        )

        # check shape to be [cp_size, overlap_degree]
        if magi_attention.is_sanity_check_enable():
            assert (
                len(transfer_info_per_stage_per_rank) == self.cp_size
                and len(transfer_info_per_stage_per_rank[0]) == self.overlap_degree  # type: ignore
            )

        # transpose to be transfer info per rank for each stage
        transfer_info_per_rank_per_stage = transpose_matrix(
            transfer_info_per_stage_per_rank  # type: ignore
        )

        # sanity check
        if magi_attention.is_sanity_check_enable():
            # for each stage:
            #   for each rank pair (i≠j): (send_ranki, recv_rankj)
            #       whether the global k ranges that send_ranki needs to send to recv_rankj
            #       are equal to the ones that recv_rankj needs to recv from send_ranki
            for stage, transfer_info_per_rank in enumerate(
                transfer_info_per_rank_per_stage
            ):
                for send_rank in range(self.cp_size):
                    for recv_rank in range(self.cp_size):
                        if send_rank == recv_rank:
                            continue

                        send_info: TransferInfo = transfer_info_per_rank[send_rank]
                        recv_info: TransferInfo = transfer_info_per_rank[recv_rank]
                        k_ranges_global_recv_from_send_rank = (
                            recv_info.k_ranges_global_recv_from_per_rank[send_rank]
                        )
                        k_ranges_global_send_to_recv_rank = (
                            send_info.k_ranges_global_send_to_per_rank[recv_rank]
                        )

                        assert (
                            k_ranges_global_recv_from_send_rank
                            == k_ranges_global_send_to_recv_rank
                        ), (
                            f"The sanity check for transfer table at {stage=} failed:\n"
                            f"For rank pair ({send_rank=} {recv_rank=}), we got:\n"
                            f"{k_ranges_global_recv_from_send_rank=}\n"
                            f"{k_ranges_global_send_to_recv_rank=}"
                        )

        return transfer_info_per_rank_per_stage

    @nvtx.instrument_nvtx
    def make_comm_meta(self) -> CommMeta:
        """Calculate communication meta for kv and qo group collective"""

        num_remote_kv_tokens_per_stage: list[int] = []
        kv_group_collective_args_list: list[GroupCollectiveArg] = []

        # NOTE: this solver does not support qo comm for now
        # thus we assign empty args for qo comm
        num_remote_qo_tokens_per_stage: list[int] = [0] * self.overlap_degree
        qo_group_collective_args_list: list[GroupCollectiveArg] = [None] * self.overlap_degree  # type: ignore[list-item]

        for transfer_table_this_stage, remote_rank_entry_per_rank_this_stage in zip(
            self.transfer_table_per_stage,
            self.remote_rank_entry_per_rank_per_stage,
        ):
            total_seqlen_host_k = remote_rank_entry_per_rank_this_stage[
                self.cp_rank
            ].host_k_ranges_global.total_seqlen

            num_remote_kv_tokens = remote_rank_entry_per_rank_this_stage[
                self.cp_rank
            ].remote_k_ranges_global.total_seqlen

            kv_group_collective_arg = self._calc_kv_group_collective_arg(
                transfer_table_this_stage,
                total_seqlen_host_k,
            )

            num_remote_kv_tokens_per_stage.append(num_remote_kv_tokens)
            kv_group_collective_args_list.append(kv_group_collective_arg)

        # build comm meta
        comm_meta = CommMeta(
            num_remote_kv_tokens_per_stage=num_remote_kv_tokens_per_stage,
            kv_group_collective_args_list=kv_group_collective_args_list,
            num_remote_qo_tokens_per_stage=num_remote_qo_tokens_per_stage,
            qo_group_collective_args_list=qo_group_collective_args_list,
        )

        return comm_meta

    @nvtx.instrument_nvtx
    def _calc_kv_group_collective_arg(
        self,
        transfer_table: TransferTable,
        total_seqlen_host_k: int,
    ) -> GroupCollectiveArg:
        """Calculate group collective args from one transfer table
        called in 'self.make_comm_meta'
        """
        # retrieve group cast ranges for local k ranges that this rank needs to send to
        # which splits the local ranges into non-overlapped local ranges
        group_cast_ranges_local_send_to = GroupCastRanges(
            cp_size=self.cp_size,
            ranges_per_rank=[
                transfer_table.get_k_ranges_local_in_send_buf(
                    send_rank=self.cp_rank,
                    recv_rank=recv_rank,
                )
                for recv_rank in range(self.cp_size)
            ],
        )

        # calc input split size list with dst indices list
        input_split_size_list: list[int] = []
        dst_indices_list: list[list[int]] = []

        last_end = 0
        for r in group_cast_ranges_local_send_to:
            if r.start != last_end:  # [last_end, r.start) has no dest rank
                # FIXME: this branch is unreachable in the current test cases
                input_split_size_list.append(r.start - last_end)
                dst_indices_list.append([])

            input_split_size_list.append(r.seqlen)
            dst_indices_list.append(list(r.rank_set))
            last_end = r.end

        if last_end != total_seqlen_host_k:  # [last_end, seqlen) has no dest rank
            input_split_size_list.append(total_seqlen_host_k - last_end)
            dst_indices_list.append([])

        # retrieve group cast ranges for local k ranges that this rank needs to recv from
        group_cast_ranges_local_recv_from = GroupCastRanges(
            cp_size=self.cp_size,
            ranges_per_rank=[
                transfer_table.get_k_ranges_local_in_recv_buf(
                    send_rank=send_rank,
                    recv_rank=self.cp_rank,
                )
                for send_rank in range(self.cp_size)
            ],
            # NOTE: no need to split group cast ranges for recv
            split=False,
        )

        # calc output split size list with src index list
        output_split_size_list = []
        src_index_list = []

        if magi_attention.is_sanity_check_enable():
            # NOTE: as for group cast semantics,
            # there's only one src rank that sends the corr. data into
            # each non-overlapped range in recv buffer
            for r in group_cast_ranges_local_recv_from:
                assert len(r.rank_set) == 1

        for r in group_cast_ranges_local_recv_from:
            output_split_size_list.append(r.seqlen)
            src_index_list.append(r.rank_set.pop())

        # build group collective arg
        group_collective_arg = GroupCollectiveArg(
            input_split_size_list=input_split_size_list,
            output_split_size_list=output_split_size_list,
            dst_indices_list=dst_indices_list,
            src_index_list=src_index_list,
            rank=self.cp_rank,
            world_size=self.cp_size,
            group=self.cp_group,
            device_mesh=self.cp_mesh,
            deterministic=self.deterministic,
        )

        # sanity check for group-cast arg per rank
        # NOTE: we don't need to do sanity check for group-reduce arg per rank
        # since they are symmetric in dist-attn
        if magi_attention.is_sanity_check_enable():
            group_collective_arg_per_rank: list[dict] = [None] * self.cp_size  # type: ignore
            dist.all_gather_object(
                group_collective_arg_per_rank,
                # since some attrs of GroupCollectiveArg like process group
                # can not be serialized, here we only gather the meta args
                dict(
                    input_split_size_list=input_split_size_list,
                    output_split_size_list=output_split_size_list,
                    dst_indices_list=dst_indices_list,
                    src_index_list=src_index_list,
                ),
                group=self.cp_group,
            )

            sanity_check_for_group_cast_meta_args_per_rank(
                input_split_size_list_per_rank=[
                    arg["input_split_size_list"]
                    for arg in group_collective_arg_per_rank
                ],
                output_split_size_list_per_rank=[
                    arg["output_split_size_list"]
                    for arg in group_collective_arg_per_rank
                ],
                dst_indices_list_per_rank=[
                    arg["dst_indices_list"] for arg in group_collective_arg_per_rank
                ],
                src_index_list_per_rank=[
                    arg["src_index_list"] for arg in group_collective_arg_per_rank
                ],
                world_size=self.cp_size,
                check_nccl_send_recv=True,
            )

        return group_collective_arg

    @nvtx.instrument_nvtx
    def make_calc_meta(self) -> CalcMeta:
        """Calculate flex-flash-attention calculation meta"""

        if magi_attention.is_sanity_check_enable():
            # check local attn calc
            assert all(
                attn_slice is not None
                for attn_slice in self.host_rank_entry_this_rank.attn_calc_host_slice_local_list
            )

            # check remote attn calc for each overlap stage
            for (
                remote_rank_entry_this_stage_this_rank
            ) in self.remote_rank_entry_per_stage_this_rank:
                assert all(
                    attn_slice is not None
                    for attn_slice in remote_rank_entry_this_stage_this_rank.attn_calc_remote_slice_local_list
                )

        # ---   build local attn args   --- #

        host_slice_local_list = (
            self.host_rank_entry_this_rank.attn_calc_host_slice_local_list
        )
        local_attn_arg = AttnArg(
            q_ranges=AttnRanges.from_ranges(
                [attn_slice.q_range for attn_slice in host_slice_local_list]  # type: ignore[arg-type]
            ),
            k_ranges=AttnRanges.from_ranges(
                [attn_slice.k_range for attn_slice in host_slice_local_list]  # type: ignore[arg-type]
            ),
            attn_type_map=[
                attn_slice.mask_type.to_int_type()  # type: ignore
                for attn_slice in host_slice_local_list
            ],
            total_area=sum(attn_slice.area for attn_slice in host_slice_local_list),
        )

        # ---   build remote attn args for each overlap stage   --- #

        remote_attn_args_list = []
        for (
            remote_rank_entry_this_stage_this_rank
        ) in self.remote_rank_entry_per_stage_this_rank:
            remote_slice_local_list = (
                remote_rank_entry_this_stage_this_rank.attn_calc_remote_slice_local_list
            )
            remote_attn_args_list.append(
                AttnArg(
                    q_ranges=AttnRanges.from_ranges(
                        [attn_slice.q_range for attn_slice in remote_slice_local_list]  # type: ignore[arg-type]
                    ),
                    k_ranges=AttnRanges.from_ranges(
                        [attn_slice.k_range for attn_slice in remote_slice_local_list]  # type: ignore[arg-type]
                    ),
                    attn_type_map=[
                        attn_slice.mask_type.to_int_type()  # type: ignore
                        for attn_slice in remote_slice_local_list
                    ],
                    total_area=sum(
                        attn_slice.area for attn_slice in remote_slice_local_list
                    ),
                )
            )

        # ---   build attn calc meta   --- #

        calc_meta = CalcMeta(
            local_attn_arg=local_attn_arg,
            remote_attn_args_list=remote_attn_args_list,
        )

        return calc_meta

    def __repr__(self, title_len: int = 50) -> str:  # pragma: no cover
        repr_contents = []

        repr_summary = self._repr_host_info(
            self.host_rank_entry_this_rank, title_len=title_len
        )
        repr_contents.append(repr_summary)

        for stage, (
            transfer_table_this_stage,
            remote_rank_entry_per_rank_this_stage,
        ) in enumerate(
            zip(
                self.transfer_table_per_stage,
                self.remote_rank_entry_per_rank_per_stage,
            )
        ):
            repr_this_stage = self._repr_remote_info_for_one_stage(
                stage,
                transfer_table_this_stage,
                remote_rank_entry_per_rank_this_stage,
                title_len=title_len,
            )

            repr_contents.append(repr_this_stage)

        # add separator
        repr_contents.append("\n\n")

        return "\n\n".join(repr_contents)

    def _repr_host_info(
        self, host_rank_entry_this_rank: HostRankEntry, title_len: int = 50
    ) -> str:  # pragma: no cover
        repr_info = []

        # add summary info title
        stage_title = "  Host Info  "
        repr_info.append("\n" + "=" * title_len + stage_title + "=" * title_len + "\n")

        host_q_ranges_global = host_rank_entry_this_rank.host_q_ranges_global
        host_k_ranges_global = host_rank_entry_this_rank.host_k_ranges_global
        remote_k_ranges_global = host_rank_entry_this_rank.remote_k_ranges_global
        attn_calc_slice_global_list = (
            host_rank_entry_this_rank.attn_calc_slice_global_list
        )
        attn_calc_host_slice_local_list = (
            host_rank_entry_this_rank.attn_calc_host_slice_local_list
        )

        repr_info.append(f"host_q_ranges_global: {host_q_ranges_global}")
        repr_info.append(f"host_k_ranges_global: {host_k_ranges_global}")
        repr_info.append(f"remote_k_ranges_global: {remote_k_ranges_global}")
        repr_info.append(f"attn_calc_slice_global_list: {attn_calc_slice_global_list}")
        repr_info.append(
            f"attn_calc_host_slice_local_list: {attn_calc_host_slice_local_list}"
        )

        return "\n".join(repr_info)

    def _repr_remote_info_for_one_stage(
        self,
        stage: int,
        transfer_table_this_stage: TransferTable,
        remote_rank_entry_per_rank_this_stage: list[RemoteRankEntry],
        title_len: int = 50,
    ) -> str:  # pragma: no cover
        # calculate the max width for each cell
        cell_widths = [[0] * self.cp_size for _ in range(self.cp_size)]
        for send_rank in range(self.cp_size):
            for recv_rank in range(self.cp_size):
                send_str = f"send: {transfer_table_this_stage.get_k_ranges_local_in_send_buf(send_rank, recv_rank)}"
                recv_str = f"recv: {transfer_table_this_stage.get_k_ranges_local_in_recv_buf(send_rank, recv_rank)}"
                global_str = f"global: {transfer_table_this_stage.get_k_ranges_global(send_rank, recv_rank)}"

                width = max(len(send_str), len(recv_str), len(global_str))
                cell_widths[send_rank][recv_rank] = width

        # calculate the max width for each column
        col_widths = [
            max(
                max(cell_widths[row][col] for row in range(self.cp_size)),
                len(
                    "host_k_ranges_global: "
                    f"{remote_rank_entry_per_rank_this_stage[col].host_k_ranges_global}"
                ),
                len(
                    "remote_k_ranges_global: "
                    f"{remote_rank_entry_per_rank_this_stage[col].remote_k_ranges_global}"
                ),
                len(
                    "attn_calc_remote_slice_local_list: "
                    f"{remote_rank_entry_per_rank_this_stage[col].attn_calc_remote_slice_local_list}"
                ),
            )
            for col in range(self.cp_size)
        ]

        # calculate the total width of the table
        # considering the separators " | " and the "row xx |" prefix
        table_width = (
            sum(col_widths) + 4 * (self.cp_size - 1) + 7
        )  # each column separator width is 4 and the prefix width is 7

        # construct table
        repr_info_this_stage = []

        # add a separator line for each overlap stage
        stage_title = f"  Remote Info for Stage {stage}  "
        repr_info_this_stage.append(
            "\n" + "=" * title_len + stage_title + "=" * title_len + "\n"
        )

        # add a title line for each col (expanded to 5 rows height)
        repr_info_this_stage.append("\n" + "-" * table_width)

        # first row: col number
        header_cells = [f"col{j:2d}".center(col_widths[j]) for j in range(self.cp_size)]
        repr_info_this_stage.append("r/c   | " + " | ".join(header_cells) + " |")

        # second row: host_k_ranges_global
        host_cells = [
            f"host_k_ranges_global: {remote_rank_entry_per_rank_this_stage[j].host_k_ranges_global}".ljust(
                col_widths[j]
            )
            for j in range(self.cp_size)
        ]
        repr_info_this_stage.append("      | " + " | ".join(host_cells) + " |")

        # third row: remote_k_ranges_global
        remote_cells = [
            f"remote_k_ranges_global: {remote_rank_entry_per_rank_this_stage[j].remote_k_ranges_global}".ljust(
                col_widths[j]
            )
            for j in range(self.cp_size)
        ]
        repr_info_this_stage.append("      | " + " | ".join(remote_cells) + " |")

        # fourth row: attn_calc_remote_slice_local_list
        remote_slice_cells = [
            "attn_calc_remote_slice_local_list: "
            f"{remote_rank_entry_per_rank_this_stage[j].attn_calc_remote_slice_local_list}".ljust(
                col_widths[j]
            )
            for j in range(self.cp_size)
        ]
        repr_info_this_stage.append("      | " + " | ".join(remote_slice_cells) + " |")

        # add a separator line
        repr_info_this_stage.append("-" * table_width)

        # add each row
        for send_rank in range(self.cp_size):
            # add the cell content
            cell_lines = []
            for recv_rank in range(self.cp_size):
                col_width = col_widths[recv_rank]
                cell_content = [
                    f"send: {transfer_table_this_stage.get_k_ranges_local_in_send_buf(send_rank, recv_rank)}".ljust(
                        col_width
                    ),
                    f"recv: {transfer_table_this_stage.get_k_ranges_local_in_recv_buf(send_rank, recv_rank)}".ljust(
                        col_width
                    ),
                    f"global: {transfer_table_this_stage.get_k_ranges_global(send_rank, recv_rank)}".ljust(
                        col_width
                    ),
                ]
                cell_lines.append(cell_content)

            # concatenate the lines to form the cell
            for line_idx in range(3):
                prefix = f"row{send_rank:2d} |" if line_idx == 0 else "      |"
                line = [cell_lines[j][line_idx] for j in range(self.cp_size)]
                repr_info_this_stage.append(f"{prefix} " + " | ".join(line) + " |")

            repr_info_this_stage.append("-" * table_width)  # add a separator line

        return "\n".join(repr_info_this_stage)<|MERGE_RESOLUTION|>--- conflicted
+++ resolved
@@ -140,13 +140,6 @@
 
     def solve(
         self,
-<<<<<<< HEAD
-        bucket_per_rank: list[AttnBucket],
-        dispatch_meta_q: DispatchMeta,
-        dispatch_meta_k: DispatchMeta,
-    ) -> None:
-        bucket_this_rank = bucket_per_rank[self.cp_rank]
-=======
         q_ranges: AttnRanges,
         k_ranges: AttnRanges,
         attn_mask_type: list[AttnMaskType],
@@ -164,7 +157,6 @@
             dispatch_meta=dispatch_meta_q,
         )
 
->>>>>>> 8fe424ef
         # init host / remote q/k ranges global for this rank
         (
             host_q_ranges_global_this_rank,
@@ -217,8 +209,6 @@
     def is_solved(self) -> bool:
         return self._is_solved
 
-<<<<<<< HEAD
-=======
     def _make_bucket_this_rank(
         self,
         q_ranges: AttnRanges,
@@ -236,7 +226,6 @@
 
         return bucket_this_rank
 
->>>>>>> 8fe424ef
     @nvtx.instrument_nvtx
     def _init_host_remote_ranges_global_this_rank(
         self,
