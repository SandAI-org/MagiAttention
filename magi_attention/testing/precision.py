--- conflicted
+++ resolved
@@ -138,268 +138,4 @@
     b: torch.Tensor,
 ) -> float:
     dtype = max_fp_dtype(a.dtype, b.dtype, torch.float32)
-<<<<<<< HEAD
-    return safe_subtract(a.to(dtype), b.to(dtype)).norm(p=float("inf")).item()
-
-
-def _attn_pre_process(
-    q: torch.Tensor,
-    k: torch.Tensor,
-    v: torch.Tensor | None,
-    sink: torch.Tensor | None,
-    mask: torch.Tensor,
-    softmax_scale: float | None = None,
-    sink_layout: AttnSinkLayout = "sh",
-) -> tuple[
-    torch.Tensor,
-    torch.Tensor,
-    torch.Tensor | None,
-    torch.Tensor | None,
-    torch.Tensor,
-    float,
-]:
-    # prepare softmax scale
-    softmax_scale = q.size(-1) ** (-0.5) if softmax_scale is None else softmax_scale
-    assert softmax_scale is not None  # mypy
-
-    # prepare bias
-    # where bias.shape = [1, sq, sk]
-    bias = torch.zeros_like(
-        mask, dtype=max_fp_dtype(q.dtype, torch.float32), device=q.device
-    )
-    bias.masked_fill_(mask.logical_not(), float("-inf")).unsqueeze_(0)
-
-    # prepare sink
-    # where sink.shape = [nhq, sq, s_sink]
-    if sink is not None:
-        match sink_layout:
-            case "sh":
-                sink = repeat(sink, "s hq -> hq sq s", sq=q.size(0))
-            case "ssh":
-                sink = rearrange(sink, "sq s hq -> hq sq s")
-            case "shd":
-                raise NotImplementedError(
-                    f"sink_layout {sink_layout} is not supported yet"
-                )
-            case _:
-                raise ValueError(f"Invalid sink_layout {sink_layout}")
-        sink = to_higher_fp_dtype(
-            sink, lowest_precision=max_fp_dtype(q.dtype, torch.float32)
-        )
-
-    # prepare q,k,v
-    # where:
-    #   q.shape = [nhq, sq, d]
-    #   k.shape = [nhq, d, sk]
-    #   v.shape = [nhq, sk, d]
-    nhq, nhk = q.size(-2), k.size(-2)
-    assert nhq % nhk == 0
-    rep_nhk = nhq // nhk
-    q = rearrange(q, "s hq d -> hq s d")  # Q
-    k = repeat(k, "s hk d -> (hk rep) d s", rep=rep_nhk)  # K.T
-    if v is not None:
-        v = repeat(v, "s hk d -> (hk rep) s d", rep=rep_nhk)  # V
-
-    return q, k, v, sink, bias, softmax_scale
-
-
-@torch.no_grad
-def calc_attn_lse(
-    q: torch.Tensor,
-    k: torch.Tensor,
-    mask: torch.Tensor,
-    softmax_scale: float | None = None,
-):
-    (q, k, _, _, bias, softmax_scale) = _attn_pre_process(
-        q=q,
-        k=k,
-        v=None,
-        sink=None,
-        mask=mask,
-        softmax_scale=softmax_scale,
-    )
-
-    # apply row-wise lse `LSE = logsumexp(S, dim=-1)`
-    # where LSE.shape = [nhq, sq]
-
-    # calculate lse
-    lse = (
-        # apply `S = Q x K.T * scale + bias`
-        # where S.shape = [nhq, sq, sk]
-        to_higher_fp_dtype(
-            q @ k * softmax_scale + bias,
-            lowest_precision=torch.float32,
-        )
-        # apply row-wise lse `LSE = logsumexp(S, dim=-1)`
-        # where LSE.shape = [nhq, sq]
-        .logsumexp(dim=-1)
-        # transpose and make contiguous
-        # where LSE.shape = [sq, nhq]
-        .transpose(-1, -2).contiguous()
-    )
-
-    return lse
-
-
-def _ref_attn_sdpa_impl(
-    q: torch.Tensor,
-    k: torch.Tensor,
-    v: torch.Tensor,
-    mask: torch.Tensor,
-    softmax_scale: float | None = None,
-    return_lse: bool = False,
-) -> tuple[torch.Tensor, torch.Tensor | None]:
-    if return_lse:
-        lse = calc_attn_lse(
-            q,
-            k,
-            mask,
-            softmax_scale,
-        )
-    else:
-        lse = None
-
-    q = rearrange(q, "t h d -> 1 h t d")
-    k = rearrange(k, "t h d -> 1 h t d")
-    v = rearrange(v, "t h d -> 1 h t d")
-
-    with sdpa_kernel(backends=[SDPBackend.MATH]):
-        out = F.scaled_dot_product_attention(
-            q,
-            k,
-            v,
-            attn_mask=mask,
-            enable_gqa=True,
-            scale=softmax_scale,
-        )
-
-    out = rearrange(out, "1 h t d -> t h d")
-
-    return out, lse
-
-
-def _ref_attn_torch_impl(
-    q: torch.Tensor,
-    k: torch.Tensor,
-    v: torch.Tensor,
-    sink: torch.Tensor | None,
-    mask: torch.Tensor,
-    softmax_scale: float | None = None,
-    return_lse: bool = False,
-    sink_layout: AttnSinkLayout = "sh",
-) -> tuple[torch.Tensor, torch.Tensor | None]:
-    (q, k, v, sink, bias, softmax_scale) = _attn_pre_process(
-        q=q,
-        k=k,
-        v=v,
-        sink=sink,
-        mask=mask,
-        softmax_scale=softmax_scale,
-        sink_layout=sink_layout,
-    )
-
-    # apply `S = Q x K.T * scale + bias`
-    # where S.shape = [nhq, sq, sk]
-    s = to_higher_fp_dtype(
-        q @ k * softmax_scale,
-        lowest_precision=torch.float32,
-    )
-    s += bias
-    if sink is not None:
-        # apply `S = S.concat(sink, dim=-1)`
-        # where S.shape = [nhq, sq, sk + s_sink]
-        s = torch.concat([s, sink], dim=-1)
-
-    # apply row-wise lse `LSE = logsumexp(S, dim=-1)`
-    # where LSE.shape = [nhq, sq, 1]
-    lse = s.logsumexp(dim=-1, keepdim=True)
-
-    # apply row-wise softmax `P = softmax(S, dim=-1)`
-    # where P.shape = [nhq, sq, sk + s_sink]
-    # NOTE: pytorch softmax has many limitations and bugs
-    # thus we use our own safe_softmax with lse involved
-    p = safe_softmax(s, lse).to(q.dtype)
-    if sink is not None:
-        # apply `P = P.drop(sink, dim=-1)`
-        # where P.shape = [nhq, sq, sk]
-        p = p[..., : -sink.size(dim=-1)]
-
-    # apply `O = P x V`
-    # where O.shape = [nhq, sq, d]
-    out = p @ v
-
-    # rearrange and make contiguous
-    # where O.shape = [sq, nhq, d]
-    out = rearrange(out, "nhq sq d -> sq nhq d")
-
-    # prepare lse if required to return
-    # where LSE.shape = [sq, nhq]
-    if return_lse:
-        lse = rearrange(lse, "nhq sq 1 -> sq nhq")
-    else:
-        lse = None
-
-    return out, lse
-
-
-def ref_attn_func(
-    q: torch.Tensor,
-    k: torch.Tensor,
-    v: torch.Tensor,
-    mask: torch.Tensor,
-    sink: torch.Tensor | None = None,
-    softmax_scale: float | None = None,
-    softcap: float = 0.0,
-    layout: str = "thd",
-    backend: str = "sdpa",
-    high_precision: bool = False,
-    return_lse: bool = False,
-    sink_layout: AttnSinkLayout = "sh",
-) -> tuple[torch.Tensor, torch.Tensor | None]:
-    assert layout in ("thd",), f"Unsupported layout: {layout}"
-    assert softcap == 0.0, "non-zero softcap is not supported by now"
-
-    # maybe cast input to high precision
-    org_dtype = q.dtype
-    lse_dtype = max_fp_dtype(org_dtype, torch.float32)
-    if high_precision:  # use fp64 as ground-truth
-        q = q.to(torch.float64)
-        k = k.to(torch.float64)
-        v = v.to(torch.float64)
-
-    # apply reference attention with specified backend
-    match backend:
-        case "sdpa":
-            assert sink is None, "sink is not supported for sdpa backend by now"
-            out, lse = _ref_attn_sdpa_impl(
-                q=q,
-                k=k,
-                v=v,
-                mask=mask,
-                softmax_scale=softmax_scale,
-                return_lse=return_lse,
-            )
-        case "torch":
-            out, lse = _ref_attn_torch_impl(
-                q=q,
-                k=k,
-                v=v,
-                sink=sink,
-                mask=mask,
-                softmax_scale=softmax_scale,
-                return_lse=return_lse,
-                sink_layout=sink_layout,
-            )
-        case _:
-            raise NotImplementedError(f"Unsupported backend: {backend}")
-
-    # maybe cast output back to original dtype
-    out = out.to(org_dtype)
-    if return_lse:
-        assert lse is not None  # mypy
-        lse = lse.to(lse_dtype)
-
-    return out, lse
-=======
-    return safe_subtract(a.to(dtype), b.to(dtype)).norm(p=float("inf")).item()
->>>>>>> 17cb4a4e
+    return safe_subtract(a.to(dtype), b.to(dtype)).norm(p=float("inf")).item()