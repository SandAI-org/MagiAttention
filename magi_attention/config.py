--- conflicted
+++ resolved
@@ -15,10 +15,7 @@
 from dataclasses import dataclass
 
 import magi_attention
-<<<<<<< HEAD
-=======
 from magi_attention.comm.primitive.grpcoll._config import GrpCollConfig
->>>>>>> 8fe424ef
 from magi_attention.meta.solver.dispatch_solver import (
     BSDispatchAlg,
     DispatchAlg,
@@ -63,12 +60,9 @@
     dispatch_config: DispatchConfig = DispatchConfig()
     # TODO: add distinct overlap config for fwd/bwd in the future
     overlap_config: OverlapConfig = OverlapConfig()
-<<<<<<< HEAD
-=======
     # NOTE: for now, grpcoll_config is only used when enabling native grpcoll
     # by toggling the env variable ``MAGI_ATTENTION_NATIVE_GRPCOLL`` to ``1``
     grpcoll_config: GrpCollConfig = GrpCollConfig()
->>>>>>> 8fe424ef
 
     def __post_init__(self):
         if magi_attention.comm.is_qo_comm_enable():
