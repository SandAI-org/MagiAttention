# Copyright (c) 2025 SandAI. All Rights Reserved.
#
# Licensed under the Apache License, Version 2.0 (the "License");
# you may not use this file except in compliance with the License.
# You may obtain a copy of the License at
#
#     http://www.apache.org/licenses/LICENSE-2.0
#
# Unless required by applicable law or agreed to in writing, software
# distributed under the License is distributed on an "AS IS" BASIS,
# WITHOUT WARRANTIES OR CONDITIONS OF ANY KIND, either express or implied.
# See the License for the specific language governing permissions and
# limitations under the License.

import os
from contextlib import contextmanager

import torch
from packaging import version

from magi_attention.utils import nvtx

from ._flex_flash_attn_jit import get_ffa_jit_mod

# isort: off
# We need to import the CUDA kernels after importing torch
is_ffa_utils_installed = False
try:
    from magi_attention import flexible_flash_attention_utils_cuda as ffa_utils  # type: ignore[attr-defined]

    is_ffa_utils_installed = True
except ImportError:
    pass

# isort: on


# copied from https://github.com/Dao-AILab/flash-attention/blob/v2.8.2/flash_attn/flash_attn_interface.py#L56-73
is_torch_compile_supported = version.parse(torch.__version__) >= version.parse("2.4.0")
if is_torch_compile_supported:
    _torch_custom_op_wrapper = torch.library.custom_op
    _torch_register_fake_wrapper = torch.library.register_fake
else:

    def noop_custom_op_wrapper(
        name, fn=None, /, *, mutates_args, device_types=None, schema=None
    ):
        def wrap(func):
            return func

        if fn is None:
            return wrap
        return fn

    def noop_register_fake_wrapper(op, fn=None, /, *, lib=None, _stacklevel=1):
        def wrap(func):
            return func

        if fn is None:
            return wrap
        return fn

    _torch_custom_op_wrapper = noop_custom_op_wrapper
    _torch_register_fake_wrapper = noop_register_fake_wrapper


profile_mode = os.environ.get("MAGI_ATTENTION_PROFILE_MODE", "0") == "1"


# -------------------       helpers   ------------------- #


def maybe_contiguous(x: torch.Tensor) -> torch.Tensor:
    return x.contiguous() if x is not None and x.stride(-1) != 1 else x


def merge_ranges(
    outer_ranges: torch.Tensor, inner_ranges: torch.Tensor, attn_type_map: torch.Tensor
) -> tuple[
    torch.Tensor, torch.Tensor, torch.Tensor, torch.Tensor, torch.Tensor, torch.Tensor
]:
    """Sorts and deduplicates range tensors that represent Q-K attention block pairs.

    Args:
        outer_ranges (torch.Tensor): A tensor of shape `[num_ranges, 2]`,
            representing the outer ranges (e.g., Q-block ranges).
        inner_ranges (torch.Tensor): A tensor of shape `[num_ranges, 2]`,
            where each row is paired with the corresponding row in
            `outer_ranges`, representing the inner ranges (e.g., K-block ranges).
        attn_type_map (torch.Tensor): A tensor of shape `[num_ranges]`,
            representing the attn_type of each range.

    Returns:
        tuple[torch.Tensor, torch.Tensor, torch.Tensor, torch.Tensor, torch.Tensor]:
        A tuple containing five tensors:
        - merge_outer_ranges (torch.Tensor): The consecutive and unique ranges
          extracted from `outer_ranges`. Shape: `[num_ranges, 2]`.
        - sorted_outer_ranges (torch.Tensor): The original `outer_ranges` tensor
          after being sorted. Shape: `[num_ranges, 2]`.
        - sorted_inner_ranges (torch.Tensor): The original `inner_ranges` tensor,
          reordered to match the sorting of `outer_ranges`. Shape: `[num_ranges, 2]`.
        - range_map (torch.Tensor): The inverse index map. A tensor of shape
          `[num_ranges]`, where the value `range_map[i]` is the index of
          `sorted_outer_ranges[i]` in the `merge_outer_ranges` tensor.
        - unique_count (torch.Tensor): A scalar tensor containing a single
          integer, representing the number of unique ranges in `merge_outer_ranges`.

    Example:
        >>> outer_ranges = torch.tensor([[20, 30], [10, 20], [10, 20], [20, 30]], device='cuda', type=torch.int32)
        >>> inner_ranges = torch.tensor([[100, 110], [120, 130], [140, 150], [160, 170]], device='cuda', type=torch.int32)
        >>> attn_type_map = torch.tensor([0, 1, 0, 0], device='cuda', type=torch.int32)
        >>> (
        ...     merge_outer_ranges,
        ...     sorted_outer_ranges,
        ...     sorted_inner_ranges,
        ...     sorted_attn_type_map,
        ...     range_map,
        ...     unique_count,
        ... ) = merge_ranges(outer_ranges, inner_ranges, attn_type_map)
        >>> print("Unique Merged Outer Ranges:", merge_outer_ranges)
        Unique Merged Outer Ranges:
         tensor([[10, 20],
                [20, 30],
                [0, 0],
                [0, 0]])
        >>> print("Sorted Outer Ranges:", sorted_outer_ranges)
        Sorted Outer Ranges:
         tensor([[10, 20],
                [10, 20],
                [20, 30],
                [20, 30]])
        >>> print("Sorted Inner Ranges (paired with sorted outer):", sorted_inner_ranges)
        Sorted Inner Ranges (paired with sorted outer):
         tensor([[120, 130],
                [140, 150],
                [100, 110],
                [160, 170]])
        >>> print("Sorted Attention Type Map:", sorted_attn_type_map)
        Sorted Attention Type Map:
         tensor([1, 0, 0, 0])
        >>> print("Range Map (inverse indices):", range_map)
        Range Map (inverse indices):
         tensor([0, 2, 0, 0])
        >>> print("Unique Count:", unique_count)
        Unique Count:
         tensor(2, dtype=torch.int32)
    """
    assert is_ffa_utils_installed, (
        "The `flexible_flash_attention_utils_cuda` "
        "extension module is not installed."
    )

    sorted_idx = torch.argsort(outer_ranges[:, 0], dim=0, stable=True)
    sorted_outer_ranges = outer_ranges[sorted_idx]
    sorted_inner_ranges = inner_ranges[sorted_idx]
    if attn_type_map is None:
        sorted_attn_type_map = None
    else:
        sorted_attn_type_map = attn_type_map[sorted_idx]
    (
        merge_outer_ranges,
        range_map,
        unique_count,
    ) = ffa_utils.unique_consecutive_pairs(sorted_outer_ranges)

    return (
        merge_outer_ranges,
        sorted_outer_ranges,
        sorted_inner_ranges,
        sorted_attn_type_map,
        range_map,
        unique_count,
    )


@contextmanager
def maybe_profile_ffa_ctx(event_name: str):
    if profile_mode:
        ffa_utils.start_event(event_name)

    yield

    if profile_mode:
        ffa_utils.stop_event(event_name)


# -------------------       ffa forward   ------------------- #


@_torch_custom_op_wrapper(
    "flex_flash_attn::_flex_flash_attn_forward_compilable",
    # NOTE: had better NOT use "out" in args since it is a reserved special arg for torch.compile
    mutates_args=("out_", "lse"),
    device_types="cuda",
)
def _flex_flash_attn_forward_compilable(
    q: torch.Tensor,
    k: torch.Tensor,
    v: torch.Tensor,
    sink: torch.Tensor | None,
    out_: torch.Tensor,
    lse: torch.Tensor,
    q_ranges: torch.Tensor,
    k_ranges: torch.Tensor,
    attn_type_map: torch.Tensor,
    merge_q_ranges: torch.Tensor | None,
    qk_map: torch.Tensor | None,
    fwd_unique_count: torch.Tensor | None,
    sparse_load_loop_count: torch.Tensor | None,
    kblock_m: int | None,
    kblock_n: int | None,
    softmax_scale: float,
    softcap: float,
    disable_fwd_atomic_reduction: bool,
    out_type: torch.dtype | None,
    deterministic: bool,
    sm_margin: int,
<<<<<<< HEAD
    profile_mode: bool,
    sparse_load: bool,
=======
>>>>>>> 36418f19
) -> None:
    """torch.ops.flex_flash_attn._flex_flash_attn_forward_compilable"""
    mod = get_ffa_jit_mod(
        direction="fwd",
        head_dim=q.shape[-1],
        compute_dtype=q.dtype,
        output_dtype=out_type
        or (q.dtype if disable_fwd_atomic_reduction else torch.float32),
        softcap=softcap > 0.0,
        disable_atomic_reduction=disable_fwd_atomic_reduction,
        deterministic=deterministic,
        profile_mode=profile_mode,
        ref_block_size=(kblock_m, kblock_n)
        if kblock_m is not None and kblock_n is not None
        else None,
        sparse_load=sparse_load,
    )

    out_, lse = mod.fwd(
        q,
        k,
        v,
        sink,
        out_,
        lse,
        q_ranges,
        k_ranges,
        attn_type_map,
        merge_q_ranges,
        qk_map,
        fwd_unique_count,
        sparse_load_loop_count,
        softmax_scale,
        softcap,
        disable_fwd_atomic_reduction,
        out_type,
        deterministic,
        sm_margin,
    )


@_torch_register_fake_wrapper("flex_flash_attn::_flex_flash_attn_forward_compilable")
def _flex_flash_attn_forward_compilable_fake(
    q: torch.Tensor,
    k: torch.Tensor,
    v: torch.Tensor,
    sink: torch.Tensor | None,
    out_: torch.Tensor,
    lse: torch.Tensor,
    q_ranges: torch.Tensor,
    k_ranges: torch.Tensor,
    attn_type_map: torch.Tensor,
    merge_q_ranges: torch.Tensor | None,
    qk_map: torch.Tensor | None,
    fwd_unique_count: torch.Tensor | None,
    kblock_m: int | None,
    kblock_n: int | None,
    softmax_scale: float,
    softcap: float,
    disable_fwd_atomic_reduction: bool,
    out_type: torch.dtype | None,
    deterministic: bool,
    sm_margin: int,
) -> None:
    pass


@nvtx.instrument_nvtx
def _flex_flash_attn_forward(
    q: torch.Tensor,
    k: torch.Tensor,
    v: torch.Tensor,
    sink: torch.Tensor | None,
    out: torch.Tensor | None,
    lse: torch.Tensor | None,
    q_ranges: torch.Tensor,
    k_ranges: torch.Tensor,
    attn_type_map: torch.Tensor,
    merge_q_ranges: torch.Tensor | None,
    qk_map: torch.Tensor | None,
    fwd_unique_count: torch.Tensor | None,
    sparse_load_loop_count: torch.Tensor | None,
    ref_block_size: tuple[int, int] | None,
    softmax_scale: float,
    softcap: float,
    disable_fwd_atomic_reduction: bool,
    out_type: torch.dtype | None,
    deterministic: bool,
    sm_margin: int,
<<<<<<< HEAD
    profile_mode: bool,
    sparse_load: bool,
=======
>>>>>>> 36418f19
) -> tuple[torch.Tensor, torch.Tensor]:
    if profile_mode:  # NOTE: stop_event is called inside the kernel
        ffa_utils.start_event("fwd_prepare")

    # make all input tensors contiguous before initializing output buffers
    q, k, v, sink, q_ranges, k_ranges = [
        maybe_contiguous(x) for x in (q, k, v, sink, q_ranges, k_ranges)
    ]

    out = (
        torch.empty_like(
            q,
            dtype=out_type
            or (q.dtype if disable_fwd_atomic_reduction else torch.float32),
            device=q.device,
        )
        if out is None
        else out
    )
    lse = (
        torch.full(
            (q.size(0), q.size(1)),
            fill_value=float("-inf"),
            dtype=torch.float32,
            device=q.device,
        )
        if lse is None
        else lse
    )

    if ref_block_size is not None:
        kblock_m, kblock_n = ref_block_size
    else:
        kblock_m = None
        kblock_n = None
    # NOTE: we can not directly compile `_flex_flash_attn_forward`
    # since torch.compile does not allow returning the mutated args (out, lse)
    _flex_flash_attn_forward_compilable(
        q=q,
        k=k,
        v=v,
        sink=sink,
        out_=out,
        lse=lse,
        q_ranges=q_ranges,
        k_ranges=k_ranges,
        attn_type_map=attn_type_map,
        merge_q_ranges=merge_q_ranges,
        qk_map=qk_map,
        fwd_unique_count=fwd_unique_count,
        sparse_load_loop_count=sparse_load_loop_count,
        kblock_m=kblock_m,
        kblock_n=kblock_n,
        softmax_scale=softmax_scale,
        softcap=softcap,
        disable_fwd_atomic_reduction=disable_fwd_atomic_reduction,
        out_type=out_type,
        deterministic=deterministic,
        sm_margin=sm_margin,
<<<<<<< HEAD
        profile_mode=profile_mode,
        sparse_load=sparse_load,
=======
>>>>>>> 36418f19
    )

    return out, lse


# -------------------       ffa backward   ------------------- #


@_torch_custom_op_wrapper(
    "flex_flash_attn::_flex_flash_attn_backward_compilable",
    mutates_args=("dq", "dk", "dv", "dsink"),
    device_types="cuda",
)
def _flex_flash_attn_backward_compilable(
    dout: torch.Tensor,
    q: torch.Tensor,
    k: torch.Tensor,
    v: torch.Tensor,
    sink: torch.Tensor | None,
    out_: torch.Tensor,
    dq: torch.Tensor,
    dk: torch.Tensor,
    dv: torch.Tensor,
    dsink: torch.Tensor | None,
    lse: torch.Tensor,
    q_ranges: torch.Tensor,
    k_ranges: torch.Tensor,
    attn_type_map: torch.Tensor,
    merge_k_ranges: torch.Tensor | None,
    bwd_kq_map: torch.Tensor | None,
    bwd_unique_count: torch.Tensor | None,
    softmax_scale: float,
    softcap: float,
    disable_bwd_dkv_atomic_reduction: bool,
    dq_type: torch.dtype | None,
    dk_type: torch.dtype | None,
    dv_type: torch.dtype | None,
    deterministic: bool,
    sm_margin: int,
) -> None:
    """torch.ops.flex_flash_attn._flex_flash_attn_backward_compilable"""
    mod = get_ffa_jit_mod(
        direction="bwd",
        head_dim=q.shape[-1],
        compute_dtype=q.dtype,
        output_dtype=dk_type
        or (k.dtype if disable_bwd_dkv_atomic_reduction else torch.float32),
        softcap=softcap > 0.0,
        disable_atomic_reduction=disable_bwd_dkv_atomic_reduction,
        deterministic=deterministic,
        profile_mode=profile_mode,
    )

    (
        dq,
        dk,
        dv,
        # NOTE: when sink is not given
        # a new zero-sized empty dsink will be returned for convenience
        # no matter whether dsink buffer is given
        dsink,
    ) = mod.bwd(
        dout,
        q,
        k,
        v,
        sink,
        out_,
        dq,
        dk,
        dv,
        dsink,
        lse,
        q_ranges,
        k_ranges,
        attn_type_map,
        merge_k_ranges,
        bwd_kq_map,
        bwd_unique_count,
        softmax_scale,
        softcap,
        disable_bwd_dkv_atomic_reduction,
        dq_type,
        dk_type,
        dv_type,
        deterministic,
        sm_margin,
    )


@_torch_register_fake_wrapper("flex_flash_attn::_flex_flash_attn_backward_compilable")
def _flex_flash_attn_backward_compilable_fake(
    dout: torch.Tensor,
    q: torch.Tensor,
    k: torch.Tensor,
    v: torch.Tensor,
    sink: torch.Tensor | None,
    out_: torch.Tensor,
    dq: torch.Tensor,
    dk: torch.Tensor,
    dv: torch.Tensor,
    dsink: torch.Tensor | None,
    lse: torch.Tensor,
    q_ranges: torch.Tensor,
    k_ranges: torch.Tensor,
    attn_type_map: torch.Tensor,
    merge_k_ranges: torch.Tensor | None,
    bwd_kq_map: torch.Tensor | None,
    bwd_unique_count: torch.Tensor | None,
    softmax_scale: float,
    softcap: float,
    disable_bwd_dkv_atomic_reduction: bool,
    dq_type: torch.dtype | None,
    dk_type: torch.dtype | None,
    dv_type: torch.dtype | None,
    deterministic: bool,
    sm_margin: int,
) -> None:
    pass


@nvtx.instrument_nvtx
def _flex_flash_attn_backward(
    dout: torch.Tensor,
    q: torch.Tensor,
    k: torch.Tensor,
    v: torch.Tensor,
    sink: torch.Tensor | None,
    out: torch.Tensor,
    dq: torch.Tensor | None,
    dk: torch.Tensor | None,
    dv: torch.Tensor | None,
    dsink: torch.Tensor | None,
    lse: torch.Tensor,
    q_ranges: torch.Tensor,
    k_ranges: torch.Tensor,
    attn_type_map: torch.Tensor,
    merge_k_ranges: torch.Tensor | None,
    bwd_kq_map: torch.Tensor | None,
    bwd_unique_count: torch.Tensor | None,
    softmax_scale: float,
    softcap: float,
    disable_bwd_dkv_atomic_reduction: bool,
    dq_type: torch.dtype | None,
    dk_type: torch.dtype | None,
    dv_type: torch.dtype | None,
    deterministic: bool,
    sm_margin: int,
) -> tuple[torch.Tensor, torch.Tensor, torch.Tensor, torch.Tensor | None]:
    if profile_mode:  # NOTE: stop_event is called inside the kernel
        ffa_utils.start_event("bwd_prepare")

    # make all input tensors contiguous before initializing output buffers
    # NOTE: in backward, torch.compiler allows neither making nor checking contiguity
    # so we just skip here, but check inside the kernel
    if not torch.compiler.is_compiling():
        dout, q, k, v, sink, out, q_ranges, k_ranges = [
            maybe_contiguous(x) for x in (dout, q, k, v, sink, out, q_ranges, k_ranges)
        ]

    dq = torch.zeros_like(q, dtype=dq_type or torch.float32) if dq is None else dq
    dk = torch.zeros_like(k, dtype=dk_type or torch.float32) if dk is None else dk
    dv = torch.zeros_like(v, dtype=dv_type or torch.float32) if dv is None else dv
    dsink = (
        (torch.zeros_like(sink, dtype=torch.float32) if dsink is None else dsink)
        if sink is not None
        else None
    )

    # NOTE: we can not directly compile `_flex_flash_attn_backward`
    # since torch.compile does not allow returning the mutated args (dq, dk, dv, dsink)
    _flex_flash_attn_backward_compilable(
        dout=dout,
        q=q,
        k=k,
        v=v,
        sink=sink,
        out_=out,
        dq=dq,
        dk=dk,
        dv=dv,
        dsink=dsink,
        lse=lse,
        q_ranges=q_ranges,
        k_ranges=k_ranges,
        attn_type_map=attn_type_map,
        merge_k_ranges=merge_k_ranges,
        bwd_kq_map=bwd_kq_map,
        bwd_unique_count=bwd_unique_count,
        softmax_scale=softmax_scale,
        softcap=softcap,
        disable_bwd_dkv_atomic_reduction=disable_bwd_dkv_atomic_reduction,
        dq_type=dq_type,
        dk_type=dk_type,
        dv_type=dv_type,
        deterministic=deterministic,
        sm_margin=sm_margin,
    )

    return dq, dk, dv, dsink


# -------------------       ffa autograd   ------------------- #


class FlexFlashAttnFunc(torch.autograd.Function):
    @staticmethod
    def forward(
        ctx,
        q: torch.Tensor,
        k: torch.Tensor,
        v: torch.Tensor,
        sink: torch.Tensor | None,
        q_ranges: torch.Tensor,
        k_ranges: torch.Tensor,
        attn_type_map: torch.Tensor | None,
        softmax_scale: float | None = None,
        softcap: float = 0.0,
        deterministic: bool = False,
        sm_margin: int = 0,
        disable_fwd_atomic_reduction: bool = False,
        auto_range_merge: bool = False,
        ref_block_size: tuple[int, int] | None = None,
<<<<<<< HEAD
        profile_mode: bool = False,
        sparse_load: bool = False,
=======
>>>>>>> 36418f19
    ):
        softmax_scale = (
            q.shape[-1] ** (-0.5) if softmax_scale is None else softmax_scale
        )

        if sparse_load and not auto_range_merge:
            raise RuntimeError("When using sparse load, range merge must be enabled.")

        if auto_range_merge:
<<<<<<< HEAD
            if profile_mode:
                ffa_utils.start_event("fwd_range_merge")

            (
                merge_q_ranges,
                fwd_q_ranges,
                fwd_k_ranges,
                fwd_attn_type_map,
                fwd_qk_map,
                fwd_unique_count,
            ) = merge_ranges(q_ranges, k_ranges, attn_type_map=attn_type_map)

            if sparse_load:
                tile_size = 128  # tile size (number of tokens) for sparse load K/V from gmem to smem
                # calculate the sum of K ranges of unique Q range，ceil_div(tile_size) to get the loop count of sparse load
                # shape = (unique_count, )
                sparse_load_loop_count = ffa_utils.compute_sparse_load_loop_count(
                    fwd_k_ranges, fwd_qk_map, fwd_unique_count, tile_size
                )
                # TODO: arbitrary Q range size
                if ref_block_size is not None:
                    ref_block_size = (ref_block_size[0], tile_size)
                else:
                    ref_block_size = (64, tile_size)
            else:
                sparse_load_loop_count = None

            if profile_mode:
                ffa_utils.stop_event("fwd_range_merge")

=======
            with maybe_profile_ffa_ctx("fwd_range_merge"):
                (
                    merge_q_ranges,
                    fwd_q_ranges,
                    fwd_k_ranges,
                    fwd_attn_type_map,
                    fwd_qk_map,
                    fwd_unique_count,
                ) = merge_ranges(q_ranges, k_ranges, attn_type_map=attn_type_map)
>>>>>>> 36418f19
        else:
            fwd_q_ranges = q_ranges
            fwd_k_ranges = k_ranges
            fwd_attn_type_map = attn_type_map
            merge_q_ranges = None
            fwd_qk_map = None
            fwd_unique_count = None
            sparse_load_loop_count = None

        out, lse = _flex_flash_attn_forward(
<<<<<<< HEAD
            q,
            k,
            v,
            None,  # out
            None,  # lse
            fwd_q_ranges,
            fwd_k_ranges,
            fwd_attn_type_map,
            merge_q_ranges,
            fwd_qk_map,
            fwd_unique_count,
            sparse_load_loop_count,
            ref_block_size,
            softmax_scale,
            softcap,
            disable_fwd_atomic_reduction,
            q.dtype if disable_fwd_atomic_reduction else torch.float32,  # out_type
            deterministic,
            sm_margin,
            profile_mode,
            sparse_load,
=======
            q=q,
            k=k,
            v=v,
            sink=sink,
            out=None,
            lse=None,
            q_ranges=fwd_q_ranges,
            k_ranges=fwd_k_ranges,
            attn_type_map=fwd_attn_type_map,
            merge_q_ranges=merge_q_ranges,
            qk_map=fwd_qk_map,
            fwd_unique_count=fwd_unique_count,
            ref_block_size=ref_block_size,
            softmax_scale=softmax_scale,
            softcap=softcap,
            disable_fwd_atomic_reduction=disable_fwd_atomic_reduction,
            out_type=q.dtype
            if disable_fwd_atomic_reduction
            else torch.float32,  # out_type
            deterministic=deterministic,
            sm_margin=sm_margin,
>>>>>>> 36418f19
        )

        # Cast output to the same dtype as q
        with maybe_profile_ffa_ctx("fwd_cast"):
            out = out.to(q.dtype)

        ctx.save_for_backward(
            q, k, v, sink, out, lse, q_ranges, k_ranges, attn_type_map
        )

        ctx.softmax_scale = softmax_scale
        ctx.softcap = softcap
        ctx.deterministic = deterministic
        ctx.sm_margin = sm_margin
        ctx.auto_range_merge = auto_range_merge

        return out, lse

    @staticmethod
    def backward(ctx, dout: torch.Tensor, *args):  # pragma: no cover
        q, k, v, sink, out, lse, q_ranges, k_ranges, attn_type_map = ctx.saved_tensors

        if ctx.auto_range_merge:
            with maybe_profile_ffa_ctx("bwd_range_merge"):
                (
                    merge_k_ranges,
                    bwd_k_ranges,
                    bwd_q_ranges,
                    bwd_attn_type_map,
                    bwd_kq_map,
                    bwd_unique_count,
                ) = merge_ranges(k_ranges, q_ranges, attn_type_map=attn_type_map)
        else:
            bwd_q_ranges, bwd_k_ranges, bwd_attn_type_map = (
                q_ranges,
                k_ranges,
                attn_type_map,
            )
            merge_k_ranges, bwd_kq_map, bwd_unique_count = None, None, None

        dq, dk, dv, dsink = _flex_flash_attn_backward(
            dout=dout,
            q=q,
            k=k,
            v=v,
            sink=sink,
            out=out,
            dq=None,
            dk=None,
            dv=None,
            dsink=None,
            lse=lse,
            q_ranges=bwd_q_ranges,
            k_ranges=bwd_k_ranges,
            attn_type_map=bwd_attn_type_map,
            merge_k_ranges=merge_k_ranges,
            bwd_kq_map=bwd_kq_map,
            bwd_unique_count=bwd_unique_count,
            softmax_scale=ctx.softmax_scale,
            softcap=ctx.softcap,
            disable_bwd_dkv_atomic_reduction=False,
            dq_type=torch.float32,
            dk_type=torch.float32,
            dv_type=torch.float32,
            deterministic=ctx.deterministic,
            sm_margin=ctx.sm_margin,
        )

        # Cast gradients to the same dtype as inputs
        with maybe_profile_ffa_ctx("bwd_cast"):
            dq = dq.to(q.dtype)
            dk = dk.to(k.dtype)
            dv = dv.to(v.dtype)
            if sink is not None:
                assert dsink is not None  # mypy
                dsink = dsink.to(sink.dtype)

        return (
            dq,  # q
            dk,  # k
            dv,  # v
            dsink,  # sink
            None,  # q_ranges
            None,  # k_ranges
            None,  # attn_type_map
            None,  # softmax_scale
            None,  # softcap
            None,  # deterministic
            None,  # sm_margin
            None,  # disable_fwd_atomic_reduction
            None,  # auto_range_merge
            None,  # ref_block_size
<<<<<<< HEAD
            None,  # profile_mode
            None,  # sparse_load
=======
>>>>>>> 36418f19
        )


# -------------------       ffa interface   ------------------- #


def flex_flash_attn_func(
    q: torch.Tensor,
    k: torch.Tensor,
    v: torch.Tensor,
    q_ranges: torch.Tensor,
    k_ranges: torch.Tensor,
    attn_type_map: torch.Tensor | None = None,
    sink: torch.Tensor | None = None,
    softmax_scale: float | None = None,
    softcap: float = 0.0,
    deterministic: bool = False,
    sm_margin: int = 0,
    disable_fwd_atomic_reduction: bool = False,
    auto_range_merge: bool = False,
    ref_block_size: tuple[int, int] | None = None,
<<<<<<< HEAD
    profile_mode: bool = False,
    sparse_load: bool = False,
=======
>>>>>>> 36418f19
) -> tuple[torch.Tensor, torch.Tensor]:
    """
    An interface similar to flash attention that doesn't require distributed environment, dispatch or undispatch.
    Directly call magi_attn_kernel to get attention output and lse. This is faster when you don't need context parallel.

    Args:
        q (torch.Tensor): Query tensor.
        k (torch.Tensor): Key tensor.
        v (torch.Tensor): Value tensor.

        q_ranges (torch.Tensor): Query ranges tensor to represent the attn mask.
        k_ranges (torch.Tensor): Key ranges tensor to represent the attn mask.
        attn_type_map (torch.Tensor, optional): Attention type map tensor with dtype=torch.int32,
            Defaults to ``None`` to apply full attention for all ranges.
            The values specify the attention type for each token:

                - 0: full attention
                - 1: causal attention
                - 2: inverse causal attention
                - 3: bidirectional causal attention

            More information about the attention type map can be found in the ``Note`` below.

        sink (torch.Tensor, optional): Learnable sink token tensor.
            Defaults to ``None`` to not apply attention sink.

        softmax_scale (float, optional): Softmax scale.
            Defaults to ``None`` to use: ``1/sqrt(head_dim)``.
        softcap (float, optional): Softcap. Defaults to ``0.0``.

        deterministic (bool, optional): Whether to use deterministic attention. Defaults to ``False``.

        sm_margin (int, optional): The amount of SMs reserved out,
            useful when considering overlapping with other kernels such as communication kernels.
            Defaults to ``0`` to use all available SMs.

        disable_fwd_atomic_reduction (bool, optional):
            Whether to disable forward atomic reduction. Defaults to ``False``.

                If you can ensure ``q_ranges`` is non-overlapped,
                you can set this to ``True`` for better performance.
                The "overlap" term among ``q_ranges`` is defined as:
                if any two ``q_range`` in ``q_ranges`` have non-empty intersection, then it is overlapped.
                For example, ``q_ranges`` = ``[[0, 15], [10, 20], [20, 30]]`` is overlapped
                since ``q_range1`` = ``[0, 15]`` and ``q_range2`` = ``[10, 20]`` intersect,
                while `` q_ranges`` = ``[[0, 15], [15, 20], [20, 30]]`` then is non-overlapped.

        auto_range_merge (bool, optional):
            Whether to automatically merge k_ranges for the same q_range. Defaults to ``False``.
            **Note:** This flag is useful for sparse attention scenarios but still under development.

    Returns:
        tuple[torch.Tensor, torch.Tensor]:
            - out (torch.Tensor): Attention output tensor
            - lse (torch.Tensor): Log-sum-exp values with dtype=torch.float32.

    Shape:
        - q: (num_tokens_q, num_heads_q, head_dim)
        - k: (num_tokens_kv, num_heads_kv, head_dim)
        - v: (num_tokens_kv, num_heads_kv, head_dim)
        - sink: (num_tokens_sink, num_heads_q)
        - q_ranges: (num_ranges, 2)
        - k_ranges: (num_ranges, 2)
        - attn_type_map: (num_ranges,)
        - out: (num_tokens_q, num_heads_q, head_dim)
        - lse: (num_tokens_q, num_heads_q)

    Note:
        The ``attn_type_map`` explains the semantics of different attention mask types.
        In addition to the descriptions below, see our blog for a visual explanation:
        https://sandai-org.github.io/MagiAttention/blog/#flex-flash-attn

        1. Full attention:
            If seqlen_q = 5 and seqlen_k = 2::

                1 1
                1 1
                1 1
                1 1
                1 1

            If seqlen_q = 2 and seqlen_k = 5::

                1 1 1 1 1
                1 1 1 1 1

            If seqlen_q = 5 and seqlen_k = 5::

                1 1 1 1 1
                1 1 1 1 1
                1 1 1 1 1
                1 1 1 1 1
                1 1 1 1 1

        2. Causal attention (bottom-right aligned):
            If seqlen_q = 5 and seqlen_k = 2::

                0 0
                0 0
                0 0
                1 0
                1 1

            If seqlen_q = 2 and seqlen_k = 5::

                1 1 1 1 0
                1 1 1 1 1

            If seqlen_q = 5 and seqlen_k = 5::

                1 0 0 0 0
                1 1 0 0 0
                1 1 1 0 0
                1 1 1 1 0
                1 1 1 1 1

        3. Inverse causal attention (top-left aligned):
            If seqlen_q = 5 and seqlen_k = 2::

                1 1
                0 1
                0 0
                0 0
                0 0

            If seqlen_q = 2 and seqlen_k = 5::

                1 1 1 1 1
                0 1 1 1 1

            If seqlen_q = 5 and seqlen_k = 5::

                1 1 1 1 1
                0 1 1 1 1
                0 0 1 1 1
                0 0 0 1 1
                0 0 0 0 1

        4. Bidirectional causal attention (intersection of causal and inverse causal):
            This is the element-wise AND of causal and inverse causal masks.

            If seqlen_q = 5 and seqlen_k = 2::

                0 0
                0 0
                0 0
                0 0
                0 0

            If seqlen_q = 2 and seqlen_k = 5::

                1 1 1 1 0
                0 1 1 1 1

            If seqlen_q = 5 and seqlen_k = 5::

                1 0 0 0 0
                0 1 0 0 0
                0 0 1 0 0
                0 0 0 1 0
                0 0 0 0 1
    """

    assert not (auto_range_merge and deterministic), (
        "auto_range_merge and deterministic can't be True at the same time, "
        "due to some unresolved bug to be fixed as soon as possible."
    )

    return FlexFlashAttnFunc.apply(
        q,
        k,
        v,
        sink,
        q_ranges,
        k_ranges,
        attn_type_map,
        softmax_scale,
        softcap,
        deterministic,
        sm_margin,
        disable_fwd_atomic_reduction,
        auto_range_merge,
        ref_block_size,
<<<<<<< HEAD
        profile_mode,
        sparse_load,
=======
>>>>>>> 36418f19
    )<|MERGE_RESOLUTION|>--- conflicted
+++ resolved
@@ -215,11 +215,7 @@
     out_type: torch.dtype | None,
     deterministic: bool,
     sm_margin: int,
-<<<<<<< HEAD
-    profile_mode: bool,
     sparse_load: bool,
-=======
->>>>>>> 36418f19
 ) -> None:
     """torch.ops.flex_flash_attn._flex_flash_attn_forward_compilable"""
     mod = get_ffa_jit_mod(
@@ -309,11 +305,7 @@
     out_type: torch.dtype | None,
     deterministic: bool,
     sm_margin: int,
-<<<<<<< HEAD
-    profile_mode: bool,
     sparse_load: bool,
-=======
->>>>>>> 36418f19
 ) -> tuple[torch.Tensor, torch.Tensor]:
     if profile_mode:  # NOTE: stop_event is called inside the kernel
         ffa_utils.start_event("fwd_prepare")
@@ -373,11 +365,7 @@
         out_type=out_type,
         deterministic=deterministic,
         sm_margin=sm_margin,
-<<<<<<< HEAD
-        profile_mode=profile_mode,
         sparse_load=sparse_load,
-=======
->>>>>>> 36418f19
     )
 
     return out, lse
@@ -601,11 +589,7 @@
         disable_fwd_atomic_reduction: bool = False,
         auto_range_merge: bool = False,
         ref_block_size: tuple[int, int] | None = None,
-<<<<<<< HEAD
-        profile_mode: bool = False,
         sparse_load: bool = False,
-=======
->>>>>>> 36418f19
     ):
         softmax_scale = (
             q.shape[-1] ** (-0.5) if softmax_scale is None else softmax_scale
@@ -615,38 +599,6 @@
             raise RuntimeError("When using sparse load, range merge must be enabled.")
 
         if auto_range_merge:
-<<<<<<< HEAD
-            if profile_mode:
-                ffa_utils.start_event("fwd_range_merge")
-
-            (
-                merge_q_ranges,
-                fwd_q_ranges,
-                fwd_k_ranges,
-                fwd_attn_type_map,
-                fwd_qk_map,
-                fwd_unique_count,
-            ) = merge_ranges(q_ranges, k_ranges, attn_type_map=attn_type_map)
-
-            if sparse_load:
-                tile_size = 128  # tile size (number of tokens) for sparse load K/V from gmem to smem
-                # calculate the sum of K ranges of unique Q range，ceil_div(tile_size) to get the loop count of sparse load
-                # shape = (unique_count, )
-                sparse_load_loop_count = ffa_utils.compute_sparse_load_loop_count(
-                    fwd_k_ranges, fwd_qk_map, fwd_unique_count, tile_size
-                )
-                # TODO: arbitrary Q range size
-                if ref_block_size is not None:
-                    ref_block_size = (ref_block_size[0], tile_size)
-                else:
-                    ref_block_size = (64, tile_size)
-            else:
-                sparse_load_loop_count = None
-
-            if profile_mode:
-                ffa_utils.stop_event("fwd_range_merge")
-
-=======
             with maybe_profile_ffa_ctx("fwd_range_merge"):
                 (
                     merge_q_ranges,
@@ -656,7 +608,21 @@
                     fwd_qk_map,
                     fwd_unique_count,
                 ) = merge_ranges(q_ranges, k_ranges, attn_type_map=attn_type_map)
->>>>>>> 36418f19
+
+                if sparse_load:
+                    tile_size = 128  # tile size (number of tokens) for sparse load K/V from gmem to smem
+                    # calculate the sum of K ranges of unique Q range，ceil_div(tile_size) to get the loop count of sparse load
+                    # shape = (unique_count, )
+                    sparse_load_loop_count = ffa_utils.compute_sparse_load_loop_count(
+                        fwd_k_ranges, fwd_qk_map, fwd_unique_count, tile_size
+                    )
+                    # TODO: arbitrary Q range size
+                    if ref_block_size is not None:
+                        ref_block_size = (ref_block_size[0], tile_size)
+                    else:
+                        ref_block_size = (64, tile_size)
+                else:
+                    sparse_load_loop_count = None
         else:
             fwd_q_ranges = q_ranges
             fwd_k_ranges = k_ranges
@@ -667,29 +633,6 @@
             sparse_load_loop_count = None
 
         out, lse = _flex_flash_attn_forward(
-<<<<<<< HEAD
-            q,
-            k,
-            v,
-            None,  # out
-            None,  # lse
-            fwd_q_ranges,
-            fwd_k_ranges,
-            fwd_attn_type_map,
-            merge_q_ranges,
-            fwd_qk_map,
-            fwd_unique_count,
-            sparse_load_loop_count,
-            ref_block_size,
-            softmax_scale,
-            softcap,
-            disable_fwd_atomic_reduction,
-            q.dtype if disable_fwd_atomic_reduction else torch.float32,  # out_type
-            deterministic,
-            sm_margin,
-            profile_mode,
-            sparse_load,
-=======
             q=q,
             k=k,
             v=v,
@@ -702,6 +645,7 @@
             merge_q_ranges=merge_q_ranges,
             qk_map=fwd_qk_map,
             fwd_unique_count=fwd_unique_count,
+            sparse_load_loop_count=sparse_load_loop_count,
             ref_block_size=ref_block_size,
             softmax_scale=softmax_scale,
             softcap=softcap,
@@ -711,7 +655,7 @@
             else torch.float32,  # out_type
             deterministic=deterministic,
             sm_margin=sm_margin,
->>>>>>> 36418f19
+            sparse_load=sparse_load,
         )
 
         # Cast output to the same dtype as q
@@ -804,11 +748,7 @@
             None,  # disable_fwd_atomic_reduction
             None,  # auto_range_merge
             None,  # ref_block_size
-<<<<<<< HEAD
-            None,  # profile_mode
             None,  # sparse_load
-=======
->>>>>>> 36418f19
         )
 
 
@@ -830,11 +770,7 @@
     disable_fwd_atomic_reduction: bool = False,
     auto_range_merge: bool = False,
     ref_block_size: tuple[int, int] | None = None,
-<<<<<<< HEAD
-    profile_mode: bool = False,
     sparse_load: bool = False,
-=======
->>>>>>> 36418f19
 ) -> tuple[torch.Tensor, torch.Tensor]:
     """
     An interface similar to flash attention that doesn't require distributed environment, dispatch or undispatch.
@@ -1018,9 +954,5 @@
         disable_fwd_atomic_reduction,
         auto_range_merge,
         ref_block_size,
-<<<<<<< HEAD
-        profile_mode,
         sparse_load,
-=======
->>>>>>> 36418f19
     )