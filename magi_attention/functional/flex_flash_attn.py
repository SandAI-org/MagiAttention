--- conflicted
+++ resolved
@@ -571,22 +571,6 @@
     @staticmethod
     def forward(
         ctx,
-<<<<<<< HEAD
-        q,
-        k,
-        v,
-        q_ranges,
-        k_ranges,
-        attn_type_map,
-        softmax_scale,
-        softcap=0.0,
-        deterministic=False,
-        sm_margin=0,
-        disable_fwd_atomic_reduction=False,
-        auto_range_merge=False,
-        ref_block_size=None,
-        swap_ab=False,
-=======
         q: torch.Tensor,
         k: torch.Tensor,
         v: torch.Tensor,
@@ -601,7 +585,7 @@
         disable_fwd_atomic_reduction: bool = False,
         auto_range_merge: bool = False,
         ref_block_size: tuple[int, int] | None = None,
->>>>>>> d4c00215
+        swap_ab=False,
     ):
         softmax_scale = (
             q.shape[-1] ** (-0.5) if softmax_scale is None else softmax_scale
@@ -626,27 +610,6 @@
             fwd_unique_count = None
 
         out, lse = _flex_flash_attn_forward(
-<<<<<<< HEAD
-            q,
-            k,
-            v,
-            None,  # out
-            None,  # lse
-            fwd_q_ranges,
-            fwd_k_ranges,
-            fwd_attn_type_map,
-            merge_q_ranges,
-            fwd_qk_map,
-            fwd_unique_count,
-            ref_block_size,
-            softmax_scale,
-            softcap,
-            disable_fwd_atomic_reduction,
-            q.dtype if disable_fwd_atomic_reduction else torch.float32,  # out_type
-            deterministic,
-            sm_margin,
-            swap_ab,
-=======
             q=q,
             k=k,
             v=v,
@@ -668,7 +631,7 @@
             else torch.float32,  # out_type
             deterministic=deterministic,
             sm_margin=sm_margin,
->>>>>>> d4c00215
+            swap_ab=swap_ab,
         )
 
         # Cast output to the same dtype as q
