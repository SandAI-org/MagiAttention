# Copyright (c) 2025 SandAI. All Rights Reserved.
#
# Licensed under the Apache License, Version 2.0 (the "License");
# you may not use this file except in compliance with the License.
# You may obtain a copy of the License at
#
#     http://www.apache.org/licenses/LICENSE-2.0
#
# Unless required by applicable law or agreed to in writing, software
# distributed under the License is distributed on an "AS IS" BASIS,
# WITHOUT WARRANTIES OR CONDITIONS OF ANY KIND, either express or implied.
# See the License for the specific language governing permissions and
# limitations under the License.

import os
from contextlib import contextmanager

import torch
from packaging import version

from magi_attention.common.enum import AttnSinkLayout
from magi_attention.utils import nvtx

from ._flex_flash_attn_jit import get_ffa_jit_mod

# isort: off
# We need to import the CUDA kernels after importing torch
is_ffa_utils_installed = False
try:
    from magi_attention import flexible_flash_attention_utils_cuda as ffa_utils  # type: ignore[attr-defined]

    is_ffa_utils_installed = True
except ImportError:
    pass

# isort: on


# copied from https://github.com/Dao-AILab/flash-attention/blob/v2.8.2/flash_attn/flash_attn_interface.py#L56-73
is_torch_compile_supported = version.parse(torch.__version__) >= version.parse("2.4.0")
if is_torch_compile_supported:
    _torch_custom_op_wrapper = torch.library.custom_op
    _torch_register_fake_wrapper = torch.library.register_fake
else:

    def noop_custom_op_wrapper(
        name, fn=None, /, *, mutates_args, device_types=None, schema=None
    ):
        def wrap(func):
            return func

        if fn is None:
            return wrap
        return fn

    def noop_register_fake_wrapper(op, fn=None, /, *, lib=None, _stacklevel=1):
        def wrap(func):
            return func

        if fn is None:
            return wrap
        return fn

    _torch_custom_op_wrapper = noop_custom_op_wrapper
    _torch_register_fake_wrapper = noop_register_fake_wrapper


profile_mode = os.environ.get("MAGI_ATTENTION_PROFILE_MODE", "0") == "1"


# -------------------       helpers   ------------------- #


def maybe_contiguous(x: torch.Tensor) -> torch.Tensor:
    return x.contiguous() if x is not None and x.stride(-1) != 1 else x


def merge_ranges(
    outer_ranges: torch.Tensor, inner_ranges: torch.Tensor, attn_type_map: torch.Tensor
) -> tuple[
    torch.Tensor, torch.Tensor, torch.Tensor, torch.Tensor, torch.Tensor, torch.Tensor
]:
    """Sorts and deduplicates range tensors that represent Q-K attention block pairs.

    Args:
        outer_ranges (torch.Tensor): A tensor of shape `[num_ranges, 2]`,
            representing the outer ranges (e.g., Q-block ranges).
        inner_ranges (torch.Tensor): A tensor of shape `[num_ranges, 2]`,
            where each row is paired with the corresponding row in
            `outer_ranges`, representing the inner ranges (e.g., K-block ranges).
        attn_type_map (torch.Tensor): A tensor of shape `[num_ranges]`,
            representing the attn_type of each range.

    Returns:
        tuple[torch.Tensor, torch.Tensor, torch.Tensor, torch.Tensor, torch.Tensor]:
        A tuple containing five tensors:
        - merge_outer_ranges (torch.Tensor): The consecutive and unique ranges
          extracted from `outer_ranges`. Shape: `[num_ranges, 2]`.
        - sorted_outer_ranges (torch.Tensor): The original `outer_ranges` tensor
          after being sorted. Shape: `[num_ranges, 2]`.
        - sorted_inner_ranges (torch.Tensor): The original `inner_ranges` tensor,
          reordered to match the sorting of `outer_ranges`. Shape: `[num_ranges, 2]`.
        - range_map (torch.Tensor): The inverse index map. A tensor of shape
          `[num_ranges]`, where the value `range_map[i]` is the index of
          `sorted_outer_ranges[i]` in the `merge_outer_ranges` tensor.
        - unique_count (torch.Tensor): A scalar tensor containing a single
          integer, representing the number of unique ranges in `merge_outer_ranges`.

    Example:
        >>> outer_ranges = torch.tensor([[20, 30], [10, 20], [10, 20], [20, 30]], device='cuda', type=torch.int32)
        >>> inner_ranges = torch.tensor([[100, 110], [120, 130], [140, 150], [160, 170]], device='cuda', type=torch.int32)
        >>> attn_type_map = torch.tensor([0, 1, 0, 0], device='cuda', type=torch.int32)
        >>> (
        ...     merge_outer_ranges,
        ...     sorted_outer_ranges,
        ...     sorted_inner_ranges,
        ...     sorted_attn_type_map,
        ...     range_map,
        ...     unique_count,
        ... ) = merge_ranges(outer_ranges, inner_ranges, attn_type_map)
        >>> print("Unique Merged Outer Ranges:", merge_outer_ranges)
        Unique Merged Outer Ranges:
         tensor([[10, 20],
                [20, 30],
                [0, 0],
                [0, 0]])
        >>> print("Sorted Outer Ranges:", sorted_outer_ranges)
        Sorted Outer Ranges:
         tensor([[10, 20],
                [10, 20],
                [20, 30],
                [20, 30]])
        >>> print("Sorted Inner Ranges (paired with sorted outer):", sorted_inner_ranges)
        Sorted Inner Ranges (paired with sorted outer):
         tensor([[120, 130],
                [140, 150],
                [100, 110],
                [160, 170]])
        >>> print("Sorted Attention Type Map:", sorted_attn_type_map)
        Sorted Attention Type Map:
         tensor([1, 0, 0, 0])
        >>> print("Range Map (inverse indices):", range_map)
        Range Map (inverse indices):
         tensor([0, 2, 0, 0])
        >>> print("Unique Count:", unique_count)
        Unique Count:
         tensor(2, dtype=torch.int32)
    """
    assert is_ffa_utils_installed, (
        "The `flexible_flash_attention_utils_cuda` "
        "extension module is not installed."
    )

    sorted_idx, is_sorted = ffa_utils.argsort_ranges(outer_ranges)
    # early exit for sorted ranges
    if not is_sorted:
        (
            sorted_outer_ranges,
            sorted_inner_ranges,
            sorted_attn_type_map,
        ) = ffa_utils.reorder_ranges_and_attn_type_maps(
            outer_ranges, inner_ranges, attn_type_map, sorted_idx
        )
    else:
        sorted_outer_ranges = outer_ranges
        sorted_inner_ranges = inner_ranges
        sorted_attn_type_map = attn_type_map
    if attn_type_map is None:
        sorted_attn_type_map = None

    (
        merge_outer_ranges,
        range_map,
        unique_count,
    ) = ffa_utils.unique_consecutive_pairs(sorted_outer_ranges)

    return (
        merge_outer_ranges,
        sorted_outer_ranges,
        sorted_inner_ranges,
        sorted_attn_type_map,
        range_map,
        unique_count,
    )


@contextmanager
def maybe_profile_ffa_ctx(event_name: str):
    if profile_mode:
        ffa_utils.start_event(event_name)

    yield

    if profile_mode:
        ffa_utils.stop_event(event_name)


# -------------------       ffa forward   ------------------- #


@_torch_custom_op_wrapper(
    "flex_flash_attn::_flex_flash_attn_forward_compilable",
    # NOTE: had better NOT use "out" in args since it is a reserved special arg for torch.compile
    mutates_args=("out_", "lse"),
    device_types="cuda",
)
def _flex_flash_attn_forward_compilable(
    q: torch.Tensor,
    k: torch.Tensor,
    v: torch.Tensor,
    sink: torch.Tensor | None,
    sink_layout: str,
    out_: torch.Tensor,
    lse: torch.Tensor,
    q_ranges: torch.Tensor,
    k_ranges: torch.Tensor,
    attn_type_map: torch.Tensor,
    merge_q_ranges: torch.Tensor | None,
    qk_map: torch.Tensor | None,
    fwd_unique_count: torch.Tensor | None,
    sparse_load_loop_count: torch.Tensor | None,
    sparse_load_invalid_count: torch.Tensor | None,
    kblock_m: int | None,
    kblock_n: int | None,
    softmax_scale: float,
    softcap: float,
    disable_fwd_atomic_reduction: bool,
    out_type: torch.dtype | None,
    deterministic: bool,
    sm_margin: int,
<<<<<<< HEAD
    sparse_load: bool,
    equal_k_range_size: bool,
=======
    swap_ab: bool = False,
>>>>>>> 4ea40034
) -> None:
    """torch.ops.flex_flash_attn._flex_flash_attn_forward_compilable"""
    mod = get_ffa_jit_mod(
        direction="fwd",
        head_dim=q.shape[-1],
        compute_dtype=q.dtype,
        output_dtype=out_type
        or (q.dtype if disable_fwd_atomic_reduction else torch.float32),
        softcap=softcap > 0.0,
        disable_atomic_reduction=disable_fwd_atomic_reduction,
        deterministic=deterministic,
        profile_mode=profile_mode,
        ref_block_size=(kblock_m, kblock_n)
        if kblock_m is not None and kblock_n is not None
        else None,
<<<<<<< HEAD
        sparse_load=sparse_load,
        equal_k_range_size=equal_k_range_size,
=======
        swap_ab=swap_ab,
>>>>>>> 4ea40034
    )

    out_, lse = mod.fwd(
        q,
        k,
        v,
        sink,
        out_,
        lse,
        q_ranges,
        k_ranges,
        attn_type_map,
        merge_q_ranges,
        qk_map,
        fwd_unique_count,
        sparse_load_loop_count,
        sparse_load_invalid_count,
        softmax_scale,
        softcap,
        disable_fwd_atomic_reduction,
        out_type,
        sink_layout,
        deterministic,
        sm_margin,
    )


@_torch_register_fake_wrapper("flex_flash_attn::_flex_flash_attn_forward_compilable")
def _flex_flash_attn_forward_compilable_fake(
    q: torch.Tensor,
    k: torch.Tensor,
    v: torch.Tensor,
    sink: torch.Tensor | None,
    sink_layout: str,
    out_: torch.Tensor,
    lse: torch.Tensor,
    q_ranges: torch.Tensor,
    k_ranges: torch.Tensor,
    attn_type_map: torch.Tensor,
    merge_q_ranges: torch.Tensor | None,
    qk_map: torch.Tensor | None,
    fwd_unique_count: torch.Tensor | None,
    sparse_load_loop_count: torch.Tensor | None,
    sparse_load_invalid_count: torch.Tensor | None,
    kblock_m: int | None,
    kblock_n: int | None,
    softmax_scale: float,
    softcap: float,
    disable_fwd_atomic_reduction: bool,
    out_type: torch.dtype | None,
    deterministic: bool,
    sm_margin: int,
    sparse_load: bool,
    equal_k_range_size: bool,
) -> None:
    pass


@nvtx.instrument_nvtx
def _flex_flash_attn_forward(
    q: torch.Tensor,
    k: torch.Tensor,
    v: torch.Tensor,
    sink: torch.Tensor | None,
    sink_layout: AttnSinkLayout,
    out: torch.Tensor | None,
    lse: torch.Tensor | None,
    q_ranges: torch.Tensor,
    k_ranges: torch.Tensor,
    attn_type_map: torch.Tensor,
    merge_q_ranges: torch.Tensor | None,
    qk_map: torch.Tensor | None,
    fwd_unique_count: torch.Tensor | None,
    sparse_load_loop_count: torch.Tensor | None,
    sparse_load_invalid_count: torch.Tensor | None,
    ref_block_size: tuple[int, int] | None,
    softmax_scale: float,
    softcap: float,
    disable_fwd_atomic_reduction: bool,
    out_type: torch.dtype | None,
    deterministic: bool,
    sm_margin: int,
<<<<<<< HEAD
    sparse_load: bool,
    equal_k_range_size: bool,
=======
    swap_ab: bool = False,
>>>>>>> 4ea40034
) -> tuple[torch.Tensor, torch.Tensor]:
    if profile_mode:  # NOTE: stop_event is called inside the kernel
        ffa_utils.start_event("fwd_prepare")

    # make all input tensors contiguous before initializing output buffers
    q, k, v, sink, q_ranges, k_ranges = [
        maybe_contiguous(x) for x in (q, k, v, sink, q_ranges, k_ranges)
    ]

    out = (
        torch.empty_like(
            q,
            dtype=out_type
            or (q.dtype if disable_fwd_atomic_reduction else torch.float32),
            device=q.device,
        )
        if out is None
        else out
    )
    lse = (
        torch.full(
            (q.size(0), q.size(1)),
            fill_value=float("-inf"),
            dtype=torch.float32,
            device=q.device,
        )
        if lse is None
        else lse
    )

    if ref_block_size is not None:
        kblock_m, kblock_n = ref_block_size
    else:
        kblock_m = None
        kblock_n = None

    # NOTE: we can not directly compile `_flex_flash_attn_forward`
    # since torch.compile does not allow returning the mutated args (out, lse)
    _flex_flash_attn_forward_compilable(
        q=q,
        k=k,
        v=v,
        sink=sink,
        sink_layout=sink_layout,
        out_=out,
        lse=lse,
        q_ranges=q_ranges,
        k_ranges=k_ranges,
        attn_type_map=attn_type_map,
        merge_q_ranges=merge_q_ranges,
        qk_map=qk_map,
        fwd_unique_count=fwd_unique_count,
        sparse_load_loop_count=sparse_load_loop_count,
        sparse_load_invalid_count=sparse_load_invalid_count,
        kblock_m=kblock_m,
        kblock_n=kblock_n,
        softmax_scale=softmax_scale,
        softcap=softcap,
        disable_fwd_atomic_reduction=disable_fwd_atomic_reduction,
        out_type=out_type,
        deterministic=deterministic,
        sm_margin=sm_margin,
<<<<<<< HEAD
        sparse_load=sparse_load,
        equal_k_range_size=equal_k_range_size,
=======
        swap_ab=swap_ab,
>>>>>>> 4ea40034
    )

    return out, lse


# -------------------       ffa backward   ------------------- #


@_torch_custom_op_wrapper(
    "flex_flash_attn::_flex_flash_attn_backward_compilable",
    mutates_args=("dq", "dk", "dv", "dsink"),
    device_types="cuda",
)
def _flex_flash_attn_backward_compilable(
    dout: torch.Tensor,
    q: torch.Tensor,
    k: torch.Tensor,
    v: torch.Tensor,
    sink: torch.Tensor | None,
    sink_layout: str,
    out_: torch.Tensor,
    dq: torch.Tensor,
    dk: torch.Tensor,
    dv: torch.Tensor,
    dsink: torch.Tensor | None,
    lse: torch.Tensor,
    q_ranges: torch.Tensor,
    k_ranges: torch.Tensor,
    attn_type_map: torch.Tensor,
    merge_k_ranges: torch.Tensor | None,
    bwd_kq_map: torch.Tensor | None,
    bwd_unique_count: torch.Tensor | None,
    softmax_scale: float,
    softcap: float,
    disable_bwd_dkv_atomic_reduction: bool,
    dq_type: torch.dtype | None,
    dk_type: torch.dtype | None,
    dv_type: torch.dtype | None,
    deterministic: bool,
    sm_margin: int,
) -> None:
    """torch.ops.flex_flash_attn._flex_flash_attn_backward_compilable"""
    mod = get_ffa_jit_mod(
        direction="bwd",
        head_dim=q.shape[-1],
        compute_dtype=q.dtype,
        output_dtype=dk_type
        or (k.dtype if disable_bwd_dkv_atomic_reduction else torch.float32),
        softcap=softcap > 0.0,
        disable_atomic_reduction=disable_bwd_dkv_atomic_reduction,
        deterministic=deterministic,
        profile_mode=profile_mode,
    )

    (
        dq,
        dk,
        dv,
        # NOTE: when sink is not given
        # a new zero-sized empty dsink will be returned for convenience
        # no matter whether dsink buffer is given
        dsink,
    ) = mod.bwd(
        dout,
        q,
        k,
        v,
        sink,
        out_,
        dq,
        dk,
        dv,
        dsink,
        lse,
        q_ranges,
        k_ranges,
        attn_type_map,
        merge_k_ranges,
        bwd_kq_map,
        bwd_unique_count,
        softmax_scale,
        softcap,
        disable_bwd_dkv_atomic_reduction,
        dq_type,
        dk_type,
        dv_type,
        sink_layout,
        deterministic,
        sm_margin,
    )


@_torch_register_fake_wrapper("flex_flash_attn::_flex_flash_attn_backward_compilable")
def _flex_flash_attn_backward_compilable_fake(
    dout: torch.Tensor,
    q: torch.Tensor,
    k: torch.Tensor,
    v: torch.Tensor,
    sink: torch.Tensor | None,
    sink_layout: str,
    out_: torch.Tensor,
    dq: torch.Tensor,
    dk: torch.Tensor,
    dv: torch.Tensor,
    dsink: torch.Tensor | None,
    lse: torch.Tensor,
    q_ranges: torch.Tensor,
    k_ranges: torch.Tensor,
    attn_type_map: torch.Tensor,
    merge_k_ranges: torch.Tensor | None,
    bwd_kq_map: torch.Tensor | None,
    bwd_unique_count: torch.Tensor | None,
    softmax_scale: float,
    softcap: float,
    disable_bwd_dkv_atomic_reduction: bool,
    dq_type: torch.dtype | None,
    dk_type: torch.dtype | None,
    dv_type: torch.dtype | None,
    deterministic: bool,
    sm_margin: int,
) -> None:
    pass


@nvtx.instrument_nvtx
def _flex_flash_attn_backward(
    dout: torch.Tensor,
    q: torch.Tensor,
    k: torch.Tensor,
    v: torch.Tensor,
    sink: torch.Tensor | None,
    sink_layout: AttnSinkLayout,
    out: torch.Tensor,
    dq: torch.Tensor | None,
    dk: torch.Tensor | None,
    dv: torch.Tensor | None,
    dsink: torch.Tensor | None,
    lse: torch.Tensor,
    q_ranges: torch.Tensor,
    k_ranges: torch.Tensor,
    attn_type_map: torch.Tensor,
    merge_k_ranges: torch.Tensor | None,
    bwd_kq_map: torch.Tensor | None,
    bwd_unique_count: torch.Tensor | None,
    softmax_scale: float,
    softcap: float,
    disable_bwd_dkv_atomic_reduction: bool,
    dq_type: torch.dtype | None,
    dk_type: torch.dtype | None,
    dv_type: torch.dtype | None,
    deterministic: bool,
    sm_margin: int,
) -> tuple[torch.Tensor, torch.Tensor, torch.Tensor, torch.Tensor | None]:
    if profile_mode:  # NOTE: stop_event is called inside the kernel
        ffa_utils.start_event("bwd_prepare")

    # make all input tensors contiguous before initializing output buffers
    # NOTE: in backward, torch.compiler allows neither making nor checking contiguity
    # so we just skip here, but check inside the kernel
    if not torch.compiler.is_compiling():
        dout, q, k, v, sink, out, q_ranges, k_ranges = [
            maybe_contiguous(x) for x in (dout, q, k, v, sink, out, q_ranges, k_ranges)
        ]

    dq = torch.zeros_like(q, dtype=dq_type or torch.float32) if dq is None else dq
    dk = torch.zeros_like(k, dtype=dk_type or torch.float32) if dk is None else dk
    dv = torch.zeros_like(v, dtype=dv_type or torch.float32) if dv is None else dv
    dsink = (
        (torch.zeros_like(sink, dtype=torch.float32) if dsink is None else dsink)
        if sink is not None
        else None
    )

    # NOTE: we can not directly compile `_flex_flash_attn_backward`
    # since torch.compile does not allow returning the mutated args (dq, dk, dv, dsink)
    _flex_flash_attn_backward_compilable(
        dout=dout,
        q=q,
        k=k,
        v=v,
        sink=sink,
        sink_layout=sink_layout,
        out_=out,
        dq=dq,
        dk=dk,
        dv=dv,
        dsink=dsink,
        lse=lse,
        q_ranges=q_ranges,
        k_ranges=k_ranges,
        attn_type_map=attn_type_map,
        merge_k_ranges=merge_k_ranges,
        bwd_kq_map=bwd_kq_map,
        bwd_unique_count=bwd_unique_count,
        softmax_scale=softmax_scale,
        softcap=softcap,
        disable_bwd_dkv_atomic_reduction=disable_bwd_dkv_atomic_reduction,
        dq_type=dq_type,
        dk_type=dk_type,
        dv_type=dv_type,
        deterministic=deterministic,
        sm_margin=sm_margin,
    )

    return dq, dk, dv, dsink


# -------------------       ffa autograd   ------------------- #


class FlexFlashAttnFunc(torch.autograd.Function):
    @staticmethod
    def forward(
        ctx,
        q: torch.Tensor,
        k: torch.Tensor,
        v: torch.Tensor,
        sink: torch.Tensor | None,
        sink_layout: AttnSinkLayout,
        q_ranges: torch.Tensor,
        k_ranges: torch.Tensor,
        attn_type_map: torch.Tensor | None,
        softmax_scale: float | None = None,
        softcap: float = 0.0,
        deterministic: bool = False,
        sm_margin: int = 0,
        disable_fwd_atomic_reduction: bool = False,
        auto_range_merge: bool = False,
        ref_block_size: tuple[int, int] | None = None,
<<<<<<< HEAD
        sparse_load: bool = False,
=======
        swap_ab=False,
>>>>>>> 4ea40034
    ):
        softmax_scale = (
            q.shape[-1] ** (-0.5) if softmax_scale is None else softmax_scale
        )

        if sparse_load and not auto_range_merge:
            raise RuntimeError("When using sparse load, range merge must be enabled.")

        if auto_range_merge:
            with maybe_profile_ffa_ctx("fwd_range_merge"):
                (
                    merge_q_ranges,
                    fwd_q_ranges,
                    fwd_k_ranges,
                    fwd_attn_type_map,
                    fwd_qk_map,
                    fwd_unique_count,
                ) = merge_ranges(q_ranges, k_ranges, attn_type_map=attn_type_map)

            with maybe_profile_ffa_ctx("fwd_sparse_load_preprocess"):
                if sparse_load:
                    is_all_full_mask = attn_type_map is None or (
                        (attn_type_map == 0).any().item()
                    )
                    if not is_all_full_mask:
                        raise NotImplementedError(
                            "Sparse load only supports full attention for each Q/K range!"
                        )
                    tile_size = 128  # tile size (number of tokens) for sparse load K/V from gmem to smem
                    # calculate the sum of K ranges of unique Q range，ceil_div(tile_size) to get the loop count of sparse load
                    # shape = (unique_count, )
                    (
                        sparse_load_loop_count,
                        sparse_load_invalid_count,
                        equal_k_range_size,
                    ) = ffa_utils.compute_sparse_load_metadata(
                        fwd_k_ranges, fwd_qk_map, fwd_unique_count, tile_size
                    )
                    # TODO: arbitrary Q range size
                    if ref_block_size is not None:
                        ref_block_size = (ref_block_size[0], tile_size)
                    else:
                        ref_block_size = (128, tile_size)
                else:
                    sparse_load_loop_count = None
                    sparse_load_invalid_count = None
                    equal_k_range_size = False
        else:
            fwd_q_ranges = q_ranges
            fwd_k_ranges = k_ranges
            fwd_attn_type_map = attn_type_map
            merge_q_ranges = None
            fwd_qk_map = None
            fwd_unique_count = None
            sparse_load_loop_count = None
            sparse_load_invalid_count = None
            equal_k_range_size = False

        out, lse = _flex_flash_attn_forward(
            q=q,
            k=k,
            v=v,
            sink=sink,
            sink_layout=sink_layout,
            out=None,
            lse=None,
            q_ranges=fwd_q_ranges,
            k_ranges=fwd_k_ranges,
            attn_type_map=fwd_attn_type_map,
            merge_q_ranges=merge_q_ranges,
            qk_map=fwd_qk_map,
            fwd_unique_count=fwd_unique_count,
            sparse_load_loop_count=sparse_load_loop_count,
            sparse_load_invalid_count=sparse_load_invalid_count,
            ref_block_size=ref_block_size,
            softmax_scale=softmax_scale,
            softcap=softcap,
            disable_fwd_atomic_reduction=disable_fwd_atomic_reduction,
            out_type=q.dtype
            if disable_fwd_atomic_reduction
            else torch.float32,  # out_type
            deterministic=deterministic,
            sm_margin=sm_margin,
<<<<<<< HEAD
            sparse_load=sparse_load,
            equal_k_range_size=equal_k_range_size,
=======
            swap_ab=swap_ab,
>>>>>>> 4ea40034
        )

        # Cast output to the same dtype as q
        with maybe_profile_ffa_ctx("fwd_cast"):
            out = out.to(q.dtype)

        ctx.save_for_backward(
            q, k, v, sink, out, lse, q_ranges, k_ranges, attn_type_map
        )

        ctx.sink_layout = sink_layout
        ctx.softmax_scale = softmax_scale
        ctx.softcap = softcap
        ctx.deterministic = deterministic
        ctx.sm_margin = sm_margin
        ctx.auto_range_merge = auto_range_merge

        return out, lse

    @staticmethod
    def backward(ctx, dout: torch.Tensor, *args):  # pragma: no cover
        q, k, v, sink, out, lse, q_ranges, k_ranges, attn_type_map = ctx.saved_tensors

        if ctx.auto_range_merge:
            with maybe_profile_ffa_ctx("bwd_range_merge"):
                (
                    merge_k_ranges,
                    bwd_k_ranges,
                    bwd_q_ranges,
                    bwd_attn_type_map,
                    bwd_kq_map,
                    bwd_unique_count,
                ) = merge_ranges(k_ranges, q_ranges, attn_type_map=attn_type_map)
        else:
            bwd_q_ranges, bwd_k_ranges, bwd_attn_type_map = (
                q_ranges,
                k_ranges,
                attn_type_map,
            )
            merge_k_ranges, bwd_kq_map, bwd_unique_count = None, None, None

        dq, dk, dv, dsink = _flex_flash_attn_backward(
            dout=dout,
            q=q,
            k=k,
            v=v,
            sink=sink,
            sink_layout=ctx.sink_layout,
            out=out,
            dq=None,
            dk=None,
            dv=None,
            dsink=None,
            lse=lse,
            q_ranges=bwd_q_ranges,
            k_ranges=bwd_k_ranges,
            attn_type_map=bwd_attn_type_map,
            merge_k_ranges=merge_k_ranges,
            bwd_kq_map=bwd_kq_map,
            bwd_unique_count=bwd_unique_count,
            softmax_scale=ctx.softmax_scale,
            softcap=ctx.softcap,
            disable_bwd_dkv_atomic_reduction=False,
            dq_type=torch.float32,
            dk_type=torch.float32,
            dv_type=torch.float32,
            deterministic=ctx.deterministic,
            sm_margin=ctx.sm_margin,
        )

        # Cast gradients to the same dtype as inputs
        with maybe_profile_ffa_ctx("bwd_cast"):
            dq = dq.to(q.dtype)
            dk = dk.to(k.dtype)
            dv = dv.to(v.dtype)
            if sink is not None:
                assert dsink is not None  # mypy
                dsink = dsink.to(sink.dtype)

        return (
            dq,  # q
            dk,  # k
            dv,  # v
            dsink,  # sink
            None,  # sink_layout
            None,  # q_ranges
            None,  # k_ranges
            None,  # attn_type_map
            None,  # softmax_scale
            None,  # softcap
            None,  # deterministic
            None,  # sm_margin
            None,  # disable_fwd_atomic_reduction
            None,  # auto_range_merge
            None,  # ref_block_size
<<<<<<< HEAD
            None,  # sparse_load
=======
            None,  # swap_ab
>>>>>>> 4ea40034
        )


# -------------------       ffa interface   ------------------- #


def flex_flash_attn_func(
    q: torch.Tensor,
    k: torch.Tensor,
    v: torch.Tensor,
    q_ranges: torch.Tensor,
    k_ranges: torch.Tensor,
    attn_type_map: torch.Tensor | None = None,
    *,
    sink: torch.Tensor | None = None,
    sink_layout: AttnSinkLayout = "sh",
    softmax_scale: float | None = None,
    softcap: float = 0.0,
    deterministic: bool = False,
    sm_margin: int = 0,
    disable_fwd_atomic_reduction: bool = False,
    auto_range_merge: bool = False,
    ref_block_size: tuple[int, int] | None = None,
<<<<<<< HEAD
    sparse_load: bool = False,
=======
    swap_ab: bool = False,
>>>>>>> 4ea40034
) -> tuple[torch.Tensor, torch.Tensor]:
    """
    An interface similar to flash attention that doesn't require distributed environment, dispatch or undispatch.
    Directly call magi_attn_kernel to get attention output and lse. This is faster when you don't need context parallel.

    Args:
        q (torch.Tensor): Query tensor.
        k (torch.Tensor): Key tensor.
        v (torch.Tensor): Value tensor.

        q_ranges (torch.Tensor): Query ranges tensor to represent the attn mask.
        k_ranges (torch.Tensor): Key ranges tensor to represent the attn mask.
        attn_type_map (torch.Tensor, optional): Attention type map tensor with dtype=torch.int32,
            Defaults to ``None`` to apply full attention for all ranges.
            The values specify the attention type for each token:

                - 0: full attention
                - 1: causal attention
                - 2: inverse causal attention
                - 3: bidirectional causal attention

            More information about the attention type map can be found in the ``Note`` below.

        sink (torch.Tensor, optional): Learnable sink token tensor.
            Defaults to ``None`` to not apply attention sink.
        sink_layout (AttnSinkLayout, optional): the layout of the sink tokens.
            Defaults to "sh". Available Options: "sh", "ssh".

        softmax_scale (float, optional): Softmax scale.
            Defaults to ``None`` to use: ``1/sqrt(head_dim)``.
        softcap (float, optional): Softcap. Defaults to ``0.0``.

        deterministic (bool, optional): Whether to use deterministic attention. Defaults to ``False``.

        sm_margin (int, optional): The amount of SMs reserved out,
            useful when considering overlapping with other kernels such as communication kernels.
            Defaults to ``0`` to use all available SMs.

        disable_fwd_atomic_reduction (bool, optional):
            Whether to disable forward atomic reduction. Defaults to ``False``.

                If you can ensure ``q_ranges`` is non-overlapped,
                you can set this to ``True`` for better performance.
                The "overlap" term among ``q_ranges`` is defined as:
                if any two ``q_range`` in ``q_ranges`` have non-empty intersection, then it is overlapped.
                For example, ``q_ranges`` = ``[[0, 15], [10, 20], [20, 30]]`` is overlapped
                since ``q_range1`` = ``[0, 15]`` and ``q_range2`` = ``[10, 20]`` intersect,
                while `` q_ranges`` = ``[[0, 15], [15, 20], [20, 30]]`` then is non-overlapped.

        auto_range_merge (bool, optional):
            Whether to automatically merge k_ranges for the same q_range. Defaults to ``False``.
            **Note:** This flag is useful for sparse attention scenarios but still under development.

    Returns:
        tuple[torch.Tensor, torch.Tensor]:
            - out (torch.Tensor): Attention output tensor
            - lse (torch.Tensor): Log-sum-exp values with dtype=torch.float32.

    Shape:
        - q: (num_tokens_q, num_heads_q, head_dim)
        - k: (num_tokens_kv, num_heads_kv, head_dim)
        - v: (num_tokens_kv, num_heads_kv, head_dim)
        - sink:
            - if sink_layout == "sh": (num_tokens_sink, num_heads_q)
            - if sink_layout == "ssh": (num_tokens_q, num_tokens_sink, num_heads_q)
        - q_ranges: (num_ranges, 2)
        - k_ranges: (num_ranges, 2)
        - attn_type_map: (num_ranges,)
        - out: (num_tokens_q, num_heads_q, head_dim)
        - lse: (num_tokens_q, num_heads_q)

    Note:
        The ``attn_type_map`` explains the semantics of different attention mask types.
        In addition to the descriptions below, see our blog for a visual explanation:
        https://sandai-org.github.io/MagiAttention/blog/#flex-flash-attn

        1. Full attention:
            If seqlen_q = 5 and seqlen_k = 2::

                1 1
                1 1
                1 1
                1 1
                1 1

            If seqlen_q = 2 and seqlen_k = 5::

                1 1 1 1 1
                1 1 1 1 1

            If seqlen_q = 5 and seqlen_k = 5::

                1 1 1 1 1
                1 1 1 1 1
                1 1 1 1 1
                1 1 1 1 1
                1 1 1 1 1

        2. Causal attention (bottom-right aligned):
            If seqlen_q = 5 and seqlen_k = 2::

                0 0
                0 0
                0 0
                1 0
                1 1

            If seqlen_q = 2 and seqlen_k = 5::

                1 1 1 1 0
                1 1 1 1 1

            If seqlen_q = 5 and seqlen_k = 5::

                1 0 0 0 0
                1 1 0 0 0
                1 1 1 0 0
                1 1 1 1 0
                1 1 1 1 1

        3. Inverse causal attention (top-left aligned):
            If seqlen_q = 5 and seqlen_k = 2::

                1 1
                0 1
                0 0
                0 0
                0 0

            If seqlen_q = 2 and seqlen_k = 5::

                1 1 1 1 1
                0 1 1 1 1

            If seqlen_q = 5 and seqlen_k = 5::

                1 1 1 1 1
                0 1 1 1 1
                0 0 1 1 1
                0 0 0 1 1
                0 0 0 0 1

        4. Bidirectional causal attention (intersection of causal and inverse causal):
            This is the element-wise AND of causal and inverse causal masks.

            If seqlen_q = 5 and seqlen_k = 2::

                0 0
                0 0
                0 0
                0 0
                0 0

            If seqlen_q = 2 and seqlen_k = 5::

                1 1 1 1 0
                0 1 1 1 1

            If seqlen_q = 5 and seqlen_k = 5::

                1 0 0 0 0
                0 1 0 0 0
                0 0 1 0 0
                0 0 0 1 0
                0 0 0 0 1
    """

    assert not (auto_range_merge and deterministic), (
        "auto_range_merge and deterministic can't be True at the same time, "
        "due to some unresolved bug to be fixed as soon as possible."
    )

    return FlexFlashAttnFunc.apply(
        q,
        k,
        v,
        sink,
        sink_layout,
        q_ranges,
        k_ranges,
        attn_type_map,
        softmax_scale,
        softcap,
        deterministic,
        sm_margin,
        disable_fwd_atomic_reduction,
        auto_range_merge,
        ref_block_size,
<<<<<<< HEAD
        sparse_load,
=======
        swap_ab,
>>>>>>> 4ea40034
    )<|MERGE_RESOLUTION|>--- conflicted
+++ resolved
@@ -1,4 +1,4 @@
-# Copyright (c) 2025 SandAI. All Rights Reserved.
+# Copyright (c) 2025-2026 SandAI. All Rights Reserved.
 #
 # Licensed under the Apache License, Version 2.0 (the "License");
 # you may not use this file except in compliance with the License.
@@ -228,12 +228,9 @@
     out_type: torch.dtype | None,
     deterministic: bool,
     sm_margin: int,
-<<<<<<< HEAD
-    sparse_load: bool,
-    equal_k_range_size: bool,
-=======
     swap_ab: bool = False,
->>>>>>> 4ea40034
+    sparse_load: bool = False,
+    equal_k_range_size: bool = False,
 ) -> None:
     """torch.ops.flex_flash_attn._flex_flash_attn_forward_compilable"""
     mod = get_ffa_jit_mod(
@@ -249,12 +246,9 @@
         ref_block_size=(kblock_m, kblock_n)
         if kblock_m is not None and kblock_n is not None
         else None,
-<<<<<<< HEAD
+        swap_ab=swap_ab,
         sparse_load=sparse_load,
         equal_k_range_size=equal_k_range_size,
-=======
-        swap_ab=swap_ab,
->>>>>>> 4ea40034
     )
 
     out_, lse = mod.fwd(
@@ -307,6 +301,7 @@
     out_type: torch.dtype | None,
     deterministic: bool,
     sm_margin: int,
+    swap_ab: bool,
     sparse_load: bool,
     equal_k_range_size: bool,
 ) -> None:
@@ -337,12 +332,9 @@
     out_type: torch.dtype | None,
     deterministic: bool,
     sm_margin: int,
-<<<<<<< HEAD
-    sparse_load: bool,
-    equal_k_range_size: bool,
-=======
     swap_ab: bool = False,
->>>>>>> 4ea40034
+    sparse_load: bool = False,
+    equal_k_range_size: bool = False,
 ) -> tuple[torch.Tensor, torch.Tensor]:
     if profile_mode:  # NOTE: stop_event is called inside the kernel
         ffa_utils.start_event("fwd_prepare")
@@ -405,12 +397,9 @@
         out_type=out_type,
         deterministic=deterministic,
         sm_margin=sm_margin,
-<<<<<<< HEAD
+        swap_ab=swap_ab,
         sparse_load=sparse_load,
         equal_k_range_size=equal_k_range_size,
-=======
-        swap_ab=swap_ab,
->>>>>>> 4ea40034
     )
 
     return out, lse
@@ -640,11 +629,8 @@
         disable_fwd_atomic_reduction: bool = False,
         auto_range_merge: bool = False,
         ref_block_size: tuple[int, int] | None = None,
-<<<<<<< HEAD
+        swap_ab: bool = False,
         sparse_load: bool = False,
-=======
-        swap_ab=False,
->>>>>>> 4ea40034
     ):
         softmax_scale = (
             q.shape[-1] ** (-0.5) if softmax_scale is None else softmax_scale
@@ -728,12 +714,9 @@
             else torch.float32,  # out_type
             deterministic=deterministic,
             sm_margin=sm_margin,
-<<<<<<< HEAD
+            swap_ab=swap_ab,
             sparse_load=sparse_load,
             equal_k_range_size=equal_k_range_size,
-=======
-            swap_ab=swap_ab,
->>>>>>> 4ea40034
         )
 
         # Cast output to the same dtype as q
@@ -829,11 +812,8 @@
             None,  # disable_fwd_atomic_reduction
             None,  # auto_range_merge
             None,  # ref_block_size
-<<<<<<< HEAD
+            None,  # swap_ab
             None,  # sparse_load
-=======
-            None,  # swap_ab
->>>>>>> 4ea40034
         )
 
 
@@ -857,11 +837,8 @@
     disable_fwd_atomic_reduction: bool = False,
     auto_range_merge: bool = False,
     ref_block_size: tuple[int, int] | None = None,
-<<<<<<< HEAD
+    swap_ab: bool = False,
     sparse_load: bool = False,
-=======
-    swap_ab: bool = False,
->>>>>>> 4ea40034
 ) -> tuple[torch.Tensor, torch.Tensor]:
     """
     An interface similar to flash attention that doesn't require distributed environment, dispatch or undispatch.
@@ -1050,9 +1027,6 @@
         disable_fwd_atomic_reduction,
         auto_range_merge,
         ref_block_size,
-<<<<<<< HEAD
+        swap_ab,
         sparse_load,
-=======
-        swap_ab,
->>>>>>> 4ea40034
     )