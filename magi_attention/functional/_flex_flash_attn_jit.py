# Copyright (c) 2025 SandAI. All Rights Reserved.
#
# Licensed under the Apache License, Version 2.0 (the "License");
# you may not use this file except in compliance with the License.
# You may obtain a copy of the License at
#
#     http://www.apache.org/licenses/LICENSE-2.0
#
# Unless required by applicable law or agreed to in writing, software
# distributed under the License is distributed on an "AS IS" BASIS,
# WITHOUT WARRANTIES OR CONDITIONS OF ANY KIND, either express or implied.
# See the License for the specific language governing permissions and
# limitations under the License.

import os
from functools import lru_cache
from pathlib import Path
from typing import Any, Literal

import jinja2
import torch

from magi_attention.common.jit import env as jit_env
from magi_attention.common.jit.core import JitSpec, gen_jit_spec
from magi_attention.common.jit.utils import write_if_different

# isort: off
# We need to import the CUDA kernels after importing torch
is_ffa_utils_installed = False
try:
    from magi_attention import flexible_flash_attention_utils_cuda as ffa_utils  # type: ignore[attr-defined]

    is_ffa_utils_installed = True
except ImportError:
    pass

# isort: on

_DTYPE_TO_CUTLASS = {
    torch.float16: "cutlass::half_t",
    torch.bfloat16: "cutlass::bfloat16_t",
    torch.float32: "float",
}

# Whether to disable caching (caching is enabled by default)
no_build_cache = os.getenv("MAGI_ATTENTION_NO_BUILD_CACHE", "0") == "1"


def tile_size_fwd_sm90(head_dim: int, softcap: bool) -> tuple[int, int]:
    if head_dim <= 64:
        # return (192 if same_hdim else 64, 128 if same_hdim else 64, same_hdim, same_hdim)
        # With this workaround in Cutlass 3.8, tile size 192 x 128 got slower for non-causal, idk why
        # https://github.com/NVIDIA/cutlass/blob/v3.8.2/include/cute/container/tuple.hpp#L131
        return (192, 128)
        # Good for long seqlen (>= 4k) but suffers from tile quantization at short seqlen
        # return (192, 192 if is_causal or is_local else 176, True, False)
    elif head_dim <= 128:
        return (128, 128)
        # (128, 192, False, False) and (192, 128, False, True) are quite good too
        # 128 x 192 hits the limit of smem if MmaPV_is_RS, 128 x 144 hits the limit if not MmaPV_is_RS
    elif head_dim <= 192:
        return (128, 96)  # 128 x 112 hits the limit of smem
    else:
        return (128, 64)


def round_up_headdim(head_dim: int) -> int:
    if head_dim <= 64:
        return 64
    elif head_dim <= 128:
        return 128
    elif head_dim <= 192:
        return 192
    else:
        return 256


def get_ffa_uri(
    arch_sm_num: str,
    direction: str,
    head_dim: int,
    compute_dtype: torch.dtype,
    output_dtype: torch.dtype,
    softcap: bool,
    disable_atomic_reduction: bool,
    deterministic: bool,
    profile_mode: bool,
    sparse_load: bool,
    equal_k_range_size: bool,
    kblock_m: int | None,
    kblock_n: int | None,
    swap_ab: bool,
) -> str:
    def _dtype_name(dt: torch.dtype) -> str:
        return str(dt).split(".")[-1]

    return (
        f"flex_flash_attn_sm_{arch_sm_num}_"
        f"{direction}_"
        f"{head_dim}hd_"
        f"compute_{_dtype_name(compute_dtype)}_"
        f"out_{_dtype_name(output_dtype)}"
        f"{'_softcap' if softcap else ''}"
        f"{'' if disable_atomic_reduction else '_atomic'}"
        f"{'_deterministic' if deterministic else ''}"
        f"{'_swapab' if swap_ab else ''}"
        f"{'_profile_mode' if profile_mode else ''}"
        f"{'_sparse_load' if sparse_load else ''}"
        f"{'_equal_k_range_size' if equal_k_range_size else ''}"
        + (
            f"_m{kblock_m}n{kblock_n}"
            if kblock_m is not None and kblock_n is not None
            else ""
        )
    )


def check_cuda_compute_capability(arch: tuple[int, int]):
    assert arch == (9, 0), "flex_flash_attn only supports sm90"


def sanity_check(
    arch: tuple[int, int],
    direction: Literal["fwd", "bwd"],
    head_dim: int,
    compute_dtype: torch.dtype,
    output_dtype: torch.dtype,
    ref_block_size: tuple[int, int] | None = None,
    swap_ab: bool = False,
):
    check_cuda_compute_capability(arch)
    assert direction in ("fwd", "bwd"), "direction must be either fwd or bwd"
    assert head_dim <= 128, "head_dim must be <= 128 for now"
    assert round_up_headdim(head_dim) in (
        64,
        128,
    ), "round_up_headdim(head_dim) must be 64 or 128 for now"
    assert compute_dtype in (
        torch.float16,
        torch.bfloat16,
    ), "compute_dtype must be float16 or bfloat16"
    assert output_dtype in (
        torch.float16,
        torch.bfloat16,
        torch.float32,
    ), "output_dtype must be float16, bfloat16 or float32"
    if swap_ab:
        assert ref_block_size in (
            (8, 64),
            (16, 64),
            (32, 64),
            (64, 64),
        ), "ref_block_size must be (8, 64), (16, 64), (32, 64) or (64, 64) when swap_ab == True"
    else:
        if ref_block_size is not None:
            kblock_m, kblock_n = ref_block_size
            assert kblock_m in (
                64,
                128,
                192,
            ), "ref_block_size: (kblock_m, kblock_n), kblock_m must be 64, 128 or 192 when swapab == False"
            assert (
                kblock_n % 16 == 0 and kblock_n <= 256
            ), "ref_block_size: (kblock_m, kblock_n), kblock_n <= 256 and kblock_n % 16 == 0 must be True"


def get_ffa_jit_spec(
    arch: tuple[int, int],
    direction: Literal["fwd", "bwd"],
    head_dim: int,
    compute_dtype: torch.dtype,
    output_dtype: torch.dtype,
    softcap: bool,
    disable_atomic_reduction: bool,
    deterministic: bool,
    profile_mode: bool,
    ref_block_size: tuple[int, int] | None = None,
<<<<<<< HEAD
    sparse_load: bool = False,
    equal_k_range_size: bool = False,
=======
    swap_ab: bool = False,
>>>>>>> 4ea40034
) -> tuple[JitSpec, str]:
    sanity_check(
        arch, direction, head_dim, compute_dtype, output_dtype, ref_block_size, swap_ab
    )

    # Convert arch to SM number
    arch_sm_num = f"{arch[0]}{arch[1]}"

    if ref_block_size is not None:
        kblock_m, kblock_n = ref_block_size
    else:
        if direction == "fwd":
            kblock_m, kblock_n = tile_size_fwd_sm90(head_dim, softcap)
        else:
            kblock_m, kblock_n = None, None

    uri = get_ffa_uri(
        arch_sm_num,
        direction,
        head_dim,
        compute_dtype,
        output_dtype,
        softcap,
        disable_atomic_reduction,
        deterministic,
        profile_mode,
        sparse_load,
        equal_k_range_size,
        kblock_m,
        kblock_n,
        swap_ab,
    )

    gen_directory = jit_env.MAGI_ATTENTION_GEN_SRC_DIR / uri
    gen_directory.mkdir(parents=True, exist_ok=True)

    # Read and render the Jinja template
    template_path = (
        Path(__file__).resolve().parents[1]
        / "csrc"
        / "flexible_flash_attention"
        / f"{direction}_inst_template.jinja"
    )
    template = jinja2.Template(template_path.read_text(encoding="utf-8"))

    compute_t = _DTYPE_TO_CUTLASS[compute_dtype]
    out_t = _DTYPE_TO_CUTLASS[output_dtype]
    has_softcap = bool(softcap)
    disable_atomic = bool(disable_atomic_reduction)
    profile_mode = bool(profile_mode)

    rendered = template.render(
        arch_sm_num=arch_sm_num,
        compute_t=compute_t,
        out_t=out_t,
        head_dim=head_dim,
        has_softcap=str(has_softcap).lower(),
        disable_atomic=str(disable_atomic).lower(),
        deterministic=str(deterministic).lower(),
        profile_mode=str(profile_mode).lower(),
        kblock_m=(kblock_m if kblock_m is not None else ""),
        kblock_n=(kblock_n if kblock_n is not None else ""),
<<<<<<< HEAD
        sparse_load=str(sparse_load).lower(),
        equal_k_range_size=str(equal_k_range_size).lower(),
=======
        swap_ab=str(swap_ab).lower(),
>>>>>>> 4ea40034
    )

    inst_cu = gen_directory / f"{direction}_inst.cu"
    write_if_different(inst_cu, rendered)
    inst_sources = [
        inst_cu,
    ]

    common_sources = [
        jit_env.FLEXIBLE_FLASH_ATTENTION_CSRC_DIR / "flex_flash_common.cpp",
        jit_env.FLEXIBLE_FLASH_ATTENTION_CSRC_DIR / "flash_fwd_postprocess.cu",
    ]

    # For CUDA13.0: the cccl header path needs to be explicitly included
    CUDA13_CCCL_PATH = "/usr/local/cuda-13.0/include/cccl/"

    include_dirs = [
        jit_env.MAGI_ATTENTION_INCLUDE_DIR.resolve(),
        jit_env.FLEXIBLE_FLASH_ATTENTION_CSRC_DIR.resolve(),
        jit_env.CUTLASS_INCLUDE_DIRS[0].resolve(),
        jit_env.CUTLASS_INCLUDE_DIRS[1].resolve(),
        CUDA13_CCCL_PATH,
    ]

    # Disable other head dimensions to reduce compile time
    disable_dims = {64, 128, 192, 256} - {head_dim}
    extra_cflags = []
    for d in sorted(disable_dims):
        extra_cflags.append(f"-DFLASHATTENTION_DISABLE_HDIM{d}")
    extra_cuda_cflags = []
    arch_sm_num_with_suffix = f"{arch_sm_num}a" if arch == (9, 0) else arch_sm_num
    extra_cuda_cflags.append(
        f"-gencode=arch=compute_{arch_sm_num_with_suffix},code=sm_{arch_sm_num_with_suffix}"
    )

    def extra_objects_cb():
        common_uri = f"{head_dim}hd_common"
        common_spec = gen_jit_spec(
            name=common_uri,
            sources=[str(x) for x in common_sources],
            extra_cflags=extra_cflags,
            extra_cuda_cflags=extra_cuda_cflags,
            extra_ldflags=None,
            extra_include_paths=[str(x) for x in include_dirs],
            needs_device_linking=False,
        )

        common_objects = common_spec.build_and_get_objects()

        if profile_mode:
            assert is_ffa_utils_installed, (
                "The `flexible_flash_attention_utils_cuda` "
                "extension module is not installed. "
                "This is a required dependency for JIT compilation when enabling profile mode."
            )

            # add utils.so (dynamic linking)
            utils_so_path = Path(ffa_utils.__file__)

            common_objects += [str(utils_so_path)]

        return common_objects

    spec = gen_jit_spec(
        name=uri,
        sources=[str(x) for x in inst_sources],
        extra_cflags=extra_cflags,
        extra_cuda_cflags=extra_cuda_cflags,
        extra_ldflags=None,
        extra_include_paths=[str(x) for x in include_dirs],
        extra_objects_cb=extra_objects_cb,
        needs_device_linking=False,
    )

    return spec, uri


def get_ffa_jit_mod(
    direction: Literal["fwd", "bwd"],
    head_dim: int,
    compute_dtype: torch.dtype,
    output_dtype: torch.dtype,
    softcap: bool,
    disable_atomic_reduction: bool,
    deterministic: bool,
    profile_mode: bool,
    ref_block_size: tuple[int, int] | None = None,
<<<<<<< HEAD
    sparse_load: bool = False,
    equal_k_range_size: bool = False,
=======
    swap_ab: bool = False,
>>>>>>> 4ea40034
) -> Any:
    assert torch.cuda.is_available(), "CUDA is not available"
    arch = torch.cuda.get_device_capability()
    check_cuda_compute_capability(arch)

    spec, _ = get_ffa_jit_spec(
        arch,
        direction,
        head_dim,
        compute_dtype,
        output_dtype,
        softcap,
        disable_atomic_reduction,
        deterministic,
        profile_mode,
        ref_block_size,
<<<<<<< HEAD
        sparse_load,
        equal_k_range_size,
=======
        swap_ab,
>>>>>>> 4ea40034
    )

    return spec.build_and_load()


if not no_build_cache:
    get_ffa_jit_mod = lru_cache(maxsize=None)(get_ffa_jit_mod)<|MERGE_RESOLUTION|>--- conflicted
+++ resolved
@@ -1,4 +1,4 @@
-# Copyright (c) 2025 SandAI. All Rights Reserved.
+# Copyright (c) 2025-2026 SandAI. All Rights Reserved.
 #
 # Licensed under the Apache License, Version 2.0 (the "License");
 # you may not use this file except in compliance with the License.
@@ -175,12 +175,9 @@
     deterministic: bool,
     profile_mode: bool,
     ref_block_size: tuple[int, int] | None = None,
-<<<<<<< HEAD
+    swap_ab: bool = False,
     sparse_load: bool = False,
     equal_k_range_size: bool = False,
-=======
-    swap_ab: bool = False,
->>>>>>> 4ea40034
 ) -> tuple[JitSpec, str]:
     sanity_check(
         arch, direction, head_dim, compute_dtype, output_dtype, ref_block_size, swap_ab
@@ -243,12 +240,9 @@
         profile_mode=str(profile_mode).lower(),
         kblock_m=(kblock_m if kblock_m is not None else ""),
         kblock_n=(kblock_n if kblock_n is not None else ""),
-<<<<<<< HEAD
+        swap_ab=str(swap_ab).lower(),
         sparse_load=str(sparse_load).lower(),
         equal_k_range_size=str(equal_k_range_size).lower(),
-=======
-        swap_ab=str(swap_ab).lower(),
->>>>>>> 4ea40034
     )
 
     inst_cu = gen_directory / f"{direction}_inst.cu"
@@ -336,12 +330,9 @@
     deterministic: bool,
     profile_mode: bool,
     ref_block_size: tuple[int, int] | None = None,
-<<<<<<< HEAD
+    swap_ab: bool = False,
     sparse_load: bool = False,
     equal_k_range_size: bool = False,
-=======
-    swap_ab: bool = False,
->>>>>>> 4ea40034
 ) -> Any:
     assert torch.cuda.is_available(), "CUDA is not available"
     arch = torch.cuda.get_device_capability()
@@ -358,12 +349,9 @@
         deterministic,
         profile_mode,
         ref_block_size,
-<<<<<<< HEAD
+        swap_ab,
         sparse_load,
         equal_k_range_size,
-=======
-        swap_ab,
->>>>>>> 4ea40034
     )
 
     return spec.build_and_load()
