--- conflicted
+++ resolved
@@ -242,11 +242,8 @@
         pack_gqa=str(pack_gqa).lower(),
         kblock_m=(kblock_m if kblock_m is not None else ""),
         kblock_n=(kblock_n if kblock_n is not None else ""),
-<<<<<<< HEAD
         qhead_per_khead=qhead_per_khead,
-=======
         swap_ab=str(swap_ab).lower(),
->>>>>>> 17cb4a4e
     )
 
     inst_cu = gen_directory / f"{direction}_inst.cu"
