# Copyright (c) 2025 SandAI. All Rights Reserved.
#
# Licensed under the Apache License, Version 2.0 (the "License");
# you may not use this file except in compliance with the License.
# You may obtain a copy of the License at
#
#     http://www.apache.org/licenses/LICENSE-2.0
#
# Unless required by applicable law or agreed to in writing, software
# distributed under the License is distributed on an "AS IS" BASIS,
# WITHOUT WARRANTIES OR CONDITIONS OF ANY KIND, either express or implied.
# See the License for the specific language governing permissions and
# limitations under the License.

from typing import Any, TypeAlias

import torch
import torch.distributed as dist

import magi_attention
from magi_attention.comm.primitive import group_cast_collective, group_reduce_collective
from magi_attention.comm.work import WorkWithPostProcessFn
from magi_attention.meta.collection import CalcMeta, CommMeta
from magi_attention.utils import is_same_process_group, max_fp_dtype, nvtx

from .flex_flash_attn import _flex_flash_attn_backward, _flex_flash_attn_forward
from .sdpa import sdpa_bwd, sdpa_fwd
from .utils import correct_attn_fwd_result

FusedOrTupleTensor: TypeAlias = torch.Tensor | tuple[torch.Tensor, ...]


class DistAttnRuntime:
    """
    Runtime class for Distributed Flash Attention.

    Args:
        comm_meta (CommMeta): the communication metadata
        calc_meta (CalcMeta): the calculation metadata
        cp_group_gc (dist.ProcessGroup): the cp process group for group-cast
        cp_group_gr (dist.ProcessGroup): the cp process group for group-reduce
    """

    def __init__(
        self,
        comm_meta: CommMeta,
        calc_meta: CalcMeta,
        cp_group_gc: dist.ProcessGroup,
        cp_group_gr: dist.ProcessGroup,
    ):
        self.comm_meta = comm_meta
        self.calc_meta = calc_meta
        self.cp_group_gc = cp_group_gc
        self.cp_group_gr = cp_group_gr
        self.deterministic = magi_attention.is_deterministic_mode_enable()
        self.overlap_degree = comm_meta.overlap_degree

        # ----------    flags for fwd   --------- #

        # NOTE: when enabling FFA fwd high precision reduce,
        # we won't downcast partial out to q dtype before group-reduce comm,
        # to trade-off double comm overhead for increased precision and less dtype-cast overhead
        # and this works for out only when `is_qo_comm_enable` is ``True``
        self.fwd_hp_reduce = (
            magi_attention.comm.is_ffa_fwd_high_precision_reduce_enable()
        )

        # NOTE: when neither using sdpa backend nor qo comm,
        # we will use accumulative buffer for partial out and lse
        # to avoid the storage of partial results
        # and an additional explicit `correct_attn_fwd_result`
        self.fwd_out_lse_use_acc = (
            not magi_attention.comm.is_qo_comm_enable()
            and not magi_attention.is_sdpa_backend_enable()
        )

        # NOTE: when enabling qo comm and disabling FFA fwd high precision reduce
        # we're supposed to initialize the partial local out in low precision
        self.fwd_local_out_lp_init = (
            magi_attention.comm.is_qo_comm_enable() and not self.fwd_hp_reduce
        )

        # ----------    flags for bwd   --------- #

        # NOTE: we concat q,o,do in dist-attn bwd when qo comm is enabled
        self.concat_qo_do = magi_attention.comm.is_qo_comm_enable()

        # NOTE: when enabling FFA bwd high precision reduce,
        # we won't downcast downcast partial dq,dk,dv to q,k,v dtype before group-reduce comm,
        # to trade-off double comm overhead for increased precision and less dtype-cast overhead
        # and this works for dq only when `is_qo_comm_enable` is ``True``
        self.bwd_hp_reduce = (
            magi_attention.comm.is_ffa_bwd_high_precision_reduce_enable()
        )

        # NOTE: when neither using sdpa backend nor qo comm
        # we will use accumulative buffer for partial dq
        # to avoid an additional explicit `add_`
        self.bwd_dq_use_acc = (
            not magi_attention.comm.is_qo_comm_enable()
            and not magi_attention.is_sdpa_backend_enable()
        )

        # NOTE: when disabling FFA bwd high precision reduce
        # we're supposed to initialize the partial local dk,dv in low precision
        # and the same applies to dq if enabling qo comm
        self.bwd_local_dkv_lp_init = not self.bwd_hp_reduce
        self.bwd_local_dq_lp_init = (
            magi_attention.comm.is_qo_comm_enable() and not self.bwd_hp_reduce
        )

    @nvtx.instrument_nvtx
    def fetch_remote_kv(
        self,
        local_kv: torch.Tensor,
        overlap_stage: int,
    ) -> tuple[WorkWithPostProcessFn, torch.Tensor]:
        """
        Fetch remote kv buffer from other ranks to local, and return the corresponding work and buffer

        Args:
            local_kv (torch.Tensor): the concatenated local kv tensor
            overlap_stage (int): current overlap stage

        Returns:
            remote_kv_work (WorkWithPostProcessFn): communication handle, used to wait for communication completion
            remote_kv_buffer (torch.Tensor): remote kv buffer

        Shape:
            local_kv: [num_tokens_kv_local*2, num_heads_kv, head_dim]
            remote_kv_buffer: [num_tokens_kv_remote_i*2, num_heads_kv, head_dim],
                for i = 0, 1, ..., overlap_degree - 1
        """
        _, num_heads, head_dim = local_kv.shape

        # get the group-cast args for kv
        group_cast_args = self.comm_meta.kv_group_collective_args_list[
            overlap_stage
        ].to_group_cast_args()
        remote_kv_seqlen = self.comm_meta.num_remote_kv_tokens_per_stage[overlap_stage]

        # init remote kv buffer
        remote_kv_buffer = torch.empty(
            remote_kv_seqlen,
            num_heads,
            head_dim,
            dtype=local_kv.dtype,
            device=local_kv.device,
        )

        # launch group cast kernel
        remote_kv_work = group_cast_collective(
            input=local_kv,
            output=remote_kv_buffer,
            **group_cast_args,
            group=self.cp_group_gc,
            async_op=True,
        )

        return remote_kv_work, remote_kv_buffer

    @nvtx.instrument_nvtx
    def fetch_remote_q(
        self,
        local_q: torch.Tensor,
        overlap_stage: int,
    ) -> tuple[WorkWithPostProcessFn, torch.Tensor]:
        """
        Fetch remote q buffer from other ranks to local, and return the corresponding work and buffer

        Args:
            local_q (torch.Tensor): the local q tensor
            overlap_stage (int): current overlap stage

        Returns:
            remote_q_work (WorkWithPostProcessFn): communication handle, used to wait for communication completion

            remote_q_buffer (torch.Tensor): remote q buffer

        Shape:
            local_q: [num_tokens_q_local, num_heads_q, head_dim]
            remote_q_buffer: [num_tokens_q_remote_i, num_heads_q, head_dim],
                for i = 0, 1, ..., overlap_degree - 1
        """

        if not magi_attention.comm.is_qo_comm_enable():
            remote_q_buffer = local_q
            remote_q_work = WorkWithPostProcessFn(post_process_fn=lambda x: x)
            return remote_q_work, remote_q_buffer

        _, num_heads, head_dim = local_q.shape

        # get the group-cast args for q
        group_cast_args = self.comm_meta.qo_group_collective_args_list[
            overlap_stage
        ].to_group_cast_args()
        remote_q_seqlen = self.comm_meta.num_remote_qo_tokens_per_stage[overlap_stage]

        # init remote q buffer
        remote_q_buffer = torch.empty(
            remote_q_seqlen,
            num_heads,
            head_dim,
            dtype=local_q.dtype,
            device=local_q.device,
        )

        # launch group cast kernel
        remote_q_work = group_cast_collective(
            input=local_q,
            output=remote_q_buffer,
            **group_cast_args,
            group=self.cp_group_gc,
            async_op=True,
        )

        return remote_q_work, remote_q_buffer

    @nvtx.instrument_nvtx
    def fetch_remote_qo_do(
        self,
        local_qo_do: FusedOrTupleTensor,
        overlap_stage: int,
    ) -> tuple[WorkWithPostProcessFn, FusedOrTupleTensor]:
        """
        Fetch remote q, o, do buffer from other ranks to local, and return the corresponding work and buffer

        Args:
            local_qo_do (FusedOrTupleTensor): the local q, o, do (fused or tupled) tensor
            overlap_stage (int): current overlap stage

        Returns:
            remote_qo_do_work (WorkWithPostProcessFn):
                communication handle, used to wait for communication completion

            remote_qo_do_buffer (FusedOrTupleTensor): remote q, o, do buffer

        Shape:
            local_qo_do: [num_tokens_qo_do_local*3, num_heads_q, head_dim]
            remote_qo_do_buffer: [num_tokens_qo_do_remote_i*3, num_heads_q, head_dim],
                for i = 0, 1, ..., overlap_degree - 1
        """

        if not magi_attention.comm.is_qo_comm_enable():
            assert isinstance(local_qo_do, tuple)
            remote_qo_do_buffer = local_qo_do
            remote_qo_do_work = WorkWithPostProcessFn(
                post_process_fn=lambda x: x  # take q,o,do and return q,o,do
            )
            return remote_qo_do_work, remote_qo_do_buffer

        assert isinstance(local_qo_do, torch.Tensor)
        _, num_heads, head_dim = local_qo_do.shape

        # get the group-cast args for q,o,do
        group_cast_args = self.comm_meta.qo_do_group_collective_args_list[
            overlap_stage
        ].to_group_cast_args()
        remote_qo_do_seqlen = self.comm_meta.num_remote_qo_do_tokens_per_stage[
            overlap_stage
        ]

        # init remote q,o,do output buffer
        remote_qo_do_buffer = torch.empty(
            remote_qo_do_seqlen,
            num_heads,
            head_dim,
            dtype=local_qo_do.dtype,
            device=local_qo_do.device,
        )

        # launch group cast kernel
        remote_qo_do_work = group_cast_collective(
            input=local_qo_do,
            output=remote_qo_do_buffer,
            **group_cast_args,
            group=self.cp_group_gc,
            async_op=True,
        )

        return remote_qo_do_work, remote_qo_do_buffer

    @nvtx.instrument_nvtx
    def fetch_remote_lse(
        self,
        local_lse: torch.Tensor,
        overlap_stage: int,
    ) -> tuple[WorkWithPostProcessFn, torch.Tensor]:
        """
        Fetch remote lse buffer from other ranks to local, and return the corresponding work and buffer

        Args:
            local_lse (torch.Tensor): the local lse tensor
            overlap_stage (int): current overlap stage

        Returns:
            remote_lse_work (WorkWithPostProcessFn):
                communication handle, used to wait for communication completion

            remote_lse_buffer (torch.Tensor): remote lse buffer

        Shape:
            local_lse: [num_tokens_q_local, num_heads_q]
            remote_lse_buffer: [num_tokens_q_remote_i, num_heads_q],
                for i = 0, 1, ..., overlap_degree - 1
        """
        # HACK: since lse usually has different shape and dtype from q,o,do
        # we can not trivially fuse lse comm with qo comm, thus here we use specific comm to fetch lse
        # try to find a better way to handle it in the future

        if not magi_attention.comm.is_qo_comm_enable():
            remote_lse_buffer = local_lse
            remote_lse_work = WorkWithPostProcessFn(
                post_process_fn=lambda x: x  # take lse and return lse
            )
            return remote_lse_work, remote_lse_buffer

        _, num_heads = local_lse.shape

        # get the group-cast args for lse
        group_cast_args = self.comm_meta.qo_group_collective_args_list[
            overlap_stage
        ].to_group_cast_args()
        remote_lse_seqlen = self.comm_meta.num_remote_qo_tokens_per_stage[overlap_stage]

        # init remote lse buffer with the shape: [sq, nhq]
        remote_lse_buffer = torch.empty(
            remote_lse_seqlen,
            num_heads,
            dtype=local_lse.dtype,
            device=local_lse.device,
        )

        # launch group cast kernel
        remote_lse_work = group_cast_collective(
            input=local_lse,
            output=remote_lse_buffer,
            **group_cast_args,
            group=self.cp_group_gc,
            async_op=True,
        )

        return remote_lse_work, remote_lse_buffer

    @nvtx.instrument_nvtx
    def attn_fwd_partial(
        self,
        q: torch.Tensor,
        kv: torch.Tensor,
        out_acc: torch.Tensor | None = None,
        lse_acc: torch.Tensor | None = None,
        overlap_stage: int | None = None,
        deterministic: bool = False,
    ) -> tuple[torch.Tensor | None, torch.Tensor | None]:
        """
        Compute a part of the attention result

        Args:
            q (torch.Tensor): current q
            kv (torch.Tensor): current kv
            out_acc (torch.Tensor, optional): accumulative buffer for out
            lse_acc (torch.Tensor, optional): accumulative buffer for lse
            overlap_stage (int, optional): Current overlap stage,
                if None, it means local attention, otherwise it means remote attention
            deterministic(bool): Whether to use deterministic algorithm

        Returns:
            out (torch.Tensor | None): partial out, or None if skipped
            lse (torch.Tensor | None): partial log-sum-exp, or None if skipped

        Shape:
            q: [num_tokens_q, num_heads_q, head_dim]
            kv: [num_tokens_kv*2, num_heads_kv, head_dim]
            out: [num_tokens_q, num_heads_q, head_dim]
            lse: [num_tokens_q, num_heads_q]
        """

        # fetch attn arg
        if overlap_stage is None:
            attn_arg = self.calc_meta.local_attn_arg
        else:
            attn_arg = self.calc_meta.remote_attn_args_list[overlap_stage]

        # skipped case
        if attn_arg.can_skip(is_bwd=False):
            partial_out, partial_lse = None, None
            if overlap_stage is None:
                hp_init_dtype = max_fp_dtype(q.dtype, torch.float32)
                # NOTE: we can NOT use empty_like here,
                # since when all attn computations are skipped for certain q range
                # we have nowhere to zero-fill it
                partial_out = torch.zeros_like(
                    q,
                    dtype=q.dtype if self.fwd_local_out_lp_init else hp_init_dtype,
                    device=q.device,
                )
                partial_lse = torch.full(
                    (q.size(0), q.size(1)),
                    fill_value=float("-inf"),
                    dtype=hp_init_dtype,  # lse always in high-precision
                    device=q.device,
                )
            return partial_out, partial_lse

        # attention forward pass
        k, v = self.chunk_kv(kv)
        with nvtx.add_nvtx_event(
            f"attn-fwd: area={attn_arg.total_area} | "
            f"qr={attn_arg.q_ranges} | "
            f"kr={attn_arg.k_ranges}"
        ):
            if magi_attention.is_sdpa_backend_enable():
                partial_out, partial_lse = sdpa_fwd(
                    q=q,
                    k=k,
                    v=v,
                    attn_arg=attn_arg,
                )
            else:
<<<<<<< HEAD
                partial_out, partial_lse = _flex_flash_attn_forward(
                    q=q,
                    k=k,
                    v=v,
                    out=out_acc,  # directly reduce to out_acc
                    lse=lse_acc,  # directly reduce to lse_acc
                    **attn_arg.to_ffa_args(is_bwd=False),
                    merge_q_ranges=None,
                    qk_map=None,
                    fwd_unique_count=None,
                    ref_block_size=None,
                    softmax_scale=q.shape[-1] ** -0.5,
                    deterministic=deterministic,
                    softcap=0.0,
                    sm_margin=magi_attention.comm.ffa_fwd_sm_margin_save_for_comm(),
                    # NOTE: increase the partial out precision temporarily,
                    # to reduce the error caused by the out correction
                    out_type=torch.float32,
                    # NOTE: when using accumulative buffer, we need to always enable atomic reduction
                    # unless it is the first call when accumulative buffer is still None
                    disable_fwd_atomic_reduction=(
                        attn_arg.disable_fwd_atomic_reduction and out_acc is None
                    ),
                )

        # maybe downcast out to q dtype for the host stage
        if overlap_stage is None and self.fwd_local_out_lp_init:
            partial_out = partial_out.to(q.dtype)
=======
                with nvtx.add_nvtx_event(
                    f"attn-fwd: "
                    f"{attn_arg.total_area=} | "
                    f"{attn_arg.q_ranges=} | "
                    f"{attn_arg.k_ranges=}"
                ):
                    out, lse = _flex_flash_attn_forward(
                        q=q,
                        k=k,
                        v=v,
                        out=out_acc,  # directly reduce to out_acc
                        lse=lse_acc,  # directly reduce to lse_acc
                        **attn_arg.to_ffa_args(is_bwd=False),
                        merge_q_ranges=None,
                        qk_map=None,
                        fwd_unique_count=None,
                        ref_block_size=None,
                        softmax_scale=q.shape[-1] ** -0.5,
                        deterministic=deterministic,
                        softcap=0.0,
                        sm_margin=magi_attention.comm.ffa_fwd_sm_margin_save_for_comm(),
                        # NOTE: increase the partial out precision temporarily,
                        # to reduce the error caused by the out correction
                        out_type=torch.float32,
                        # NOTE: when using accumulative buffer, we need to always enable atomic reduction
                        # unless it is the first call when accumulative buffer is still None
                        disable_fwd_atomic_reduction=(
                            attn_arg.disable_fwd_atomic_reduction and out_acc is None
                        ),
                    )
>>>>>>> d4041865

        return partial_out, partial_lse

    @nvtx.instrument_nvtx
    def attn_bwd_partial(
        self,
        qo_do: FusedOrTupleTensor,
        kv: torch.Tensor,
        lse: torch.Tensor,
        dq_acc: torch.Tensor | None = None,
        overlap_stage: int | None = None,
        deterministic: bool = False,
    ) -> tuple[torch.Tensor | None, torch.Tensor | None]:
        """Apply ffa bwd kernel to get partial dq, dkv

        Args:
            qo_do (FusedOrTupleTensor): current q, o, do fused or tupled tensor
            kv (torch.Tensor): current kv
            lse (torch.Tensor): current lse
            dq_acc (torch.Tensor, optional): accumulative buffer for dq
            overlap_stage (int, optional): Current overlap stage,
                if None, it means local attention, otherwise it means remote attention
            deterministic (bool): Whether to use deterministic algorithm

        Returns:
            partial_dq (torch.Tensor | None): partial dq, or None if skipped
            partial_dkv (torch.Tensor | None): partial dkv, or None if skipped

        Shape:
            q: [num_tokens_q, num_heads_q, head_dim]
            o: [num_tokens_q, num_heads_q, head_dim]
            do: [num_tokens_q, num_heads_q, head_dim]
            kv: [num_tokens_kv*2, num_heads_kv, head_dim]
            partial_dq: [num_tokens_q, num_heads_q, head_dim]
            partial_dkv: [num_tokens_kv*2, num_heads_kv, head_dim]
        """

        # fetch attn arg
        if overlap_stage is None:
            attn_arg = self.calc_meta.local_attn_arg
        else:
            attn_arg = self.calc_meta.remote_attn_args_list[overlap_stage]

        # skipped case
        if attn_arg.can_skip(is_bwd=True):
            partial_dq, partial_dkv = None, None
            if overlap_stage is None:
                q, _, _ = self.maybe_chunk_qo_do(qo_do)
                # NOTE: if local_dq and local_dkv calculation are skipped,
                # we need to zeros initialize them since they might be reduced later
                partial_dq = torch.zeros_like(
                    q,
                    dtype=q.dtype
                    if self.bwd_local_dq_lp_init
                    else max_fp_dtype(q.dtype, torch.float32),
                )
                partial_dkv = torch.zeros_like(
                    kv,
                    dtype=kv.dtype
                    if self.bwd_local_dkv_lp_init
                    else max_fp_dtype(kv.dtype, torch.float32),
                )
            return partial_dq, partial_dkv

        # attention backward pass
        q, o, do = self.maybe_chunk_qo_do(qo_do)
        k, v = self.chunk_kv(kv)
        if magi_attention.is_sdpa_backend_enable():
            partial_dq, partial_dk, partial_dv = sdpa_bwd(
                do=do,
                q=q,
                k=k,
                v=v,
                o=o,
                lse=lse,
                attn_arg=attn_arg,
            )
            partial_dkv = self.concat_kv(partial_dk, partial_dv)
        else:
            # NOTE: we initial partial dkv and chunk to dk, dv to avoid concat them back before return
            # and we need to zero-initialize partial_dkv since it needs to be reduced
            partial_dkv = torch.zeros_like(kv, dtype=torch.float32)
            partial_dk, partial_dv = self.chunk_kv(partial_dkv)
            partial_dq, partial_dk, partial_dv = _flex_flash_attn_backward(
                dout=do,
                q=q,
                k=k,
                v=v,
                out=o,
                lse=lse,
                dq=dq_acc,  # directly reduce to dq_acc
                dk=partial_dk,
                dv=partial_dv,
                # NOTE: increase the partial dq, dkv precision temporarily,
                # to reduce the error caused by the atomic reduction inside the kernel
                dq_type=torch.float32,
                dk_type=torch.float32,
                dv_type=torch.float32,
                **attn_arg.to_ffa_args(is_bwd=True),
                merge_k_ranges=None,
                bwd_kq_map=None,
                bwd_unique_count=None,
                softmax_scale=q.shape[-1] ** -0.5,
                deterministic=deterministic,
                softcap=0.0,
                disable_bwd_dkv_atomic_reduction=attn_arg.disable_bwd_dkv_atomic_reduction,
                sm_margin=magi_attention.comm.ffa_bwd_sm_margin_save_for_comm(),
            )

        # maybe downcast dq,dkv to q,kv dtype for the host stage
        if overlap_stage is None:
            if self.bwd_local_dq_lp_init:
                partial_dq = partial_dq.to(q.dtype)

            if self.bwd_local_dkv_lp_init:
                partial_dkv = partial_dkv.to(kv.dtype)

        return partial_dq, partial_dkv

    @nvtx.instrument_nvtx
    def reduce_partial_out_lse(
        self,
        partial_remote_out: torch.Tensor | None,
        partial_remote_lse: torch.Tensor | None,
        partial_local_out: torch.Tensor,
        partial_local_lse: torch.Tensor,
        ref_remote_out: torch.Tensor,
        overlap_stage: int,
    ) -> WorkWithPostProcessFn:
        """
        Reduce remote out and lse to lse-reduce to local out and lse for the given overlap stage

        Args:
            partial_remote_out (torch.Tensor, optional):
                partial remote out in float32 dtype, or None if skipped
            partial_remote_lse (torch.Tensor, optional):
                partial remote lse in float32 dtype, or None if skipped
            partial_local_out (torch.Tensor): partial local out to be reduced
            partial_local_lse (torch.Tensor): partial local lse to be reduced
            ref_remote_out (torch.Tensor):
                reference remote out, to provide meta info like dtype and shape
            overlap_stage (int): current overlap stage

        Returns:
            partial_out_lse_reduce_work (WorkWithPostProcessFn): partial out and lse group-reduce work
        """
        if magi_attention.comm.is_qo_comm_enable():
            # get the group-reduce args for out and lse
            group_reduce_args = self.comm_meta.out_lse_group_collective_args_list[
                overlap_stage
            ].to_group_reduce_args()

            # init remote dkv buffer
            if partial_remote_out is None:  # skipped
                hp_init_dtype = max_fp_dtype(ref_remote_out.dtype, torch.float32)
                partial_remote_out = torch.empty_like(
                    ref_remote_out,
                    dtype=hp_init_dtype if self.fwd_hp_reduce else ref_remote_out.dtype,
                    device=ref_remote_out.device,
                )
                partial_remote_lse = torch.empty(
                    (ref_remote_out.size(0), ref_remote_out.size(1)),  # [sq, nhq]
                    dtype=hp_init_dtype,  # lse always in high-precision
                    device=ref_remote_out.device,
                )
            elif not self.fwd_hp_reduce:
                partial_remote_out = partial_remote_out.to(ref_remote_out.dtype)

            # launch group-reduce kernel
            partial_out_lse_reduce_work = group_reduce_collective(
                input=partial_remote_out,
                input_lse=partial_remote_lse,
                output=partial_local_out,
                output_lse=partial_local_lse,
                **group_reduce_args,
                group=self.cp_group_gr,
                async_op=True,
            )
        else:
            if not self.fwd_out_lse_use_acc and partial_remote_out is not None:
                # the partial remote out and lse have NOT been reduced to
                # partial local out and lse by neither ffa fwd kernel nor group-reduce
                # thus we need to manually reduce here

                correct_attn_fwd_result(
                    out_list=[partial_local_out, partial_remote_out],
                    lse_list=[partial_local_lse, partial_remote_lse],
                    inplace=True,  # inplace reduce to the partial local (first) out and lse
                )

            partial_out_lse_reduce_work = WorkWithPostProcessFn(
                post_process_fn=lambda *x: x  # take out, lse and return out, lse
            )

        return partial_out_lse_reduce_work

    @nvtx.instrument_nvtx
    def reduce_partial_dkv(
        self,
        partial_remote_dkv: torch.Tensor | None,
        partial_local_dkv: torch.Tensor,
        ref_remote_dkv: torch.Tensor,
        overlap_stage: int,
    ) -> WorkWithPostProcessFn:
        """
        Reduce remote dkv to sum-reduce to local dkv for the given overlap stage

        Args:
            partial_remote_dkv (torch.Tensor, optional):
                partial remote dkv in float32 dtype, or None if skipped
            partial_local_dkv (torch.Tensor): partial local dkv to be reduced
            ref_remote_dkv (torch.Tensor):
                reference remote dkv, to provide meta info like dtype and shape
            overlap_stage (int): current overlap stage

        Returns:
            partial_dkv_reduce_work (WorkWithPostProcessFn): partial dkv group-reduce work
        """
        # get the group-reduce args for dkv
        group_reduce_args = self.comm_meta.kv_group_collective_args_list[
            overlap_stage
        ].to_group_reduce_args()

        # init remote dkv buffer
        if partial_remote_dkv is None:  # skipped
            partial_remote_dkv = torch.empty_like(
                ref_remote_dkv,
                dtype=max_fp_dtype(ref_remote_dkv.dtype, torch.float32)
                if self.bwd_hp_reduce
                else ref_remote_dkv.dtype,
            )
        elif not self.bwd_hp_reduce:
            partial_remote_dkv = partial_remote_dkv.to(ref_remote_dkv.dtype)

        # launch group-reduce kernel
        partial_dkv_reduce_work = group_reduce_collective(
            input=partial_remote_dkv,
            output=partial_local_dkv,
            **group_reduce_args,
            group=self.cp_group_gr,
            async_op=True,
        )

        return partial_dkv_reduce_work

    @nvtx.instrument_nvtx
    def reduce_partial_dq(
        self,
        partial_remote_dq: torch.Tensor | None,
        partial_local_dq: torch.Tensor,
        ref_remote_dq: torch.Tensor,
        overlap_stage: int,
    ) -> WorkWithPostProcessFn:
        """
        Reduce remote dq to sum-reduce to local dq for the given overlap stage

        Args:
            partial_remote_dq (torch.Tensor, optional):
                partial remote dq in float32 dtype, or None if skipped
            partial_local_dq (torch.Tensor): partial local dq to be reduced
            ref_remote_dq (torch.Tensor):
                reference remote dq, to provide meta info like dtype and shape
            overlap_stage (int): current overlap stage

        Returns:
            partial_dq_reduce_work (WorkWithPostProcessFn): partial dq group-reduce work
        """
        if magi_attention.comm.is_qo_comm_enable():
            # get the group-reduce args for dq
            group_reduce_args = self.comm_meta.qo_group_collective_args_list[
                overlap_stage
            ].to_group_reduce_args()

            # init remote dq buffer
            if partial_remote_dq is None:  # skipped
                partial_remote_dq = torch.empty_like(
                    ref_remote_dq,
                    dtype=max_fp_dtype(ref_remote_dq.dtype, torch.float32)
                    if self.bwd_hp_reduce
                    else ref_remote_dq.dtype,
                )
            elif not self.bwd_hp_reduce:
                partial_remote_dq = partial_remote_dq.to(ref_remote_dq.dtype)

            # launch group-reduce kernel
            partial_dq_reduce_work = group_reduce_collective(
                input=partial_remote_dq,
                output=partial_local_dq,
                **group_reduce_args,
                group=self.cp_group_gr,
                async_op=True,
            )
        else:
            if not self.bwd_dq_use_acc and partial_remote_dq is not None:
                # the partial remote dq has NOT been reduced to partial local dq
                # by neither ffa bwd kernel nor group-reduce
                # thus we need to manually reduce here
                partial_local_dq.add_(partial_remote_dq)

            partial_dq_reduce_work = WorkWithPostProcessFn(
                post_process_fn=lambda x: x  # take dq and return dq
            )

        return partial_dq_reduce_work

    def concat_kv(
        self,
        k: torch.Tensor,
        v: torch.Tensor,
    ) -> torch.Tensor:
        """Concatenate k, v tensors into a single coalesced kv
        along the seqlen dim
        """
        # TODO: whether can we pack kv togather along certain dim
        # to enhance the performance of ffa kernel
        return torch.cat([k, v], dim=0)

    def chunk_kv(
        self,
        kv: torch.Tensor,
    ) -> tuple[torch.Tensor, torch.Tensor]:
        """Chunk the kv tensor into k, v tensor views
        along the seqlen dim
        """
        return torch.chunk(kv, 2, dim=0)

    def maybe_concat_qo_do(
        self,
        q: torch.Tensor,
        o: torch.Tensor,
        do: torch.Tensor,
    ) -> FusedOrTupleTensor:
        """Maybe concatenate q, o, do tensors into a single fused or tupled qo_do
        along the seqlen dim
        """
        # TODO: whether can we pack q, o, do togather along certain dim
        # to enhance the performance of ffa kernel
        return torch.cat([q, o, do], dim=0) if self.concat_qo_do else (q, o, do)

    def maybe_chunk_qo_do(
        self,
        qo_do: FusedOrTupleTensor,
    ) -> tuple[torch.Tensor, torch.Tensor, torch.Tensor]:
        """Maybe chunk the qo_do fused tensor into q, o, do tensor views
        along the seqlen dim
        """
        return torch.chunk(qo_do, 3, dim=0) if self.concat_qo_do else qo_do

    def __eq__(self, other: Any) -> bool:
        if not isinstance(other, DistAttnRuntime):
            return False
        return (
            is_same_process_group(self.cp_group_gc, other.cp_group_gc)
            and is_same_process_group(self.cp_group_gr, other.cp_group_gr)
            and (self.comm_meta, self.calc_meta, self.deterministic)
            == (other.comm_meta, other.calc_meta, other.deterministic)
        )


class DistAttnFunc(torch.autograd.Function):
    """Distributed Flash Attention Function"""

    @staticmethod
    def forward(
        ctx,
        local_q: torch.Tensor,
        local_k: torch.Tensor,
        local_v: torch.Tensor,
        dist_attn_runtime: DistAttnRuntime,
    ):
        """
        Distributed Attention forward function

        Args:
            local_q (torch.Tensor): local q tensor
            local_k (torch.Tensor): local k tensor
            local_v (torch.Tensor): local v tensor
            dist_attn_runtime(DistAttnRuntime): dist attn runtime

        Returns:
            local_out (torch.Tensor): local out tensor

            local_lse (torch.Tensor): local lse tensor

        Shape:
            local_q: [num_tokens_q_local, num_heads_q, head_dim]
            local_k: [num_tokens_kv_local, num_heads_kv, head_dim]
            local_v: [num_tokens_kv_local, num_heads_kv, head_dim]
            local_out: [num_tokens_q_local, num_heads_q, head_dim]
            local_lse: [num_tokens_q_local, num_heads_q]
        """

        # cat local k,v into a single coalesced kv
        local_kv = dist_attn_runtime.concat_kv(local_k, local_v)

        if magi_attention.is_cuda_device_max_connections_one():
            # pre-fetch 0th remote kv
            (
                remote_kv_work,
                remote_kv_buffer,
            ) = dist_attn_runtime.fetch_remote_kv(local_kv=local_kv, overlap_stage=0)
            # pre-fetch 0th remote q
            (
                remote_q_work,
                remote_q_buffer,
            ) = dist_attn_runtime.fetch_remote_q(local_q=local_q, overlap_stage=0)
        else:
            # when `CUDA_DEVICE_MAX_CONNECTIONS` > 1,
            # we issue all fetch-remote comms in advance of ffa fwd
            # and ffa fwd can still overlap with these comms
            # with the support of non-zero `sm_margin`, thx to persistent kernel design
            remote_kv_works_with_buffers = [
                dist_attn_runtime.fetch_remote_kv(
                    local_kv=local_kv, overlap_stage=ith_overlap_stage
                )
                for ith_overlap_stage in range(dist_attn_runtime.overlap_degree)
            ]
            remote_q_works_with_buffers = [
                dist_attn_runtime.fetch_remote_q(
                    local_q=local_q, overlap_stage=ith_overlap_stage
                )
                for ith_overlap_stage in range(dist_attn_runtime.overlap_degree)
            ]

        # do attn fwd with local data
        # overlapped with 0th remote comm
        partial_local_out, partial_local_lse = dist_attn_runtime.attn_fwd_partial(
            q=local_q,
            kv=local_kv,
            overlap_stage=None,
            deterministic=dist_attn_runtime.deterministic,
        )
        assert partial_local_out is not None and partial_local_lse is not None

        partial_out_lse_reduce_works = []
        for ith_overlap_stage in range(dist_attn_runtime.overlap_degree):
            # wait for ith remote data prepared
            if magi_attention.is_cuda_device_max_connections_one():
                curr_remote_kv = remote_kv_work.wait_post_process(remote_kv_buffer)
                curr_remote_q = remote_q_work.wait_post_process(remote_q_buffer)
                # pre-fetch (i+1)th remote data
                if ith_overlap_stage < dist_attn_runtime.overlap_degree - 1:
                    (
                        remote_kv_work,
                        remote_kv_buffer,
                    ) = dist_attn_runtime.fetch_remote_kv(
                        local_kv=local_kv, overlap_stage=ith_overlap_stage + 1
                    )
                    (
                        remote_q_work,
                        remote_q_buffer,
                    ) = dist_attn_runtime.fetch_remote_q(
                        local_q=local_q, overlap_stage=ith_overlap_stage + 1
                    )
            else:
                (
                    curr_remote_kv_work,
                    curr_remote_kv_buffer,
                ) = remote_kv_works_with_buffers[ith_overlap_stage]
                curr_remote_kv = curr_remote_kv_work.wait_post_process(
                    curr_remote_kv_buffer
                )
                (
                    curr_remote_q_work,
                    curr_remote_q_buffer,
                ) = remote_q_works_with_buffers[ith_overlap_stage]
                curr_remote_q = curr_remote_q_work.wait_post_process(
                    curr_remote_q_buffer
                )

            # do attn fwd with ith remote data
            # overlapped with (i+1)th remote comm
            partial_remote_out, partial_remote_lse = dist_attn_runtime.attn_fwd_partial(
                q=curr_remote_q,
                kv=curr_remote_kv,
                overlap_stage=ith_overlap_stage,
                deterministic=dist_attn_runtime.deterministic,
                out_acc=partial_local_out
                if dist_attn_runtime.fwd_out_lse_use_acc
                else None,
                lse_acc=partial_local_lse
                if dist_attn_runtime.fwd_out_lse_use_acc
                else None,
            )

            # reduce ith partial out with partial lse
            partial_out_lse_reduce_work = dist_attn_runtime.reduce_partial_out_lse(
                partial_remote_out=partial_remote_out,
                partial_remote_lse=partial_remote_lse,
                partial_local_out=partial_local_out,
                partial_local_lse=partial_local_lse,
                ref_remote_out=curr_remote_q,
                overlap_stage=ith_overlap_stage,
            )
            partial_out_lse_reduce_works.append(partial_out_lse_reduce_work)

        # wait for all partial out reduced
        for partial_out_lse_reduce_work in partial_out_lse_reduce_works:
            (
                partial_local_out,
                partial_local_lse,
            ) = partial_out_lse_reduce_work.wait_post_process(
                partial_local_out, partial_local_lse
            )

        # cast final local out to q dtype
        local_out = partial_local_out.to(local_q.dtype)
        local_lse = partial_local_lse  # lse always in high-precision

        ctx.save_for_backward(local_q, local_kv, local_out, local_lse)
        ctx.dist_attn_runtime = dist_attn_runtime

        return local_out, local_lse

    @staticmethod
    def backward(ctx, grad_output: torch.Tensor, *args):  # pragma: no cover
        local_q, local_kv, local_out, local_lse = ctx.saved_tensors
        dist_attn_runtime: DistAttnRuntime = ctx.dist_attn_runtime

        # maybe cat local q,o,do into a single coalesced qo_do
        local_qo_do = dist_attn_runtime.maybe_concat_qo_do(
            q=local_q, o=local_out, do=grad_output
        )

        if magi_attention.is_cuda_device_max_connections_one():
            # pre-fetch 0th remote lse
            (
                remote_lse_work,
                remote_lse_buffer,
            ) = dist_attn_runtime.fetch_remote_lse(
                local_lse=local_lse,
                overlap_stage=0,
            )
            # pre-fetch 0th remote kv
            (
                remote_kv_work,
                remote_kv_buffer,
            ) = dist_attn_runtime.fetch_remote_kv(local_kv=local_kv, overlap_stage=0)
            # pre-fetch 0th remote q,o,do
            (
                remote_qo_do_work,
                remote_qo_do_buffer,
            ) = dist_attn_runtime.fetch_remote_qo_do(
                local_qo_do=local_qo_do,
                overlap_stage=0,
            )
        else:
            # NOTE: when `CUDA_DEVICE_MAX_CONNECTIONS` > 1,
            # we issue all fetch-remote comms in advance of ffa bwd
            # and ffa bwd can still overlap with these comms
            # with the support of `sm_margin`, thx to persistent kernel design

            # pre-fetch all remote kv
            remote_kv_works_with_buffers = [
                dist_attn_runtime.fetch_remote_kv(
                    local_kv=local_kv, overlap_stage=ith_overlap_stage
                )
                for ith_overlap_stage in range(dist_attn_runtime.overlap_degree)
            ]
            # pre-fetch all remote q,o,do
            remote_qo_do_works_with_buffers = [
                dist_attn_runtime.fetch_remote_qo_do(
                    local_qo_do=local_qo_do,
                    overlap_stage=ith_overlap_stage,
                )
                for ith_overlap_stage in range(dist_attn_runtime.overlap_degree)
            ]
            # pre-fetch all remote lse
            remote_lse_works_with_buffers = [
                dist_attn_runtime.fetch_remote_lse(
                    local_lse=local_lse,
                    overlap_stage=ith_overlap_stage,
                )
                for ith_overlap_stage in range(dist_attn_runtime.overlap_degree)
            ]

        # do attn bwd with local kv
        # overlapped with 0th remote kv comm
        (
            partial_local_dq,
            partial_local_dkv,
        ) = dist_attn_runtime.attn_bwd_partial(
            qo_do=local_qo_do,
            kv=local_kv,
            lse=local_lse,
            overlap_stage=None,
            deterministic=dist_attn_runtime.deterministic,
        )
        assert partial_local_dq is not None and partial_local_dkv is not None

        partial_dq_reduce_works, partial_dkv_reduce_works = [], []
        for ith_overlap_stage in range(dist_attn_runtime.overlap_degree):
            # wait for ith remote data prepared
            if magi_attention.is_cuda_device_max_connections_one():
                curr_remote_kv = remote_kv_work.wait_post_process(remote_kv_buffer)
                curr_remote_qo_do = remote_qo_do_work.wait_post_process(
                    remote_qo_do_buffer
                )
                curr_remote_lse = remote_lse_work.wait_post_process(remote_lse_buffer)

                # pre-fetch (i+1)th remote data
                if ith_overlap_stage < dist_attn_runtime.overlap_degree - 1:
                    (
                        remote_kv_work,
                        remote_kv_buffer,
                    ) = dist_attn_runtime.fetch_remote_kv(
                        local_kv=local_kv, overlap_stage=ith_overlap_stage + 1
                    )
                    (
                        remote_qo_do_work,
                        remote_qo_do_buffer,
                    ) = dist_attn_runtime.fetch_remote_qo_do(
                        local_qo_do=local_qo_do,
                        overlap_stage=ith_overlap_stage + 1,
                    )
                    (
                        remote_lse_work,
                        remote_lse_buffer,
                    ) = dist_attn_runtime.fetch_remote_lse(
                        local_lse=local_lse,
                        overlap_stage=ith_overlap_stage + 1,
                    )
            else:
                (
                    curr_remote_kv_work,
                    curr_remote_kv_buffer,
                ) = remote_kv_works_with_buffers[ith_overlap_stage]
                curr_remote_kv = curr_remote_kv_work.wait_post_process(
                    curr_remote_kv_buffer
                )
                (
                    curr_remote_qo_do_work,
                    curr_remote_qo_do_buffer,
                ) = remote_qo_do_works_with_buffers[ith_overlap_stage]
                curr_remote_qo_do = curr_remote_qo_do_work.wait_post_process(
                    curr_remote_qo_do_buffer
                )
                (
                    curr_remote_lse_work,
                    curr_remote_lse_buffer,
                ) = remote_lse_works_with_buffers[ith_overlap_stage]
                curr_remote_lse = curr_remote_lse_work.wait_post_process(
                    curr_remote_lse_buffer
                )

            # do attn bwd with ith remote data
            # overlapped with (i+1)th remote comm
            (
                partial_remote_dq,
                partial_remote_dkv,
            ) = dist_attn_runtime.attn_bwd_partial(
                qo_do=curr_remote_qo_do,
                kv=curr_remote_kv,
                lse=curr_remote_lse,
                dq_acc=partial_local_dq if dist_attn_runtime.bwd_dq_use_acc else None,
                overlap_stage=ith_overlap_stage,
                deterministic=dist_attn_runtime.deterministic,
            )

            # reduce ith partial dkv
            partial_dkv_reduce_work = dist_attn_runtime.reduce_partial_dkv(
                partial_remote_dkv=partial_remote_dkv,
                partial_local_dkv=partial_local_dkv,
                ref_remote_dkv=curr_remote_kv,
                overlap_stage=ith_overlap_stage,
            )
            partial_dkv_reduce_works.append(partial_dkv_reduce_work)

            # reduce ith partial dq
            curr_remote_q, _, _ = dist_attn_runtime.maybe_chunk_qo_do(curr_remote_qo_do)
            partial_dq_reduce_work = dist_attn_runtime.reduce_partial_dq(
                partial_remote_dq=partial_remote_dq,
                partial_local_dq=partial_local_dq,
                ref_remote_dq=curr_remote_q,
                overlap_stage=ith_overlap_stage,
            )
            partial_dq_reduce_works.append(partial_dq_reduce_work)

        # wait for all partial dq reduced
        for partial_dq_reduce_work in partial_dq_reduce_works:
            partial_local_dq = partial_dq_reduce_work.wait_post_process(
                partial_local_dq
            )

        # cast final local dq to q dtype
        local_dq = partial_local_dq.to(local_q.dtype)

        # wait for all partial dkv reduced
        for partial_dkv_reduce_work in partial_dkv_reduce_works:
            partial_local_dkv = partial_dkv_reduce_work.wait_post_process(
                partial_local_dkv
            )

        # cast final local dkv to kv dtype
        local_dkv = partial_local_dkv.to(local_kv.dtype)

        # chunk final local dkv into dk and dv
        local_dk, local_dv = dist_attn_runtime.chunk_kv(local_dkv)

        return local_dq, local_dk, local_dv, None, None


def dist_attn_func(
    q: torch.Tensor,
    k: torch.Tensor,
    v: torch.Tensor,
    dist_attn_runtime: DistAttnRuntime,
) -> tuple[torch.Tensor, torch.Tensor]:
    """Distributed attention autograd function

    Args:
        q (torch.Tensor): [num_tokens_q_local, num_heads_q, head_dim]
        k (torch.Tensor): [num_tokens_kv_local, num_heads_kv, head_dim]
        v (torch.Tensor): [num_tokens_kv_local, num_heads_kv, head_dim]
        dist_attn_runtime (DistAttnRuntime): distributed attention runtime

    Returns:
        tuple[torch.Tensor, torch.Tensor]:
            - out with shape [num_tokens_q_local, num_heads_q, head_dim]
            - lse with shape [num_tokens_q_local, num_heads_q]
    """
    return DistAttnFunc.apply(q, k, v, dist_attn_runtime)<|MERGE_RESOLUTION|>--- conflicted
+++ resolved
@@ -405,9 +405,10 @@
         # attention forward pass
         k, v = self.chunk_kv(kv)
         with nvtx.add_nvtx_event(
-            f"attn-fwd: area={attn_arg.total_area} | "
-            f"qr={attn_arg.q_ranges} | "
-            f"kr={attn_arg.k_ranges}"
+            f"attn-fwd: "
+            f"{attn_arg.total_area=} | "
+            f"{attn_arg.q_ranges=} | "
+            f"{attn_arg.k_ranges=}"
         ):
             if magi_attention.is_sdpa_backend_enable():
                 partial_out, partial_lse = sdpa_fwd(
@@ -417,7 +418,6 @@
                     attn_arg=attn_arg,
                 )
             else:
-<<<<<<< HEAD
                 partial_out, partial_lse = _flex_flash_attn_forward(
                     q=q,
                     k=k,
@@ -446,38 +446,6 @@
         # maybe downcast out to q dtype for the host stage
         if overlap_stage is None and self.fwd_local_out_lp_init:
             partial_out = partial_out.to(q.dtype)
-=======
-                with nvtx.add_nvtx_event(
-                    f"attn-fwd: "
-                    f"{attn_arg.total_area=} | "
-                    f"{attn_arg.q_ranges=} | "
-                    f"{attn_arg.k_ranges=}"
-                ):
-                    out, lse = _flex_flash_attn_forward(
-                        q=q,
-                        k=k,
-                        v=v,
-                        out=out_acc,  # directly reduce to out_acc
-                        lse=lse_acc,  # directly reduce to lse_acc
-                        **attn_arg.to_ffa_args(is_bwd=False),
-                        merge_q_ranges=None,
-                        qk_map=None,
-                        fwd_unique_count=None,
-                        ref_block_size=None,
-                        softmax_scale=q.shape[-1] ** -0.5,
-                        deterministic=deterministic,
-                        softcap=0.0,
-                        sm_margin=magi_attention.comm.ffa_fwd_sm_margin_save_for_comm(),
-                        # NOTE: increase the partial out precision temporarily,
-                        # to reduce the error caused by the out correction
-                        out_type=torch.float32,
-                        # NOTE: when using accumulative buffer, we need to always enable atomic reduction
-                        # unless it is the first call when accumulative buffer is still None
-                        disable_fwd_atomic_reduction=(
-                            attn_arg.disable_fwd_atomic_reduction and out_acc is None
-                        ),
-                    )
->>>>>>> d4041865
 
         return partial_out, partial_lse
 
