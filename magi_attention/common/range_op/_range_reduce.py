--- conflicted
+++ resolved
@@ -18,23 +18,13 @@
 import triton.language as tl
 from triton.language.extra import libdevice
 
-<<<<<<< HEAD
-=======
 from magi_attention.common.enum import GroupReduceOp, OutMaybeWithLSE
->>>>>>> 8fe424ef
 from magi_attention.utils import is_fp_dtype_at_least, max_fp_dtype, nvtx
 
 from .utils import _calc_cu_range_sizes, _calc_out2inp_range_map, _calc_ranges_row_map
 
 __all__ = ["range_reduce"]
 
-
-torch2triton_dtype_map = {
-    torch.float16: tl.float16,
-    torch.bfloat16: tl.bfloat16,
-    torch.float32: tl.float32,
-    torch.float64: tl.float64,
-}
 
 torch2triton_dtype_map = {
     torch.float16: tl.float16,
@@ -377,11 +367,7 @@
     output_ranges: torch.Tensor,
     dim: int = 0,
     deterministic: bool = False,
-<<<<<<< HEAD
-    reduce_op: Literal["sum", "avg", "lse"] = "sum",
-=======
     reduce_op: GroupReduceOp = "sum",
->>>>>>> 8fe424ef
     reduce_dtype: torch.dtype | None = None,
     input_lse: torch.Tensor | None = None,
     output_lse: torch.Tensor | None = None,
@@ -407,13 +393,8 @@
                     so the user should guarantee that the output tensor is initialized to zero
                     otherwise the semantics will be incorrect unless the user intentionally does this
                 2. if reduce_op is "lse", the user is required to pass "input_lse" and "output_lse",
-<<<<<<< HEAD
-                    and we only support input/output has shape [seqlen, num_heads, head_dim]
-                    while input_lse/output_lse has shape [seqlen, num_heads] for now
-=======
                     and we only support input/output with shape [seqlen, num_heads, head_dim]
                     while input_lse/output_lse with shape [seqlen, num_heads] for now
->>>>>>> 8fe424ef
         reduce_dtype (torch.dtype): the dtype for the reduction.
             Defaults to None to use: maximum precision of the input/output and fp32
 
