# Copyright (c) 2025 SandAI. All Rights Reserved.
#
# Licensed under the Apache License, Version 2.0 (the "License");
# you may not use this file except in compliance with the License.
# You may obtain a copy of the License at
#
#     http://www.apache.org/licenses/LICENSE-2.0
#
# Unless required by applicable law or agreed to in writing, software
# distributed under the License is distributed on an "AS IS" BASIS,
# WITHOUT WARRANTIES OR CONDITIONS OF ANY KIND, either express or implied.
# See the License for the specific language governing permissions and
# limitations under the License.

from typing import Sequence, TypeAlias

import torch
import torch.distributed as dist
from torch.distributed.device_mesh import DeviceMesh

import magi_attention
from magi_attention.common import AttnRanges
from magi_attention.common.enum import AttnMaskType
from magi_attention.config import DistAttnConfig
from magi_attention.dist_attn_runtime_mgr import (
    DistAttnRuntimeDict,
    DistAttnRuntimeKey,
<<<<<<< HEAD
    DistAttnRuntimeMgr,
=======
>>>>>>> 8fe424ef
    init_dist_attn_runtime_key,
    init_dist_attn_runtime_mgr,
)
from magi_attention.utils import wrap_to_list
from magi_attention.utils._utils import is_list_type_all

from .functools import (
    apply_padding,
    infer_attn_mask_from_cu_seqlens,
    pad_at_dim,
    unpad_at_dim,
)

dist_attn_runtime_dict = DistAttnRuntimeDict(
    max_size=magi_attention.dist_attn_runtime_dict_size()
)  # dict[DistAttnRuntimeKey, DistAttnRuntimeMgr]


GeneralAttnMaskType: TypeAlias = str | AttnMaskType | Sequence[str | AttnMaskType]


def magi_attn_varlen_key(
    cu_seqlens_q: torch.Tensor,
    cu_seqlens_k: torch.Tensor,
    pad_size: int,
    chunk_size: int,
    cp_group_or_mesh: dist.ProcessGroup | DeviceMesh,
    causal: bool = False,
    window_size: tuple[int, int] = (-1, -1),
    dist_attn_config: DistAttnConfig = DistAttnConfig(),
) -> DistAttnRuntimeKey:
    """This is a flash-attn-varlen like interface,
    to generate q_ranges, k_ranges and attn_mask_type
    from cu_seqlens_q, cu_seqlens_k, causal and window_size,
    calculate DistAttnRuntimeKey and generate the corr. inner DistAttnRuntimeMgr.

    Args:
        cu_seqlens_q (torch.Tensor): Cumulative sequence lengths for queries.
        cu_seqlens_k (torch.Tensor): Cumulative sequence lengths for keys.

        pad_size (int): the size to pad along seq_dim. The seq_len need to be divisable by ``chunk_size * cp_size``.
        chunk_size (int): chunk size to chunk the input tensor x along the seqlen dim for dispatch
            to control the granularity of computation load-balance.

        cp_group_or_mesh (dist.ProcessGroup | DeviceMesh): process group or device mesh.
            **NOTE**: for process group, we only support nccl backend for now,
            and for device mesh, we only support 1D or 2D mesh for now.

<<<<<<< HEAD
        causal (bool, optional): if True, all attn_mask_type is CAUSAL. else, determine masktype with ``window_size``.
            Defaults to False.
=======
        causal (bool, optional): if ``True``, all mask types are set to ``CAUSAL``,
            otherwise, determine the mask types by ``window_size``. Defaults to ``False``.
>>>>>>> 8fe424ef
        window_size (tuple[int, int], optional): window_size of sliding window mask
            which represents ``[window_size_left, window_size_right]``. The parameter is effective only
            when ``causal`` is ``False``; when ``causal`` is ``True``, it is required to be ``(-1, -1)``.
            Defaults to be ``(-1, -1)``.
<<<<<<< HEAD
=======

>>>>>>> 8fe424ef
        dist_attn_config (DistAttnConfig): dist attn config.

    Returns:
        DistAttnRuntimeKey: the key points to the inner DistAttnRuntimeMgr.

    Example:
        >>> import torch
        >>> import torch.distributed as dist
        >>> from magi_attention.api import magi_attn_varlen_key, dispatch, undispatch, calc_attn
        >>> from magi_attention.api.functools import compute_pad_size
        >>> from magi_attention.config import (
        ...     DistAttnConfig,
        ...     DispatchConfig,
        ...     OverlapConfig,
        ...     MinHeapDispatchAlg,
        ...     UniformOverlapAlg
        ... )
        >>> from magi_attention.common.enum import AttnOverlapMode
        >>>
        >>> # Generate a DistAttnRuntimeKey to dispatch for flash-attn-varlen style mask
        >>> dist_attn_runtime_key = magi_attn_varlen_key(
        ...     cu_seqlen_q=torch.tensor(
        ...         [0, 2048, 4096], dtype=torch.int32
        ...     ),
        ...     cu_seqlen_k=torch.tensor(
        ...         [0, 2048, 4096], dtype=torch.int32
        ...     ),
        ...     pad_size=compute_pad_size(4096, 4, 512), # seqlen, cp_size, chunk_size
        ...     chunk_size=512,
        ...     cp_group_or_mesh=dist.new_group(list(range(4)), backend="nccl"),
        ...     causal=False,
        ...     window_size=(-1, -1),
        ...     dist_attn_config=DistAttnConfig(
        ...         dispatch_config=DispatchConfig(alg=MinHeapDispatchAlg()),
        ...         overlap_config=OverlapConfig(
        ...             enable=True,
        ...             mode=AttnOverlapMode.STATIC,
        ...             degree=2,
        ...             min_chunk_size=512,
        ...             max_num_chunks=64,
        ...             alg=UniformOverlapAlg(),
        ...         ),
        ...     ),
        ... )
        >>>
        >>> # Dispatch several tensors with the same key
        >>> local_x, local_label, local_rope = [
        ...     dispatch(tensor, dist_attn_runtime_key)
        ...     for tensor in [total_x, total_label, total_rope]
        ... ]
        >>>
        >>> # Apply QKV projection
        >>> local_q, local_k, local_v = q_project(local_x), k_project(local_x), v_project(local_x)
        >>>
        >>> # Calculate local attention
        >>> local_out, _ = calc_attn(local_q, local_k, local_v, dist_attn_runtime_key)
        >>>
        >>> # Gather local attention outputs to total output if needed
        >>> total_out = undispatch(local_out, dist_attn_runtime_key)
    """
    # infer q_ranges, k_ranges and others from cu_seqlens_q, cu_seqlens_k and causal
    (
        q_ranges,
        k_ranges,
        attn_mask_type,
        total_seqlen_q,
        total_seqlen_k,
    ) = infer_attn_mask_from_cu_seqlens(
        cu_seqlens_q=cu_seqlens_q,
        cu_seqlens_k=cu_seqlens_k,
        causal=causal,
        window_size=window_size,
    )

    # call magi_attn_flex_key
    # NOTE: for flash-attn-varlen, we assume
    # is_same_source, is_q_permutable and is_k_permutable are all True.
    return magi_attn_flex_key(
        q_ranges=q_ranges,
        k_ranges=k_ranges,
        attn_mask_type=attn_mask_type,
        total_seqlen_q=total_seqlen_q,
        total_seqlen_k=total_seqlen_k,
        pad_size=pad_size,
        chunk_size=chunk_size,
        cp_group_or_mesh=cp_group_or_mesh,
        dist_attn_config=dist_attn_config,
        is_same_source=True,
        is_q_permutable=True,
        is_k_permutable=True,
    )


def magi_attn_varlen_dispatch(
    x: torch.Tensor,
    cu_seqlens_q: torch.Tensor,
    cu_seqlens_k: torch.Tensor,
    pad_size: int,
    chunk_size: int,
    cp_group_or_mesh: dist.ProcessGroup | DeviceMesh,
    causal: bool = False,
    window_size: tuple[int, int] = (-1, -1),
    dist_attn_config: DistAttnConfig = DistAttnConfig(),
):
<<<<<<< HEAD
    """This is a flash_attn_varlen like interface, to
=======
    """This is a flash-attn-varlen like interface, to
>>>>>>> 8fe424ef
    generate q_ranges, k_ranges and attn_mask_type from cu_seqlens_q, cu_seqlens_k, causal and window_size,
    further calculate DistAttnRuntimeKey, generate the corr. inner DistAttnRuntimeMgr,
    finally pad and dispatch the input tensor to local tensor.

    Args:
        x (torch.Tensor): input tensor

        cu_seqlens_q (torch.Tensor): Cumulative sequence lengths for queries.
        cu_seqlens_k (torch.Tensor): Cumulative sequence lengths for keys.

        pad_size (int): the size to pad along seq_dim. The seq_len need to be divisable by ``chunk_size * cp_size``.
        chunk_size (int): chunk size to chunk the input tensor x along the seqlen dim for dispatch
            to control the granularity of computation load-balance.

        cp_group_or_mesh (dist.ProcessGroup | DeviceMesh): process group or device mesh.
            **NOTE**: for process group, we only support nccl backend for now,
            and for device mesh, we only support 1D or 2D mesh for now.

<<<<<<< HEAD
        causal (bool, optional): if True, all attn_mask_type is CAUSAL. else, determine masktype with ``window_size``.
            Defaults to False.
=======
        causal (bool, optional): if ``True``, all mask types are set to ``CAUSAL``,
            otherwise, determine the mask types by ``window_size``. Defaults to ``False``.
>>>>>>> 8fe424ef
        window_size (tuple[int, int], optional): window_size of sliding window mask
            which represents ``[window_size_left, window_size_right]``. The parameter is effective only
            when ``causal`` is ``False``; when ``causal`` is ``True``, it is required to be ``(-1, -1)``.
            Defaults to be ``(-1, -1)``.
<<<<<<< HEAD
=======

>>>>>>> 8fe424ef
        dist_attn_config (DistAttnConfig): dist attn config.

    Returns:
        tuple[torch.Tensor, DistAttnRuntimeKey]:
            - x (torch.Tensor): the input tensor after padding.
            - key (DistAttnRuntimeKey): the key points to the inner DistAttnRuntimeMgr.

    Example:
        >>> import torch
        >>> import torch.distributed as dist
        >>> from magi_attention.api import magi_attn_varlen_dispatch, undispatch, calc_attn
        >>> from magi_attention.api.functools import compute_pad_size
        >>> from magi_attention.config import (
        ...     DistAttnConfig,
        ...     DispatchConfig,
        ...     OverlapConfig,
        ...     MinHeapDispatchAlg,
        ...     UniformOverlapAlg
        ... )
        >>> from magi_attention.common.enum import AttnOverlapMode
        >>>
        >>> # Generate a DistAttnRuntimeKey and dispatch the input for flash-attn-varlen style mask
        >>> local_x, dist_attn_runtime_key = magi_attn_varlen_dispatch(
        ...     x=torch.randn(
        ...         4096,  # seqlen
        ...         2048,  # hidden_size
        ...         device="cuda",
        ...         dtype=torch.bfloat16,
        ...         requires_grad=True
        ...     ),
        ...     cu_seqlen_q=torch.tensor(
        ...         [0, 2048, 4096], dtype=torch.int32
        ...     ),
        ...     cu_seqlen_k=torch.tensor(
        ...         [0, 2048, 4096], dtype=torch.int32
        ...     ),
        ...     pad_size=compute_pad_size(4096, 4, 512),  # seqlen, cp_size, chunk_size
        ...     chunk_size=512,
        ...     cp_group_or_mesh=dist.new_group(list(range(4)), backend="nccl"),
        ...     causal=False,
        ...     window_size=(-1, -1),
        ...     dist_attn_config=DistAttnConfig(
        ...         dispatch_config=DispatchConfig(alg=MinHeapDispatchAlg()),
        ...         overlap_config=OverlapConfig(
        ...             enable=True,
        ...             mode=AttnOverlapMode.STATIC,
        ...             degree=2,
        ...             min_chunk_size=512,
        ...             max_num_chunks=64,
        ...             alg=UniformOverlapAlg(),
        ...         ),
        ...     ),
        ... )
        >>>
        >>> # Apply QKV projection
        >>> local_q, local_k, local_v = q_project(local_x), k_project(local_x), v_project(local_x)
        >>>
        >>> # Calculate local attention
        >>> local_out, _ = calc_attn(local_q, local_k, local_v, dist_attn_runtime_key)
        >>>
        >>> # Gather local attention outputs to total output if needed
        >>> total_out = undispatch(local_out, dist_attn_runtime_key)
    """
    key = magi_attn_varlen_key(
        cu_seqlens_q=cu_seqlens_q,
        cu_seqlens_k=cu_seqlens_k,
        pad_size=pad_size,
        chunk_size=chunk_size,
        cp_group_or_mesh=cp_group_or_mesh,
        causal=causal,
        window_size=window_size,
        dist_attn_config=dist_attn_config,
    )

    local_x = dispatch(x, key)

    return (local_x, key)


def magi_attn_flex_key(
    q_ranges: AttnRanges,
    k_ranges: AttnRanges,
    attn_mask_type: GeneralAttnMaskType,
    total_seqlen_q: int,
    total_seqlen_k: int,
    pad_size: int,
    chunk_size: int,
    cp_group_or_mesh: dist.ProcessGroup | DeviceMesh,
    dist_attn_config: DistAttnConfig = DistAttnConfig(),
    is_same_source: bool = True,
    is_q_permutable: bool = True,
    is_k_permutable: bool = True,
) -> DistAttnRuntimeKey:
    """This is the most flexible interface,
    directly passing in q_ranges, k_ranges and attn_mask_type to
    calculate DistAttnRuntimeKey and generate the corr. inner DistAttnRuntimeMgr.

    Args:
        q_ranges (AttnRanges): the global query ranges
        k_ranges (AttnRanges): the global key ranges
        attn_mask_type (str | AttnMaskType | list[str | AttnMaskType]):
            the global attn mask type (list)
            represented by str or enum ``AttnMaskType`` or their mixed combination

        total_seqlen_q (int): the total seqlen of query
        total_seqlen_k (int): the total seqlen of key

        pad_size (int): the size to pad along seq_dim. The seq_len need to be divisable by ``chunk_size * cp_size``.
        chunk_size (int): chunk size to chunk the input tensor x along the seqlen dim for dispatch
            to control the granularity of computation load-balance.

        cp_group_or_mesh (dist.ProcessGroup | DeviceMesh): process group or device mesh.
            **NOTE**: for process group, we only support nccl backend for now,
            and for device mesh, we only support 1D or 2D mesh for now.

        dist_attn_config (DistAttnConfig): dist attn config

        is_same_source (bool): is query tensor and key tensor share the same source
        is_q_permutable (bool): is query tensor permutable
        is_k_permutable (bool): is key tensor permutable

    Returns:
        DistAttnRuntimeKey: the key points to the inner DistAttnRuntimeMgr.

    Note:
        1. For decoder-only transformers (e.g., GPT), it applies 'self-attn' as follows:

            a. ``is_same_source`` is True.
            b. Both ``q`` and ``k`` are permutable, as long as they are permuted in the same way.

        2. For encoder-decoder transformers (e.g., T5), it applies 'cross-attn' as follows:

            a. ``is_same_source`` is False.
            b. ``q`` is permutable but ``k`` is not.

        3. For multi-modal transformers with external encoders, it applies 'cross-attn' as follows:

            a. ``is_same_source`` is False.
            b. ``q`` is unpermutable due to self-attn, but ``k`` is permutable even in a different way.

    Example:
        >>> import torch
        >>> import torch.distributed as dist
        >>> from magi_attention.api import magi_attn_flex_key, dispatch, undispatch, calc_attn
        >>> from magi_attention.api.functools import compute_pad_size
        >>> from magi_attention.config import (
        ...     DistAttnConfig,
        ...     DispatchConfig,
        ...     OverlapConfig,
        ...     MinHeapDispatchAlg,
        ...     UniformOverlapAlg
        ... )
        >>> from magi_attention.common.enum import AttnOverlapMode
        >>> from magi_attention.common import AttnRanges
        >>>
        >>> # Generate a DistAttnRuntimeKey to dispatch for arbitrary mask represented by attn-slices
        >>> dist_attn_runtime_key = magi_attn_flex_key(
        ...     q_ranges=AttnRanges.from_ranges([[0, 2048], [2048, 4096]]),
        ...     k_ranges=AttnRanges.from_ranges([[0, 2048], [0, 4096]]),
        ...     attn_mask_type="full",
        ...     total_seqlen_q=4096,
        ...     total_seqlen_k=4096,
        ...     pad_size=compute_pad_size(4096, 4, 512),  # seqlen, cp_size, chunk_size
        ...     chunk_size=512,
        ...     cp_group_or_mesh=dist.new_group(list(range(4)), backend="nccl"),
        ...     is_same_source=True,
        ...     is_q_permutable=True,
        ...     is_k_permutable=True,
        ...     dist_attn_config=DistAttnConfig(
        ...         dispatch_config=DispatchConfig(alg=MinHeapDispatchAlg()),
        ...         overlap_config=OverlapConfig(
        ...             enable=True,
        ...             mode=AttnOverlapMode.STATIC,
        ...             degree=2,
        ...             min_chunk_size=512,
        ...             max_num_chunks=64,
        ...             alg=UniformOverlapAlg(),
        ...         ),
        ...     ),
        ... )
        >>>
        >>> # Dispatch several tensors with the same key
        >>> local_x, local_label, local_rope = [
        ...     dispatch(tensor, dist_attn_runtime_key)
        ...     for tensor in [total_x, total_label, total_rope]
        ... ]
        >>>
        >>> # Apply QKV projection
        >>> local_q, local_k, local_v = q_project(local_x), k_project(local_x), v_project(local_x)
        >>>
        >>> # Calculate local attention
        >>> local_out, _ = calc_attn(local_q, local_k, local_v, dist_attn_runtime_key)
        >>>
        >>> # Gather local attention outputs to total output if needed
        >>> total_out = undispatch(local_out, dist_attn_runtime_key)
    """
    # validate total_seqlen
    assert q_ranges.end <= total_seqlen_q and k_ranges.end <= total_seqlen_k, (
        f"The maximum endpoint in ranges must be less than total_seqlen, "
        f"but got {q_ranges.end=} when {total_seqlen_q=}, "
        f"and got {k_ranges.end=} when {total_seqlen_k=}"
    )

    # validate and transform attn_mask_type
    attn_mask_type = wrap_to_list(attn_mask_type, broadcast_to_length=q_ranges.size)
    assert is_list_type_all(attn_mask_type, (str, AttnMaskType)), (
        f"attn_mask_type must be a list of str or AttnMaskType or their mixed combination, "
        f"but got {attn_mask_type=}"
    )
    attn_mask_type = [  # transform str to AttnMaskType, might raise ValueError
        AttnMaskType(type_name) for type_name in attn_mask_type
    ]
    assert len(attn_mask_type) == len(q_ranges), (
        f"the length of attn_mask_type must be same as q_ranges, "
        f"but got {len(attn_mask_type)=} and {len(q_ranges)=}"
    )

    # validate process group (or device mesh)
    if isinstance(cp_group_or_mesh, dist.ProcessGroup):
        assert not magi_attention.comm.is_hierarchical_comm_enable(), (
            "A 2D cp_mesh must be provided when hierarchical comm is enabled, "
            "instead of a single cp_group"
        )
        cp_group = cp_group_or_mesh
        cp_mesh = None
    elif isinstance(cp_group_or_mesh, DeviceMesh):
        cp_mesh = cp_group_or_mesh
        assert cp_mesh.ndim <= 2, "cp_mesh must be 1D or 2D"
        if magi_attention.comm.is_hierarchical_comm_enable():
            assert (
                cp_mesh.ndim == 2
            ), "cp_mesh must be 2D when hierarchical comm is enabled"
        cp_group = cp_mesh._flatten().get_group()
    else:
        raise ValueError(
            f"cp_group_or_mesh must be a dist.ProcessGroup or dist.DistMesh, "
            f"but got {type(cp_group_or_mesh)=}"
        )

    # apply padding
    if pad_size > 0:
        # apply padding to the mask with the empty slice
        q_ranges, k_ranges, attn_mask_type = apply_padding(
            q_ranges=q_ranges,
            k_ranges=k_ranges,
            attn_mask_type=attn_mask_type,
            total_seqlen=total_seqlen_q,
            pad_size=pad_size,
        )
        # also apply padding to total_seqlen
        total_seqlen_q += pad_size
        total_seqlen_k += pad_size

    # init dist attn runtime key
    key = init_dist_attn_runtime_key(
        q_ranges=q_ranges,
        k_ranges=k_ranges,
        attn_mask_type=attn_mask_type,
        total_seqlen_q=total_seqlen_q,
        total_seqlen_k=total_seqlen_k,
        pad_size=pad_size,
        chunk_size=chunk_size,
        cp_group=cp_group,
        cp_mesh=cp_mesh,
        dist_attn_config=dist_attn_config,
    )

    # init dist attn runtime mgr and map it to the key
    if key not in dist_attn_runtime_dict.keys():
        dist_attn_runtime_dict[key] = init_dist_attn_runtime_mgr(
            q_ranges=q_ranges,
            k_ranges=k_ranges,
            attn_mask_type=attn_mask_type,
            total_seqlen_q=total_seqlen_q,
            total_seqlen_k=total_seqlen_k,
            chunk_size=chunk_size,
            cp_group=cp_group,
            is_same_source=is_same_source,
            is_q_permutable=is_q_permutable,
            is_k_permutable=is_k_permutable,
            dist_attn_config=dist_attn_config,
            cp_mesh=cp_mesh,
        )

    return key


def magi_attn_flex_dispatch(
    x: torch.Tensor,
    q_ranges: AttnRanges,
    k_ranges: AttnRanges,
    attn_mask_type: GeneralAttnMaskType,
    total_seqlen_q: int,
    total_seqlen_k: int,
    pad_size: int,
    chunk_size: int,
    cp_group_or_mesh: dist.ProcessGroup | DeviceMesh,
    dist_attn_config: DistAttnConfig = DistAttnConfig(),
    is_same_source: bool = True,
    is_q_permutable: bool = True,
    is_k_permutable: bool = True,
) -> tuple[torch.Tensor, DistAttnRuntimeKey]:
    """This is the most flexible interface,
    directly passing in q_ranges, k_ranges and attn_mask_type to
    calculate DistAttnRuntimeKey, generate the corr. inner DistAttnRuntimeMgr,
    finally pad and dispatch the input tensor to local tensor.

    Args:
        x (torch.Tensor): input tensor

        q_ranges (AttnRanges): the global query ranges
        k_ranges (AttnRanges): the global key ranges
        attn_mask_type (str | AttnMaskType | list[str | AttnMaskType]):
            the global attn mask type (list)
            represented by str or enum ``AttnMaskType`` or their mixed combination

        total_seqlen_q (int): the total seqlen of query
        total_seqlen_k (int): the total seqlen of key

        pad_size (int): the size to pad along seq_dim. The seq_len need to be divisable by ``chunk_size * cp_size``.
        chunk_size (int): chunk size to chunk the input tensor x along the seqlen dim for dispatch
            to control the granularity of computation load-balance.

        cp_group_or_mesh (dist.ProcessGroup | DeviceMesh): process group or device mesh.
            **NOTE**: for process group, we only support nccl backend for now,
            and for device mesh, we only support 1D or 2D mesh for now.

        dist_attn_config (DistAttnConfig): dist attn config

        is_same_source (bool): is query tensor and key tensor share the same source
        is_q_permutable (bool): is query tensor permutable
        is_k_permutable (bool): is key tensor permutable

    Returns:
        tuple[torch.Tensor, DistAttnRuntimeKey]:
            - local_x (torch.Tensor): the local input x after padding.
            - key (DistAttnRuntimeKey): the key points to the inner DistAttnRuntimeMgr.

    NOTE:
        1. For decoder-only transformers (e.g., GPT), it applies 'self-attn' as follows:

            a. ``is_same_source`` is True.
            b. Both ``q`` and ``k`` are permutable, as long as they are permuted in the same way.

        2. For encoder-decoder transformers (e.g., T5), it applies 'cross-attn' as follows:

            a. ``is_same_source`` is False.
            b. ``q`` is permutable but ``k`` is not.

        3. For multi-modal transformers with external encoders, it applies 'cross-attn' as follows:

            a. ``is_same_source`` is False.
            b. ``q`` is unpermutable due to self-attn, but ``k`` is permutable even in a different way.

    Example:
        >>> import torch
        >>> import torch.distributed as dist
        >>> from magi_attention.api import magi_attn_flex_dispatch, undispatch, calc_attn
        >>> from magi_attention.api.functools import compute_pad_size
        >>> from magi_attention.config import (
        ...     DistAttnConfig,
        ...     DispatchConfig,
        ...     OverlapConfig,
        ...     MinHeapDispatchAlg,
        ...     UniformOverlapAlg
        ... )
        >>> from magi_attention.common.enum import AttnOverlapMode
        >>> from magi_attention.common import AttnRanges
        >>>
        >>> # Generate a DistAttnRuntimeKey and dispatch the input for arbitrary mask represented by attn-slices
        >>> local_x, dist_attn_runtime_key = magi_attn_flex_dispatch(
        ...     x = torch.randn(
        ...         4096,   # seqlen
        ...         2048,   # hidden_size
        ...         device="cuda",
        ...         dtype=torch.bfloat16,
        ...         requires_grad=True
        ...     ),
        ...     q_ranges=AttnRanges.from_ranges([[0, 2048], [2048, 4096]]),
        ...     k_ranges=AttnRanges.from_ranges([[0, 2048], [0, 4096]]),
        ...     attn_mask_type="full",
        ...     total_seqlen_q=4096,
        ...     total_seqlen_k=4096,
        ...     pad_size=compute_pad_size(4096, 4, 512),  # seqlen, cp_size, chun_size
        ...     chunk_size=512,
        ...     cp_group_or_mesh=dist.new_group(list(range(4)), backend="nccl"),
        ...     dist_attn_config=DistAttnConfig(
        ...         dispatch_config=DispatchConfig(alg=MinHeapDispatchAlg()),
        ...         overlap_config=OverlapConfig(
        ...             enable=True,
        ...             mode=AttnOverlapMode.STATIC,
        ...             degree=2,
        ...             min_chunk_size=512,
        ...             max_num_chunks=64,
        ...             alg=UniformOverlapAlg(),
        ...         ),
        ...     ),
        ...     is_same_source=True,
        ...     is_q_permutable=True,
        ...     is_k_permutable=True,
        ... )
        >>>
        >>> # Apply QKV projection
        >>> local_q, local_k, local_v = q_project(local_x), k_project(local_x), v_project(local_x)
        >>>
        >>> # Calculate local attention
        >>> local_out, _ = calc_attn(local_q, local_k, local_v, dist_attn_runtime_key)
        >>>
        >>> # Gather local attention outputs to total output if needed
        >>> total_out = undispatch(local_out, dist_attn_runtime_key)
    """
    key = magi_attn_flex_key(
        q_ranges=q_ranges,
        k_ranges=k_ranges,
        attn_mask_type=attn_mask_type,
        total_seqlen_q=total_seqlen_q,
        total_seqlen_k=total_seqlen_k,
        pad_size=pad_size,
        chunk_size=chunk_size,
        cp_group_or_mesh=cp_group_or_mesh,
        dist_attn_config=dist_attn_config,
        # TODO: think through other scnearios besides self-attn and cross-attn
        # and find a better way to represent these flags
        # now keep it here temporarily for consistency
        is_same_source=is_same_source,
        is_q_permutable=is_q_permutable,
        is_k_permutable=is_k_permutable,
    )

    local_x = dispatch(x, key)
    return (local_x, key)


def dispatch(
    x: torch.Tensor,
    key: DistAttnRuntimeKey,
    pad_value: float = 0.0,
) -> torch.Tensor:
    """
    Pad and dispatch the global input tensor to local tensor on each rank along the seqlen dim.

    Args:
        x (torch.Tensor): global input tensor.
        key (DistAttnRuntimeKey): the key that holds some inner meta data,
            as one argument for many other magi_attention APIs,
            about which the users may have no bother to care.
        pad_value (float): the specific value to pad to input tensor. Defaults to 0.

    Returns:
        torch.Tensor: the padded and dispatched local tensor.

    Raises:
        ValueError: If the provided ``key`` does not exist in ``dist_attn_runtime_dict``.
    """
    mgr = dist_attn_runtime_dict.get(key)
    if mgr is None:
        raise ValueError("The dist attn runtime key does not exist!")

    pad_size = key.pad_size
    padded_x = pad_at_dim(x, 0, pad_size, value=pad_value)

    return mgr.dispatch_qo(padded_x)


def undispatch(
    x: torch.Tensor,
    key: DistAttnRuntimeKey,
) -> torch.Tensor:
    """
    Undispatch and unpad the local tensor to global tensor along the seqlen dim.

    Args:
        x (torch.Tensor): local tensor
        key (DistAttnRuntimeKey): the key that holds some inner meta data,
            as one argument for many other magi_attention APIs,
            about which the users may have no bother to care.

    Returns:
        torch.Tensor: the undispatched and unpadded tensor.

    Raises:
        ValueError: If the provided ``key`` does not exist in ``dist_attn_runtime_dict``.
    """
    mgr = dist_attn_runtime_dict.get(key)
    if mgr is None:
        raise ValueError("The dist attn runtime key does not exist!")

    total_x = mgr.undispatch_qo(x)
    pad_size = key.pad_size
    unpad_total_x = unpad_at_dim(total_x, 0, pad_size)

    return unpad_total_x


def calc_attn(
    q: torch.Tensor,
    k: torch.Tensor,
    v: torch.Tensor,
    key: DistAttnRuntimeKey,
    softmax_scale: float | None = None,
    softcap: float = 0.0,
) -> tuple[torch.Tensor, torch.Tensor]:
    """
    Apply attention computation.

    Args:
        q (torch.Tensor): local query tensor.
        k (torch.Tensor): local key tensor.
        v (torch.Tensor): local value tensor.
        key (DistAttnRuntimeKey): the object that holds some inner meta data
            as one argument for many other magi_attention APIs,
            about which the users may have no bother to care.

        softmax_scale (float, optional): softmax scale.
            Defaults to ``None`` to use: ``1/sqrt(head_dim)``.
        softcap (float, optional): softcap. Defaults to ``0.0``.

    Returns:
        tuple[torch.Tensor, torch.Tensor]:
            - out (torch.Tensor): local output tensor.
            - lse (torch.Tensor): local log-sum-exp tensor.

    Shapes:
        - q: [num_tokens_q_local, num_heads_q, head_dim]
        - k: [num_tokens_kv_local, num_heads_kv, head_dim]
        - v: [num_tokens_kv_local, num_heads_kv, head_dim]
        - out: [num_tokens_q_local, num_heads_q, head_dim]
        - lse: [num_tokens_q_local, num_heads_q]

    Raises:
        ValueError: If the provided ``key`` does not exist in ``dist_attn_runtime_dict``.
    """
    mgr = dist_attn_runtime_dict.get(key)
    if mgr is None:
        raise ValueError("The dist attn runtime key does not exist!")

    return mgr.calc_attn(
        q=q,
        k=k,
        v=v,
        softmax_scale=softmax_scale,
        softcap=softcap,
    )


def get_position_ids(key: DistAttnRuntimeKey) -> torch.Tensor:
    """
    Get the position ids of local tensor to global tensor after dispatching.

    Args:
        key (DistAttnRuntimeKey): the key that holds some inner meta data,
            as one argument for many other magi_attention APIs,
            about which the users may have no bother to care.

    Returns:
        torch.Tensor: postion ids of local tensor w.r.t. global tensor.

    Raises:
        ValueError: If the provided ``key`` does not exist in ``dist_attn_runtime_dict``.
    """
    mgr = dist_attn_runtime_dict.get(key)
    if mgr is None:
        raise ValueError("The dist attn runtime key does not exist!")

    return mgr.get_position_ids()


def get_most_recent_key() -> DistAttnRuntimeKey:
    """Get the most recent inserted key.

    This is useful when you can not access the key through the arguments,
    and meanwhile you only need the most recent inserted key.
    However, we strongly recommend you to access the key passed through the arguments,
    in case of unexpected inconsistency.

    Returns:
        DistAttnRuntimeKey: the most recent inserted key.
    """

    key = dist_attn_runtime_dict.get_most_recent_key()
    if key is None:
        raise ValueError("The dist attn runtime dict is empty!")

    return key


def make_varlen_key_for_new_mask_after_dispatch(
    cu_seqlens_q: torch.Tensor,
    cu_seqlens_k: torch.Tensor,
    key_for_dispatch: DistAttnRuntimeKey,
    causal: bool = False,
    window_size: tuple[int, int] = (-1, -1),
    dist_attn_config: DistAttnConfig | None = None,
) -> DistAttnRuntimeKey:
    """Make a new dist attn runtime key for a new mask after dispatch
    with the given arguments for the new mask in flash-attn-varlen style and the key used for dispatch

    NOTE: this API is useful when you want to apply more than one masks
    within the same training pass, if your model adopts hybrid-attn structure,
    in which case, we can only choose one of the masks to dispatch,
    while the others're supposed to reuse the same dispatch solution
    with different meta arguments for computation and communication

    WARNING: in such case, we can not guarantee all the masks are load-balanced in computation
    and optimized in communication.

    Args:
        cu_seqlens_q (torch.Tensor): Cumulative sequence lengths for queries.
        cu_seqlens_k (torch.Tensor): Cumulative sequence lengths for keys.

        key_for_dispatch (DistAttnRuntimeKey): the key used for dispatch
        causal (bool, optional): whether the varlen attention mask is causal. Defaults to ``False``.
        window_size (tuple[int, int], optional): window_size of sliding window mask
            which represents ``[window_size_left, window_size_right]``. The parameter is effective only
            when ``causal`` is ``False``; when ``causal`` is ``True``, it is required to be ``(-1, -1)``.
            Defaults to be ``(-1, -1)``.

        dist_attn_config (DistAttnConfig, optional): the optional new dist attn config,

            NOTE: if not provided, we will use the same config as the ``key_for_dispatch``,
            and if provided, the dispatch config of the new dist attn config won't be applied to the new mask

    Returns:
        DistAttnRuntimeKey: the new dist attn runtime key
            for new mask with the same dispatch solution as the ``key_for_dispatch``

    Example:
        >>> import torch
        >>> import torch.distributed as dist
        >>> from magi_attention.api import magi_attn_varlen_key, dispatch, undispatch, calc_attn
        >>> from magi_attention.api import make_varlen_key_for_new_mask_after_dispatch
        >>> from magi_attention.api.functools import compute_pad_size
        >>> from magi_attention.config import (
        ...     DistAttnConfig,
        ...     DispatchConfig,
        ...     OverlapConfig,
        ...     MinHeapDispatchAlg,
        ...     UniformOverlapAlg
        ... )
        >>> from magi_attention.common.enum import AttnOverlapMode
        >>>
        >>> # Generate a DistAttnRuntimeKey to dispatch for flash-attn-varlen style mask
        >>> # in the following case, we use a causal mask as the key for dispatch, thus it will consider
        >>> # computation load-balance, communication optimization and computation-communication overlap
        >>> # according to the causal mask pattern
        >>> key_for_dispatch = magi_attn_varlen_key(
        ...     cu_seqlen_q=torch.tensor(
        ...         [0, 4096], dtype=torch.int32
        ...     ),
        ...     cu_seqlen_k=torch.tensor(
        ...         [0, 4096], dtype=torch.int32
        ...     ),
        ...     pad_size=compute_pad_size(4096, 4, 512), # seqlen, cp_size, chunk_size
        ...     chunk_size=512,
        ...     cp_group_or_mesh=dist.new_group(list(range(4)), backend="nccl"),
        ...     causal=True,
        ...     window_size=(-1, -1),
        ...     dist_attn_config=DistAttnConfig(
        ...         dispatch_config=DispatchConfig(alg=MinHeapDispatchAlg()),
        ...         overlap_config=OverlapConfig(
        ...             enable=True,
        ...             mode=AttnOverlapMode.STATIC,
        ...             degree=2,
        ...             min_chunk_size=512,
        ...             max_num_chunks=64,
        ...             alg=UniformOverlapAlg(),
        ...         ),
        ...     ),
        ... )
        >>>
        >>> # Dispatch several tensors with the same key_for_dispatch
        >>> local_x, local_label, local_rope = [
        ...     dispatch(tensor, key_for_dispatch)
        ...     for tensor in [total_x, total_label, total_rope]
        ... ]
        >>>
        >>> # Make a new dist attn runtime key from key_for_dispatch
        >>> # for a new mask, such as a sliding window causal mask below,
        >>> # with the same dispatch solution as the causal mask used for dispatch,
        >>> # i.e. this new key share the same dispatch meta as key_for_dispatch
        >>> # but it can handle the computation and communication of the new mask
        >>> # and calculate attn correctly as well, though no optimization is applied for now
        >>> new_key_for_swa_mask = make_varlen_key_for_new_mask_after_dispatch(
        ...     cu_seqlens_q=torch.tensor([0, 4096], dtype=torch.int32),
        ...     cu_seqlens_k=torch.tensor([0, 4096], dtype=torch.int32),
        ...     causal=False,
        ...     window_size=(512, 0), # sliding window causal mask
        ...     key_for_dispatch=key_for_dispatch,
        ... )
        >>>
        >>> # Apply QKV projection
        >>> local_q, local_k, local_v = q_project(local_x), k_project(local_x), v_project(local_x)
        >>>
        >>> # Calculate local attention for the mask used to dispatch with key_for_dispatch
        >>> local_out1, _ = calc_attn(local_q, local_k, local_v, key_for_dispatch)
        >>>
        >>> # Calculate local attention for the new swa mask with the new key
        >>> # w/o undispatching back and dispatching again to avoid OOM
        >>> local_out2, _ = calc_attn(local_q, local_k, local_v, new_key_for_swa_mask)
        >>>
        >>> # Gather local attention outputs to total output if needed
        >>> total_out1 = undispatch(local_out1, key_for_dispatch)
        >>> total_out2 = undispatch(local_out2, new_key_for_swa_mask)
    """
    # infer q_ranges, k_ranges and others from cu_seqlens_q, cu_seqlens_k and causal
    (
        q_ranges,
        k_ranges,
        attn_mask_type,
        _,  # total_seqlen_q
        _,  # total_seqlen_k
    ) = infer_attn_mask_from_cu_seqlens(
        cu_seqlens_q=cu_seqlens_q,
        cu_seqlens_k=cu_seqlens_k,
        causal=causal,
        window_size=window_size,
    )

    return make_flex_key_for_new_mask_after_dispatch(
        q_ranges=q_ranges,
        k_ranges=k_ranges,
        attn_mask_type=attn_mask_type,
        key_for_dispatch=key_for_dispatch,
        dist_attn_config=dist_attn_config,
    )


def make_flex_key_for_new_mask_after_dispatch(
    q_ranges: AttnRanges,
    k_ranges: AttnRanges,
    attn_mask_type: GeneralAttnMaskType,
    key_for_dispatch: DistAttnRuntimeKey,
    dist_attn_config: DistAttnConfig | None = None,
) -> DistAttnRuntimeKey:
    """Make a new dist attn runtime key for a new mask after dispatch
    with the given arguments for the new mask and the key used for dispatch

    NOTE: this API is useful when you want to apply more than one masks
    within the same training pass, if your model adopts hybrid-attn structure,
    in which case, we can only choose one of the masks to dispatch,
    while the others're supposed to reuse the same dispatch solution
    with different meta arguments for computation and communication

    WARNING: in such case, we can not guarantee all the masks are load-balanced in computation
    and optimized in communication for now. However, we are working on it with the dynamic dist-attn solver
    to optimize the computation and communication for each distinct mask with the same dispatch solution

    Args:
        q_ranges (AttnRanges): the global query ranges
        k_ranges (AttnRanges): the global key ranges
        attn_mask_type (str | AttnMaskType | list[str | AttnMaskType]):
            the global attn mask type (list)
            represented by str or enum ``AttnMaskType`` or their mixed combination

        key_for_dispatch (DistAttnRuntimeKey): the key used for dispatch

        dist_attn_config (DistAttnConfig, optional): the optional new dist attn config,

            NOTE: if not provided, we will use the same config as the ``key_for_dispatch``,
            and if provided, the dispatch config of the new dist attn config won't be applied to the new mask

    Returns:
        DistAttnRuntimeKey: the new dist attn runtime key
            for new mask with the same dispatch solution as the ``key_for_dispatch``

    Example:
        >>> import torch
        >>> import torch.distributed as dist
        >>> from magi_attention.api import magi_attn_flex_key, dispatch, undispatch, calc_attn
        >>> from magi_attention.api import make_flex_key_for_new_mask_after_dispatch
        >>> from magi_attention.api.functools import compute_pad_size
        >>> from magi_attention.config import (
        ...     DistAttnConfig,
        ...     DispatchConfig,
        ...     OverlapConfig,
        ...     MinHeapDispatchAlg,
        ...     UniformOverlapAlg
        ... )
        >>> from magi_attention.common.enum import AttnOverlapMode
        >>> from magi_attention.common import AttnRanges
        >>>
        >>> # Generate a DistAttnRuntimeKey to dispatch for arbitrary mask represented by attn-slices
        >>> # in the following case, we use a causal mask as the key for dispatch, thus it will consider
        >>> # computation load-balance, communication optimization and computation-communication overlap
        >>> # according to the causal mask pattern
        >>> key_for_dispatch = magi_attn_flex_key(
        ...     q_ranges=AttnRanges.from_ranges([[0, 4096]]),
        ...     k_ranges=AttnRanges.from_ranges([[0, 4096]]),
        ...     attn_mask_type="causal",
        ...     total_seqlen_q=4096,
        ...     total_seqlen_k=4096,
        ...     pad_size=compute_pad_size(4096, 4, 512),  # seqlen, cp_size, chunk_size
        ...     chunk_size=512,
        ...     cp_group_or_mesh=dist.new_group(list(range(4)), backend="nccl"),
        ...     is_same_source=True,
        ...     is_q_permutable=True,
        ...     is_k_permutable=True,
        ...     dist_attn_config=DistAttnConfig(
        ...         dispatch_config=DispatchConfig(alg=MinHeapDispatchAlg()),
        ...         overlap_config=OverlapConfig(
        ...             enable=True,
        ...             mode=AttnOverlapMode.STATIC,
        ...             degree=2,
        ...             min_chunk_size=512,
        ...             max_num_chunks=64,
        ...             alg=UniformOverlapAlg(),
        ...         ),
        ...     ),
        ... )
        >>>
        >>> # Dispatch several tensors with the same key_for_dispatch
        >>> local_x, local_label, local_rope = [
        ...     dispatch(tensor, key_for_dispatch)
        ...     for tensor in [total_x, total_label, total_rope]
        ... ]
        >>>
        >>> # Make a new dist attn runtime key from key_for_dispatch
        >>> # for a new mask, such as a sliding window causal mask below,
        >>> # with the same dispatch solution as the causal mask used for dispatch,
        >>> # i.e. this new key share the same dispatch meta as key_for_dispatch
        >>> # but it can handle the computation and communication of the new mask
        >>> # and calculate attn correctly as well, though no optimization is applied for now
        >>> new_key_for_swa_mask = make_flex_key_for_new_mask_after_dispatch(
        ...     q_ranges=AttnRanges.from_ranges([[0, 512], [512, 4096]]),
        ...     k_ranges=AttnRanges.from_ranges([[0, 512], [0, 4096]]),
        ...     attn_mask_type=["causal", "bi_causal"], # sliding window causal mask
        ...     key_for_dispatch=key_for_dispatch,
        ... )
        >>>
        >>> # Apply QKV projection
        >>> local_q, local_k, local_v = q_project(local_x), k_project(local_x), v_project(local_x)
        >>>
        >>> # Calculate local attention for the mask used to dispatch with key_for_dispatch
        >>> local_out1, _ = calc_attn(local_q, local_k, local_v, key_for_dispatch)
        >>>
        >>> # Calculate local attention for the new swa mask with the new key
        >>> # w/o undispatching back and dispatching again to avoid OOM
        >>> local_out2, _ = calc_attn(local_q, local_k, local_v, new_key_for_swa_mask)
        >>>
        >>> # Gather local attention outputs to total output if needed
        >>> total_out1 = undispatch(local_out1, key_for_dispatch)
        >>> total_out2 = undispatch(local_out2, new_key_for_swa_mask)
    """
    # validate and transform attn_mask_type
    attn_mask_type = wrap_to_list(attn_mask_type, broadcast_to_length=q_ranges.size)
    assert is_list_type_all(attn_mask_type, (str, AttnMaskType)), (
        f"attn_mask_type must be a list of str or AttnMaskType or their mixed combination, "
        f"but got {attn_mask_type=}"
    )
    attn_mask_type = [  # transform str to AttnMaskType, might raise ValueError
        AttnMaskType(type_name) for type_name in attn_mask_type
    ]
    assert len(attn_mask_type) == len(q_ranges), (
        f"the length of attn_mask_type must be same as q_ranges, "
        f"but got {len(attn_mask_type)=} and {len(q_ranges)=}"
    )

    # extract the common attributes from the key for dispatch
    total_seqlen_q = key_for_dispatch.total_seqlen_q  # already padded
    total_seqlen_k = key_for_dispatch.total_seqlen_k  # already padded
    pad_size = key_for_dispatch.pad_size
    chunk_size = key_for_dispatch.chunk_size
    cp_group = key_for_dispatch.cp_group
    cp_mesh = key_for_dispatch.cp_mesh
    new_dist_attn_config = DistAttnConfig(
        dispatch_config=key_for_dispatch.dist_attn_config.dispatch_config,  # reuse the dispatch config
        overlap_config=dist_attn_config.overlap_config
        if dist_attn_config is not None
        else key_for_dispatch.dist_attn_config.overlap_config,
    )

    # extract the common attributes from the mgr for dispatch
    mgr = dist_attn_runtime_dict.get(key_for_dispatch)
    if mgr is None:
        raise ValueError("The dist attn runtime key for dispatch does not exist!")
    ref_dispatch_meta_q = mgr.dispatch_meta_q
    ref_dispatch_meta_k = mgr.dispatch_meta_k
    is_same_source = mgr.is_same_source
    is_q_permutable = mgr.is_q_permutable
    is_k_permutable = mgr.is_k_permutable

    # apply padding
    if pad_size > 0:
        # apply padding to the new mask with the empty slice
        q_ranges, k_ranges, attn_mask_type = apply_padding(
            q_ranges=q_ranges,
            k_ranges=k_ranges,
            attn_mask_type=attn_mask_type,
            total_seqlen=total_seqlen_q - pad_size,
            pad_size=pad_size,
        )

    # init new dist attn runtime key
    new_key = init_dist_attn_runtime_key(
        q_ranges=q_ranges,
        k_ranges=k_ranges,
        attn_mask_type=attn_mask_type,
        total_seqlen_q=total_seqlen_q,
        total_seqlen_k=total_seqlen_k,
        pad_size=pad_size,
        chunk_size=chunk_size,
        cp_group=cp_group,
        cp_mesh=cp_mesh,
        dist_attn_config=new_dist_attn_config,
    )

    # init new dist attn runtime mgr and map it to the new key
    if new_key not in dist_attn_runtime_dict.keys():
        dist_attn_runtime_dict[new_key] = init_dist_attn_runtime_mgr(
            q_ranges=q_ranges,
            k_ranges=k_ranges,
            attn_mask_type=attn_mask_type,
            total_seqlen_q=total_seqlen_q,
            total_seqlen_k=total_seqlen_k,
            chunk_size=chunk_size,
            cp_group=cp_group,
            is_same_source=is_same_source,
            is_q_permutable=is_q_permutable,
            is_k_permutable=is_k_permutable,
            dist_attn_config=new_dist_attn_config,
            cp_mesh=cp_mesh,
            ref_dispatch_meta_q=ref_dispatch_meta_q,
            ref_dispatch_meta_k=ref_dispatch_meta_k,
        )

    return new_key<|MERGE_RESOLUTION|>--- conflicted
+++ resolved
@@ -25,10 +25,6 @@
 from magi_attention.dist_attn_runtime_mgr import (
     DistAttnRuntimeDict,
     DistAttnRuntimeKey,
-<<<<<<< HEAD
-    DistAttnRuntimeMgr,
-=======
->>>>>>> 8fe424ef
     init_dist_attn_runtime_key,
     init_dist_attn_runtime_mgr,
 )
@@ -77,21 +73,13 @@
             **NOTE**: for process group, we only support nccl backend for now,
             and for device mesh, we only support 1D or 2D mesh for now.
 
-<<<<<<< HEAD
-        causal (bool, optional): if True, all attn_mask_type is CAUSAL. else, determine masktype with ``window_size``.
-            Defaults to False.
-=======
         causal (bool, optional): if ``True``, all mask types are set to ``CAUSAL``,
             otherwise, determine the mask types by ``window_size``. Defaults to ``False``.
->>>>>>> 8fe424ef
         window_size (tuple[int, int], optional): window_size of sliding window mask
             which represents ``[window_size_left, window_size_right]``. The parameter is effective only
             when ``causal`` is ``False``; when ``causal`` is ``True``, it is required to be ``(-1, -1)``.
             Defaults to be ``(-1, -1)``.
-<<<<<<< HEAD
-=======
-
->>>>>>> 8fe424ef
+
         dist_attn_config (DistAttnConfig): dist attn config.
 
     Returns:
@@ -196,11 +184,7 @@
     window_size: tuple[int, int] = (-1, -1),
     dist_attn_config: DistAttnConfig = DistAttnConfig(),
 ):
-<<<<<<< HEAD
-    """This is a flash_attn_varlen like interface, to
-=======
     """This is a flash-attn-varlen like interface, to
->>>>>>> 8fe424ef
     generate q_ranges, k_ranges and attn_mask_type from cu_seqlens_q, cu_seqlens_k, causal and window_size,
     further calculate DistAttnRuntimeKey, generate the corr. inner DistAttnRuntimeMgr,
     finally pad and dispatch the input tensor to local tensor.
@@ -219,21 +203,13 @@
             **NOTE**: for process group, we only support nccl backend for now,
             and for device mesh, we only support 1D or 2D mesh for now.
 
-<<<<<<< HEAD
-        causal (bool, optional): if True, all attn_mask_type is CAUSAL. else, determine masktype with ``window_size``.
-            Defaults to False.
-=======
         causal (bool, optional): if ``True``, all mask types are set to ``CAUSAL``,
             otherwise, determine the mask types by ``window_size``. Defaults to ``False``.
->>>>>>> 8fe424ef
         window_size (tuple[int, int], optional): window_size of sliding window mask
             which represents ``[window_size_left, window_size_right]``. The parameter is effective only
             when ``causal`` is ``False``; when ``causal`` is ``True``, it is required to be ``(-1, -1)``.
             Defaults to be ``(-1, -1)``.
-<<<<<<< HEAD
-=======
-
->>>>>>> 8fe424ef
+
         dist_attn_config (DistAttnConfig): dist attn config.
 
     Returns:
