--- conflicted
+++ resolved
@@ -337,11 +337,7 @@
     Args:
         cu_seqlens_q (torch.Tensor): cumulative sequence lengths for queries
         cu_seqlens_k (torch.Tensor): cumulative sequence lengths for keys
-<<<<<<< HEAD
-        causal (bool, optional): whether the varlen attention mask is causal. Defaults to False.
-=======
         causal (bool, optional): whether the varlen attention mask is causal. Defaults to ``False``.
->>>>>>> 8fe424ef
         window_size (tuple[int, int], optional): window_size of sliding window mask
             which represents ``[window_size_left, window_size_right]``. The parameter is effective only
             when ``causal`` is ``False``; when ``causal`` is ``True``, it is required to be ``(-1, -1)``.
