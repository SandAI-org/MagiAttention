/******************************************************************************
 * Copyright (c) 2024, Jay Shah, Ganesh Bikshandi, Ying Zhang, Vijay Thakkar, Pradeep Ramani, Tri Dao.
 ******************************************************************************/

#pragma once

#include <cute/tensor.hpp>
#include <cutlass/barrier.h>
#include <cutlass/cutlass.h>

#include "cutlass/gemm/collective/builders/sm90_common.inl"

#include "named_barrier.hpp"
#include "seqlen.h"
#include "utils.h"

namespace flash {

using namespace cute;

<<<<<<< HEAD
template <class TileShape_MNK_, class Element_, class ArchTag_,
          int NumEpilogueThreads_, bool dKV_swapAB_, int AtomLayoutKdKV=1,
          bool Deterministic_=false>
struct CollectiveEpilogueBwd {

    using TileShape_MNK = TileShape_MNK_;
    using Element = Element_;
    using ArchTag = ArchTag_;
    static constexpr int NumEpilogueThreads = NumEpilogueThreads_;
    static constexpr bool dKV_swapAB = dKV_swapAB_;
    static constexpr bool Use_TMA = ArchTag::kMinComputeCapability >= 90;
    static constexpr bool Deterministic = Deterministic_;

    static_assert(ArchTag::kMinComputeCapability >= 80);

    using GmemTiledCopydKVTMA = cute::SM90_TMA_REDUCE_ADD;

    // These are for storing the output tensor without TMA (e.g., for setting output to zero)
    static constexpr int kGmemElemsPerLoad = sizeof(cute::uint128_t) / sizeof(Element);
    static_assert(get<2>(TileShape_MNK{}) % kGmemElemsPerLoad == 0, "Headdim must be a multiple of kGmemElemsPerLoad");
    static constexpr int kHeadDim = get<2>(TileShape_MNK{});
    static constexpr int kGmemThreadsPerRow = cutlass::gcd(kHeadDim / kGmemElemsPerLoad, NumEpilogueThreads);
    static_assert(NumEpilogueThreads % kGmemThreadsPerRow == 0, "NumEpilogueThreads must be a multiple of kGmemThreadsPerRow");
    using GmemLayoutAtom = Layout<Shape <Int<NumEpilogueThreads / kGmemThreadsPerRow>, Int<kGmemThreadsPerRow>>,
                                  Stride<Int<kGmemThreadsPerRow>, _1>>;
    using GmemTiledCopydKV = decltype(
        make_tiled_copy(Copy_Atom<AutoVectorizingCopyWithAssumedAlignment<128>, Element>{},
                        GmemLayoutAtom{},
                        Layout<Shape<_1, Int<kGmemElemsPerLoad>>>{}));  // Val layout, 8 or 16 vals per store

    using SmemLayoutAtomdKVTMA = decltype(cutlass::gemm::collective::detail::ss_smem_selector<GMMA::Major::K, Element,
                                          // TODO: do we have to change this if dKV_swapAB is true?
                                          decltype(cute::get<1>(TileShape_MNK{})), Int<CUTE_STATIC_V(cute::get<2>(TileShape_MNK{})) / AtomLayoutKdKV>>());
    using SmemLayoutdKVTMA = decltype(tile_to_shape(SmemLayoutAtomdKVTMA{}, select<1, 2>(TileShape_MNK{})));
    using SmemLayoutdKVtTMA =
        decltype(cute::composition(SmemLayoutdKVTMA{},
                                   make_layout(make_shape(get<2>(TileShape_MNK{}), get<1>(TileShape_MNK{})),
                                               make_stride(decltype(get<1>(TileShape_MNK{})){}, _1{}))));

    using SmemLayoutAtomdKV = SmemLayoutAtomdKVTMA;
    using SmemLayoutdKV = decltype(tile_to_shape(SmemLayoutAtomdKV{}, select<1, 2>(TileShape_MNK{})));
    using SmemLayoutdKVt =
        decltype(cute::composition(SmemLayoutdKV{},
                                   make_layout(make_shape(get<2>(TileShape_MNK{}), get<1>(TileShape_MNK{})),
                                               make_stride(decltype(get<1>(TileShape_MNK{})){}, _1{}))));

    using SmemCopyAtomdKV = Copy_Atom<cute::DefaultCopy, Element>;

    static constexpr size_t SmemAlignmentdKV = ArchTag::kMinComputeCapability >= 90 ? cutlass::detail::alignment_for_swizzle(SmemLayoutdKV{}) : 128;
    static_assert(SmemAlignmentdKV >= 128, "Require at least 128B alignment");

    struct TensorStorage : cute::aligned_struct<SmemAlignmentdKV> {
        cute::array_aligned<Element, cute::cosize_v<SmemLayoutdKV>, SmemAlignmentdKV> smem_dk;
        cute::array_aligned<Element, cute::cosize_v<SmemLayoutdKV>, SmemAlignmentdKV> smem_dv;
    };

    using ShapedKV = cute::Shape<int32_t, int32_t, int32_t>;  // (seqlen_k, d, head)
    using StridedKV = cute::Stride<int64_t, _1, int64_t>;

    using TMA_dKV = std::conditional_t<
        Use_TMA,
        decltype(make_tma_copy(
            GmemTiledCopydKVTMA{},
            make_tensor(make_gmem_ptr(static_cast<Element*>(nullptr)), ShapedKV{}, StridedKV{}),
            SmemLayoutdKVTMA{},
            select<1, 2>(TileShape_MNK{}),
            _1{})),  // no mcast for dKV
        std::nullptr_t
        >;

    using BlockCoordType = std::conditional_t<
        Deterministic,
        cute::tuple<int32_t, int32_t, int32_t, int32_t, int32_t>,
        cute::tuple<int32_t, int32_t, int32_t>
    >;

    // Host side kernel arguments
    struct Arguments {
        Element* ptr_dK;
        ShapedKV const shape_dK;
        StridedKV const stride_dK;
        Element* ptr_dV;
        StridedKV const stride_dV;
        int const num_heads_q;
        int32_t const nheads_kv;
        int const* q_ranges;
        int const* k_ranges;
        int * determin_range_locks = nullptr;
    };

    // Device side kernel params
    struct Params {
        Element* ptr_dK;
        ShapedKV const shape_dK;
        StridedKV const stride_dK;
        Element* ptr_dV;
        StridedKV const stride_dV;
        TMA_dKV tma_store_dK, tma_store_dV;
        int const* q_ranges;
        int const* k_ranges;
        cutlass::FastDivmod qhead_per_khead_divmod;
        int const nheads;
        int * determin_range_locks = nullptr;
    };

    static Params
    to_underlying_arguments(Arguments const& args) {
        Tensor mdK = make_tensor(make_gmem_ptr(args.ptr_dK), args.shape_dK, args.stride_dK);
        Tensor mdV = make_tensor(make_gmem_ptr(args.ptr_dV), args.shape_dK, args.stride_dV);
        TMA_dKV tma_store_dK = [&] {
            if constexpr (Use_TMA) {
                return make_tma_copy(GmemTiledCopydKVTMA{}, mdK, SmemLayoutdKVTMA{}, select<1, 2>(TileShape_MNK{}), _1{}); // no mcast for dKV
            } else {
                return nullptr;
            }
        }();
        TMA_dKV tma_store_dV = [&] {
            if constexpr (Use_TMA) {
                return make_tma_copy(GmemTiledCopydKVTMA{}, mdV, SmemLayoutdKVTMA{}, select<1, 2>(TileShape_MNK{}), _1{}); // no mcast for dKV
            } else {
                return nullptr;
            }
        }();
        return {args.ptr_dK, args.shape_dK, args.stride_dK, args.ptr_dV, args.stride_dV,
                tma_store_dK, tma_store_dV, args.q_ranges, args.k_ranges,
                cutlass::FastDivmod(cute::ceil_div(args.num_heads_q, get<2>(args.shape_dK))),
                args.nheads_kv, args.determin_range_locks
            };
=======
template <
    class TileShape_MNK_,
    class Element_,
    class ElementAccum_,
    class ArchTag_,
    int NumEpilogueThreads_,
    bool dKV_swapAB_,
    int AtomLayoutKdKV = 1,
    bool DisableBwdDkvAtomicReduction_ = false>
struct CollectiveEpilogueBwd {
  using TileShape_MNK = TileShape_MNK_;
  using Element = Element_;
  using ElementAccum = ElementAccum_;

  static constexpr bool IsSameType = cute::is_same_v<Element, ElementAccum>;
  static constexpr bool DisableBwdDkvAtomicReduction = DisableBwdDkvAtomicReduction_;

  using ArchTag = ArchTag_;
  static constexpr int NumEpilogueThreads = NumEpilogueThreads_;
  static constexpr bool dKV_swapAB = dKV_swapAB_;
  static constexpr bool Use_TMA = ArchTag::kMinComputeCapability >= 90;

  static_assert(ArchTag::kMinComputeCapability >= 80);

  // Select the appropriate TMA copy type based on DisableBwdDkvAtomicReduction
  using GmemTiledCopydKVTMA = std::conditional_t<DisableBwdDkvAtomicReduction, cute::SM90_TMA_STORE, cute::SM90_TMA_REDUCE_ADD>;

  // These are for storing the output tensor without TMA (e.g., for setting output to zero)
  static constexpr int kGmemElemsPerLoad = sizeof(cute::uint128_t) / sizeof(Element);
  static_assert(get<2>(TileShape_MNK{}) % kGmemElemsPerLoad == 0, "Headdim must be a multiple of kGmemElemsPerLoad");
  static constexpr int kHeadDim = get<2>(TileShape_MNK{});
  static constexpr int kGmemThreadsPerRow = cutlass::gcd(kHeadDim / kGmemElemsPerLoad, NumEpilogueThreads);
  static_assert(NumEpilogueThreads % kGmemThreadsPerRow == 0, "NumEpilogueThreads must be a multiple of kGmemThreadsPerRow");
  using GmemLayoutAtom = Layout<Shape<Int<NumEpilogueThreads / kGmemThreadsPerRow>, Int<kGmemThreadsPerRow>>, Stride<Int<kGmemThreadsPerRow>, _1>>;
  using GmemTiledCopydKV = decltype(make_tiled_copy(
      Copy_Atom<AutoVectorizingCopyWithAssumedAlignment<128>, Element>{},
      GmemLayoutAtom{},
      Layout<Shape<_1, Int<kGmemElemsPerLoad>>>{})); // Val layout, 8 or 16 vals per store

  using SmemLayoutAtomdKVTMA = decltype(cutlass::gemm::collective::detail::ss_smem_selector<
                                        GMMA::Major::K,
                                        Element,
                                        // TODO: do we have to change this if dKV_swapAB is true?
                                        decltype(cute::get<1>(TileShape_MNK{})),
                                        Int<CUTE_STATIC_V(cute::get<2>(TileShape_MNK{})) / AtomLayoutKdKV>>());
  using SmemLayoutdKVTMA = decltype(tile_to_shape(SmemLayoutAtomdKVTMA{}, select<1, 2>(TileShape_MNK{})));
  using SmemLayoutdKVtTMA = decltype(cute::composition(
      SmemLayoutdKVTMA{},
      make_layout(make_shape(get<2>(TileShape_MNK{}), get<1>(TileShape_MNK{})), make_stride(decltype(get<1>(TileShape_MNK{})){}, _1{}))));

  using SmemLayoutAtomdKV = SmemLayoutAtomdKVTMA;
  using SmemLayoutdKV = decltype(tile_to_shape(SmemLayoutAtomdKV{}, select<1, 2>(TileShape_MNK{})));
  using SmemLayoutdKVt = decltype(cute::composition(
      SmemLayoutdKV{},
      make_layout(make_shape(get<2>(TileShape_MNK{}), get<1>(TileShape_MNK{})), make_stride(decltype(get<1>(TileShape_MNK{})){}, _1{}))));

  using SmemCopyAtomdKV = Copy_Atom<cute::DefaultCopy, Element>;

  static constexpr size_t SmemAlignmentdKV = ArchTag::kMinComputeCapability >= 90 ? cutlass::detail::alignment_for_swizzle(SmemLayoutdKV{}) : 128;
  static_assert(SmemAlignmentdKV >= 128, "Require at least 128B alignment");

  struct TensorStorage : cute::aligned_struct<SmemAlignmentdKV> {
    cute::array_aligned<Element, cute::cosize_v<SmemLayoutdKV>, SmemAlignmentdKV> smem_dk;
    cute::array_aligned<Element, cute::cosize_v<SmemLayoutdKV>, SmemAlignmentdKV> smem_dv;
  };

  using ShapedKV = cute::Shape<int32_t, int32_t, int32_t>; // (seqlen_k, d, head)
  using StridedKV = cute::Stride<int64_t, _1, int64_t>;

  using TMA_dKV = std::conditional_t<
      Use_TMA,
      decltype(make_tma_copy(
          GmemTiledCopydKVTMA{},
          make_tensor(make_gmem_ptr(static_cast<Element*>(nullptr)), ShapedKV{}, StridedKV{}),
          SmemLayoutdKVTMA{},
          select<1, 2>(TileShape_MNK{}),
          _1{})), // no mcast for dKV
      std::nullptr_t>;

  // Host side kernel arguments
  struct Arguments {
    Element* ptr_dK;
    ShapedKV const shape_dK;
    StridedKV const stride_dK;
    Element* ptr_dV;
    StridedKV const stride_dV;
    int const num_heads_q;
    int const* q_ranges;
    int const* k_ranges;
  };

  // Device side kernel params
  struct Params {
    Element* ptr_dK;
    ShapedKV const shape_dK;
    StridedKV const stride_dK;
    Element* ptr_dV;
    StridedKV const stride_dV;
    TMA_dKV tma_store_dK, tma_store_dV;
    int const* q_ranges;
    int const* k_ranges;
    cutlass::FastDivmod qhead_per_khead_divmod;
  };

  static Params to_underlying_arguments(Arguments const& args) {
    Tensor mdK = make_tensor(make_gmem_ptr(args.ptr_dK), args.shape_dK, args.stride_dK);
    Tensor mdV = make_tensor(make_gmem_ptr(args.ptr_dV), args.shape_dK, args.stride_dV);
    TMA_dKV tma_store_dK = [&] {
      if constexpr (Use_TMA) {
        return make_tma_copy(GmemTiledCopydKVTMA{}, mdK, SmemLayoutdKVTMA{}, select<1, 2>(TileShape_MNK{}), _1{}); // no mcast for dKV
      } else {
        return nullptr;
      }
    }();
    TMA_dKV tma_store_dV = [&] {
      if constexpr (Use_TMA) {
        return make_tma_copy(GmemTiledCopydKVTMA{}, mdV, SmemLayoutdKVTMA{}, select<1, 2>(TileShape_MNK{}), _1{}); // no mcast for dKV
      } else {
        return nullptr;
      }
    }();
    return {
        args.ptr_dK,
        args.shape_dK,
        args.stride_dK,
        args.ptr_dV,
        args.stride_dV,
        tma_store_dK,
        tma_store_dV,
        args.q_ranges,
        args.k_ranges,
        cutlass::FastDivmod(cute::ceil_div(args.num_heads_q, get<2>(args.shape_dK)))};
  }

  /// Issue Tma Descriptor Prefetch -- ideally from a single thread for best performance
  CUTLASS_DEVICE
  static void prefetch_tma_descriptors(Params const& params) {
    if constexpr (Use_TMA) {
      cute::prefetch_tma_descriptor(params.tma_store_dK.get_tma_descriptor());
      cute::prefetch_tma_descriptor(params.tma_store_dV.get_tma_descriptor());
>>>>>>> 5e7c3cf1
    }
  }

  template <typename SharedStorage, typename FrgTensorO, typename TiledMma>
  CUTLASS_DEVICE void store(
      Params const& params,
      FrgTensorO const& tdKrdK,
      FrgTensorO const& tdVrdV,
      SharedStorage& shared_storage,
      TiledMma tiled_mma,
      int thread_idx,
      cute::tuple<int32_t, int32_t, int32_t> const& block_coord) {
    auto [n_block, bidh, bidb] = block_coord;
    int bidh_idx_in_group;
    int bidh_kv = params.qhead_per_khead_divmod.divmod(bidh_idx_in_group, bidh);
    Tensor sdK = cute::as_position_independent_swizzle_tensor(make_tensor(make_smem_ptr(shared_storage.tensors.epilogue.smem_dk.data()), SmemLayoutdKV{}));
    Tensor sdV = cute::as_position_independent_swizzle_tensor(make_tensor(make_smem_ptr(shared_storage.tensors.epilogue.smem_dv.data()), SmemLayoutdKV{}));
    Tensor sdKt = cute::as_position_independent_swizzle_tensor(make_tensor(make_smem_ptr(shared_storage.tensors.epilogue.smem_dk.data()), SmemLayoutdKVt{}));
    Tensor sdVt = cute::as_position_independent_swizzle_tensor(make_tensor(make_smem_ptr(shared_storage.tensors.epilogue.smem_dv.data()), SmemLayoutdKVt{}));
    auto smem_tiled_copy_dKV = make_tiled_copy_C(SmemCopyAtomdKV{}, tiled_mma);
    auto smem_thr_copy_dKV = smem_tiled_copy_dKV.get_thread_slice(thread_idx);

    // Convert the type of tdVrdV and tdKrdK to Element if they are not the same as ElementAccum
    Tensor tdVrdV_out = [&] {
      if constexpr (IsSameType) {
        return tdVrdV;
      } else {
        auto out = make_tensor_like<Element>(tdVrdV);
        flash::convert_type_out(tdVrdV, out);
        return out;
      }
    }();

    Tensor tdKrdK_out = [&] {
      if constexpr (IsSameType) {
        return tdKrdK;
      } else {
        auto out = make_tensor_like<Element>(tdKrdK);
        flash::convert_type_out(tdKrdK, out);
        return out;
      }
    }();

    Tensor taccdKrdK = smem_thr_copy_dKV.retile_S(tdKrdK_out); // ((Atom,AtomNum), MMA_M, MMA_N)
    Tensor taccdVrdV = smem_thr_copy_dKV.retile_S(tdVrdV_out); // ((Atom,AtomNum), MMA_M, MMA_N)
    // if (blockIdx.x == 0 && threadIdx.x == 128) { print(smem_thr_copy_dKV); print(sdK); printf("\n"); print(sdKt); printf("\n"); }
    Tensor taccdKsdK = smem_thr_copy_dKV.partition_D(cute::conditional_return<!dKV_swapAB>(sdK, sdKt)); // ((Atom,AtomNum),PIPE_M,PIPE_N)
    Tensor taccdVsdV = smem_thr_copy_dKV.partition_D(cute::conditional_return<!dKV_swapAB>(sdV, sdVt)); // ((Atom,AtomNum),PIPE_M,PIPE_N)

    // Make sure all WGs have finished reading K and V
    flash::named_barrier_sync(NumEpilogueThreads, cutlass::arch::ReservedNamedBarriers::EpilogueBarrier);
    cute::copy(smem_tiled_copy_dKV, taccdVrdV, taccdVsdV);
    cute::copy(smem_tiled_copy_dKV, taccdKrdK, taccdKsdK);

    cutlass::arch::fence_view_async_shared(); // ensure smem writes are visible to TMA
    cutlass::arch::NamedBarrier::arrive(NumEpilogueThreads + cutlass::NumThreadsPerWarp, cutlass::arch::ReservedNamedBarriers::EpilogueBarrier);

    static constexpr int kBlockN = get<1>(TileShape_MNK{});
    flash::DistributedSeqlenInfo seqlen_info{bidb, params.q_ranges, params.k_ranges};
    Tensor mdK = params.tma_store_dK.get_tma_tensor(params.shape_dK)(_, _, bidh_kv);
    Tensor mdV = params.tma_store_dV.get_tma_tensor(params.shape_dK)(_, _, bidh_kv);
    Tensor gdK = local_tile(domain_offset(make_coord(seqlen_info.offset_k, _0{}), mdK), select<1, 2>(TileShape_MNK{}), make_coord(n_block, _0{})); // (M, K)
    Tensor gdV = local_tile(domain_offset(make_coord(seqlen_info.offset_k, _0{}), mdV), select<1, 2>(TileShape_MNK{}), make_coord(n_block, _0{})); // (M, K)
    auto block_tma_dK = params.tma_store_dK.get_slice(_0{});
    auto block_tma_dV = params.tma_store_dV.get_slice(_0{});
    Tensor tdKgdK = block_tma_dK.partition_D(gdK); // (TMA, TMA_M, TMA_K)
    Tensor tdKsdK = block_tma_dK.partition_S(sdK); // (TMA, TMA_M, TMA_K)
    Tensor tdVgdV = block_tma_dV.partition_D(gdV); // (TMA, TMA_M, TMA_K)
    Tensor tdVsdV = block_tma_dV.partition_S(sdV); // (TMA, TMA_M, TMA_K)

    int warp_idx_sync = __shfl_sync(0xffffffff, thread_idx / cutlass::NumThreadsPerWarp, 0);
    if (warp_idx_sync == NumEpilogueThreads / cutlass::NumThreadsPerWarp - 1) {
      cutlass::arch::NamedBarrier::sync(NumEpilogueThreads + cutlass::NumThreadsPerWarp, cutlass::arch::ReservedNamedBarriers::EpilogueBarrier);
      if (cute::elect_one_sync()) {
        cute::copy(params.tma_store_dV, tdVsdV, tdVgdV);
        cute::copy(params.tma_store_dK, tdKsdK, tdKgdK);
        tma_store_arrive();
      }
    }
    tma_store_wait<0>();
    // // Tell warp 0 that smem_k and smem_v are ready
    // cutlass::arch::NamedBarrier::arrive(NumEpilogueThreads + cutlass::NumThreadsPerWarp, static_cast<uint32_t>(BwdNamedBarriers::KVEmpty) /*id*/);
  }

<<<<<<< HEAD
    CUTLASS_DEVICE
    void deterministic_sync(int* range_lock, int bidh, int offset, int q_block_size, int num_heads, int left_range_sync_num, int right_range_sync_num) {
        if (left_range_sync_num == 0 && right_range_sync_num == 0)
            return ;

        // Calculate lock index
        int left_range_block_idx = offset / q_block_size;
        int left_range_index = left_range_block_idx * num_heads + bidh;
        int right_range_block_idx = (offset + q_block_size - 1) / q_block_size;

        // Acquire the first lock
        #pragma unroll 1
        while (atomicCAS(&range_lock[left_range_index * 2], left_range_sync_num, left_range_sync_num) != left_range_sync_num) {
        }

        // If we need a second lock
        if (left_range_block_idx != right_range_block_idx) {
            int right_range_index = right_range_block_idx * num_heads + bidh;

            // Try to acquire the second lock
            #pragma unroll 1
            while (atomicCAS(&range_lock[right_range_index * 2], right_range_sync_num, right_range_sync_num) != right_range_sync_num) {
            }
        }
    }
    
    CUTLASS_DEVICE
    void deterministic_arrive(int* range_lock, int bidh, int offset, int q_block_size, int num_heads, int arrive_num, bool left_range_arrive_twice, bool right_range_arrive_twice) {
        // Calculate lock indices
        int left_range_block_idx = offset / q_block_size;
        int left_range_index = left_range_block_idx * num_heads + bidh;
        int right_range_block_idx = (offset + q_block_size - 1) / q_block_size;
        int right_range_index = right_range_block_idx * num_heads + bidh;

        // Release the second lock
        int add_cnt = right_range_arrive_twice ? 2 : 1;
        int tmp = atomicAdd(&range_lock[right_range_index * 2 + 1], add_cnt);
        if (tmp + add_cnt == 2) {
            atomicExch(&range_lock[right_range_index * 2 + 1], 0);
            atomicExch(&range_lock[right_range_index * 2], arrive_num);
        }

        // Release the first lock
        add_cnt = left_range_arrive_twice ? 2 : 1;
        tmp = atomicAdd(&range_lock[left_range_index * 2 + 1], add_cnt);
        if (tmp + add_cnt == 2) {
            atomicExch(&range_lock[left_range_index * 2 + 1], 0);
            atomicExch(&range_lock[left_range_index * 2], arrive_num);
        }
    }

    template <typename SharedStorage, typename FrgTensorO, typename TiledMma>
    CUTLASS_DEVICE void
    store(Params const& params,
          FrgTensorO const& tdKrdK,
          FrgTensorO const& tdVrdV,
          SharedStorage& shared_storage,
          TiledMma tiled_mma,
          int thread_idx,
          BlockCoordType const& block_coord
          ) {

        // Get block coordinates for current job(tile)
        int n_block = get<0>(block_coord);
        int bidh = get<1>(block_coord);
        int bidb = get<2>(block_coord);
        int left_range_conflict_msg = 0, right_range_conflict_msg = 0;
        if constexpr (Deterministic) {
            left_range_conflict_msg = get<3>(block_coord);
            right_range_conflict_msg = get<4>(block_coord);
        }

        int bidh_idx_in_group;
        int bidh_kv = params.qhead_per_khead_divmod.divmod(bidh_idx_in_group, bidh);
        Tensor sdK = cute::as_position_independent_swizzle_tensor(make_tensor(make_smem_ptr(shared_storage.tensors.epilogue.smem_dk.data()), SmemLayoutdKV{}));
        Tensor sdV = cute::as_position_independent_swizzle_tensor(make_tensor(make_smem_ptr(shared_storage.tensors.epilogue.smem_dv.data()), SmemLayoutdKV{}));
        Tensor sdKt = cute::as_position_independent_swizzle_tensor(make_tensor(make_smem_ptr(shared_storage.tensors.epilogue.smem_dk.data()), SmemLayoutdKVt{}));
        Tensor sdVt = cute::as_position_independent_swizzle_tensor(make_tensor(make_smem_ptr(shared_storage.tensors.epilogue.smem_dv.data()), SmemLayoutdKVt{}));
        auto smem_tiled_copy_dKV = make_tiled_copy_C(SmemCopyAtomdKV{}, tiled_mma);
        auto smem_thr_copy_dKV = smem_tiled_copy_dKV.get_thread_slice(thread_idx);


        Tensor taccdKrdK = smem_thr_copy_dKV.retile_S(tdKrdK);        // ((Atom,AtomNum), MMA_M, MMA_N)
        Tensor taccdVrdV = smem_thr_copy_dKV.retile_S(tdVrdV);        // ((Atom,AtomNum), MMA_M, MMA_N)
        // if (blockIdx.x == 0 && threadIdx.x == 128) { print(smem_thr_copy_dKV); print(sdK); printf("\n"); print(sdKt); printf("\n"); }
        Tensor taccdKsdK = smem_thr_copy_dKV.partition_D(cute::conditional_return<!dKV_swapAB>(sdK, sdKt));     // ((Atom,AtomNum),PIPE_M,PIPE_N)
        Tensor taccdVsdV = smem_thr_copy_dKV.partition_D(cute::conditional_return<!dKV_swapAB>(sdV, sdVt));     // ((Atom,AtomNum),PIPE_M,PIPE_N)


        // Make sure all WGs have finished reading K and V
        flash::named_barrier_sync(NumEpilogueThreads, cutlass::arch::ReservedNamedBarriers::EpilogueBarrier);
        cute::copy(smem_tiled_copy_dKV, taccdVrdV, taccdVsdV);
        cute::copy(smem_tiled_copy_dKV, taccdKrdK, taccdKsdK);

        cutlass::arch::fence_view_async_shared(); // ensure smem writes are visible to TMA
        cutlass::arch::NamedBarrier::arrive(NumEpilogueThreads + cutlass::NumThreadsPerWarp,
                                            cutlass::arch::ReservedNamedBarriers::EpilogueBarrier);


        static constexpr int kBlockN = get<1>(TileShape_MNK{});
        flash::DistributedSeqlenInfo seqlen_info{bidb, params.q_ranges, params.k_ranges};
        Tensor mdK = params.tma_store_dK.get_tma_tensor(params.shape_dK)(_, _, bidh_kv);
        Tensor mdV = params.tma_store_dV.get_tma_tensor(params.shape_dK)(_, _, bidh_kv);
        Tensor gdK = local_tile(domain_offset(make_coord(seqlen_info.offset_k, _0{}), mdK), select<1, 2>(TileShape_MNK{}), make_coord(n_block, _0{}));  // (M, K)
        Tensor gdV = local_tile(domain_offset(make_coord(seqlen_info.offset_k, _0{}), mdV), select<1, 2>(TileShape_MNK{}), make_coord(n_block, _0{}));  // (M, K)
        auto block_tma_dK = params.tma_store_dK.get_slice(_0{});
        auto block_tma_dV = params.tma_store_dV.get_slice(_0{});
        Tensor tdKgdK = block_tma_dK.partition_D(gdK);  // (TMA, TMA_M, TMA_K)
        Tensor tdKsdK = block_tma_dK.partition_S(sdK); // (TMA, TMA_M, TMA_K)
        Tensor tdVgdV = block_tma_dV.partition_D(gdV);  // (TMA, TMA_M, TMA_K)
        Tensor tdVsdV = block_tma_dV.partition_S(sdV); // (TMA, TMA_M, TMA_K)

        int offset_k = seqlen_info.offset_k;

        int warp_idx_sync = __shfl_sync(0xffffffff, thread_idx / cutlass::NumThreadsPerWarp, 0);
        if (warp_idx_sync == NumEpilogueThreads / cutlass::NumThreadsPerWarp - 1) {
            if constexpr (Deterministic) {
                if (cute::elect_one_sync()) {
                    int qheads_per_kheads = params.qhead_per_khead_divmod;
                    // batch i use [i * qheads_per_kheads + 1 , (i + 1) * qheads_per_kheads] for add rank of same khead
                    // conflict_msg >> 1 is bidb + 1 of conflict bidb when conflict with previous batch
                    // if not conflict, conflict_bidb is 0
                    int sync_num1 = bidh_idx_in_group ? bidb * qheads_per_kheads + bidh_idx_in_group : (left_range_conflict_msg >> 1) * qheads_per_kheads;
                    int sync_num2 = bidh_idx_in_group ? bidb * qheads_per_kheads + bidh_idx_in_group : (right_range_conflict_msg >> 1) * qheads_per_kheads;
                    deterministic_sync(params.determin_range_locks, bidh_kv, offset_k + n_block * kBlockN, kBlockN, params.nheads, sync_num1, sync_num2);
                }
            }
            cutlass::arch::NamedBarrier::sync(NumEpilogueThreads + cutlass::NumThreadsPerWarp,
                                            cutlass::arch::ReservedNamedBarriers::EpilogueBarrier);
            if (cute::elect_one_sync()) {
                cute::copy(params.tma_store_dV, tdVsdV, tdVgdV);
                cute::copy(params.tma_store_dK, tdKsdK, tdKgdK);
                tma_store_arrive();
            }
        }
        tma_store_wait<0>();
        if constexpr(Deterministic) {
            if (warp_idx_sync == NumEpilogueThreads / cutlass::NumThreadsPerWarp - 1 && cute::elect_one_sync()) {
                int qheads_per_kheads = params.qhead_per_khead_divmod;
                int arrive_num = bidb * qheads_per_kheads + bidh_idx_in_group + 1;
                deterministic_arrive(params.determin_range_locks, bidh_kv, offset_k + n_block * kBlockN, kBlockN, params.nheads, arrive_num, left_range_conflict_msg & 1, right_range_conflict_msg & 1);
            }
        }
        // // Tell warp 0 that smem_k and smem_v are ready
        // cutlass::arch::NamedBarrier::arrive(NumEpilogueThreads + cutlass::NumThreadsPerWarp, static_cast<uint32_t>(BwdNamedBarriers::KVEmpty) /*id*/);
    }

    CUTLASS_DEVICE void
    store_tail() {
        // if constexpr (Use_TMA) { tma_store_wait<0>(); }
    }

    // Write 0 to dK and dV
    CUTLASS_DEVICE void
    store_zero(
        Params const& params,
        int thread_idx,
        cute::tuple<int32_t, int32_t, int32_t> const& block_coord
        ) 
    {
    }
=======
  CUTLASS_DEVICE void store_tail() {
    // if constexpr (Use_TMA) { tma_store_wait<0>(); }
  }
>>>>>>> 5e7c3cf1

  // Write 0 to dK and dV
  CUTLASS_DEVICE void store_zero(Params const& params, int thread_idx, cute::tuple<int32_t, int32_t, int32_t> const& block_coord) {}
};

} // namespace flash<|MERGE_RESOLUTION|>--- conflicted
+++ resolved
@@ -18,136 +18,6 @@
 
 using namespace cute;
 
-<<<<<<< HEAD
-template <class TileShape_MNK_, class Element_, class ArchTag_,
-          int NumEpilogueThreads_, bool dKV_swapAB_, int AtomLayoutKdKV=1,
-          bool Deterministic_=false>
-struct CollectiveEpilogueBwd {
-
-    using TileShape_MNK = TileShape_MNK_;
-    using Element = Element_;
-    using ArchTag = ArchTag_;
-    static constexpr int NumEpilogueThreads = NumEpilogueThreads_;
-    static constexpr bool dKV_swapAB = dKV_swapAB_;
-    static constexpr bool Use_TMA = ArchTag::kMinComputeCapability >= 90;
-    static constexpr bool Deterministic = Deterministic_;
-
-    static_assert(ArchTag::kMinComputeCapability >= 80);
-
-    using GmemTiledCopydKVTMA = cute::SM90_TMA_REDUCE_ADD;
-
-    // These are for storing the output tensor without TMA (e.g., for setting output to zero)
-    static constexpr int kGmemElemsPerLoad = sizeof(cute::uint128_t) / sizeof(Element);
-    static_assert(get<2>(TileShape_MNK{}) % kGmemElemsPerLoad == 0, "Headdim must be a multiple of kGmemElemsPerLoad");
-    static constexpr int kHeadDim = get<2>(TileShape_MNK{});
-    static constexpr int kGmemThreadsPerRow = cutlass::gcd(kHeadDim / kGmemElemsPerLoad, NumEpilogueThreads);
-    static_assert(NumEpilogueThreads % kGmemThreadsPerRow == 0, "NumEpilogueThreads must be a multiple of kGmemThreadsPerRow");
-    using GmemLayoutAtom = Layout<Shape <Int<NumEpilogueThreads / kGmemThreadsPerRow>, Int<kGmemThreadsPerRow>>,
-                                  Stride<Int<kGmemThreadsPerRow>, _1>>;
-    using GmemTiledCopydKV = decltype(
-        make_tiled_copy(Copy_Atom<AutoVectorizingCopyWithAssumedAlignment<128>, Element>{},
-                        GmemLayoutAtom{},
-                        Layout<Shape<_1, Int<kGmemElemsPerLoad>>>{}));  // Val layout, 8 or 16 vals per store
-
-    using SmemLayoutAtomdKVTMA = decltype(cutlass::gemm::collective::detail::ss_smem_selector<GMMA::Major::K, Element,
-                                          // TODO: do we have to change this if dKV_swapAB is true?
-                                          decltype(cute::get<1>(TileShape_MNK{})), Int<CUTE_STATIC_V(cute::get<2>(TileShape_MNK{})) / AtomLayoutKdKV>>());
-    using SmemLayoutdKVTMA = decltype(tile_to_shape(SmemLayoutAtomdKVTMA{}, select<1, 2>(TileShape_MNK{})));
-    using SmemLayoutdKVtTMA =
-        decltype(cute::composition(SmemLayoutdKVTMA{},
-                                   make_layout(make_shape(get<2>(TileShape_MNK{}), get<1>(TileShape_MNK{})),
-                                               make_stride(decltype(get<1>(TileShape_MNK{})){}, _1{}))));
-
-    using SmemLayoutAtomdKV = SmemLayoutAtomdKVTMA;
-    using SmemLayoutdKV = decltype(tile_to_shape(SmemLayoutAtomdKV{}, select<1, 2>(TileShape_MNK{})));
-    using SmemLayoutdKVt =
-        decltype(cute::composition(SmemLayoutdKV{},
-                                   make_layout(make_shape(get<2>(TileShape_MNK{}), get<1>(TileShape_MNK{})),
-                                               make_stride(decltype(get<1>(TileShape_MNK{})){}, _1{}))));
-
-    using SmemCopyAtomdKV = Copy_Atom<cute::DefaultCopy, Element>;
-
-    static constexpr size_t SmemAlignmentdKV = ArchTag::kMinComputeCapability >= 90 ? cutlass::detail::alignment_for_swizzle(SmemLayoutdKV{}) : 128;
-    static_assert(SmemAlignmentdKV >= 128, "Require at least 128B alignment");
-
-    struct TensorStorage : cute::aligned_struct<SmemAlignmentdKV> {
-        cute::array_aligned<Element, cute::cosize_v<SmemLayoutdKV>, SmemAlignmentdKV> smem_dk;
-        cute::array_aligned<Element, cute::cosize_v<SmemLayoutdKV>, SmemAlignmentdKV> smem_dv;
-    };
-
-    using ShapedKV = cute::Shape<int32_t, int32_t, int32_t>;  // (seqlen_k, d, head)
-    using StridedKV = cute::Stride<int64_t, _1, int64_t>;
-
-    using TMA_dKV = std::conditional_t<
-        Use_TMA,
-        decltype(make_tma_copy(
-            GmemTiledCopydKVTMA{},
-            make_tensor(make_gmem_ptr(static_cast<Element*>(nullptr)), ShapedKV{}, StridedKV{}),
-            SmemLayoutdKVTMA{},
-            select<1, 2>(TileShape_MNK{}),
-            _1{})),  // no mcast for dKV
-        std::nullptr_t
-        >;
-
-    using BlockCoordType = std::conditional_t<
-        Deterministic,
-        cute::tuple<int32_t, int32_t, int32_t, int32_t, int32_t>,
-        cute::tuple<int32_t, int32_t, int32_t>
-    >;
-
-    // Host side kernel arguments
-    struct Arguments {
-        Element* ptr_dK;
-        ShapedKV const shape_dK;
-        StridedKV const stride_dK;
-        Element* ptr_dV;
-        StridedKV const stride_dV;
-        int const num_heads_q;
-        int32_t const nheads_kv;
-        int const* q_ranges;
-        int const* k_ranges;
-        int * determin_range_locks = nullptr;
-    };
-
-    // Device side kernel params
-    struct Params {
-        Element* ptr_dK;
-        ShapedKV const shape_dK;
-        StridedKV const stride_dK;
-        Element* ptr_dV;
-        StridedKV const stride_dV;
-        TMA_dKV tma_store_dK, tma_store_dV;
-        int const* q_ranges;
-        int const* k_ranges;
-        cutlass::FastDivmod qhead_per_khead_divmod;
-        int const nheads;
-        int * determin_range_locks = nullptr;
-    };
-
-    static Params
-    to_underlying_arguments(Arguments const& args) {
-        Tensor mdK = make_tensor(make_gmem_ptr(args.ptr_dK), args.shape_dK, args.stride_dK);
-        Tensor mdV = make_tensor(make_gmem_ptr(args.ptr_dV), args.shape_dK, args.stride_dV);
-        TMA_dKV tma_store_dK = [&] {
-            if constexpr (Use_TMA) {
-                return make_tma_copy(GmemTiledCopydKVTMA{}, mdK, SmemLayoutdKVTMA{}, select<1, 2>(TileShape_MNK{}), _1{}); // no mcast for dKV
-            } else {
-                return nullptr;
-            }
-        }();
-        TMA_dKV tma_store_dV = [&] {
-            if constexpr (Use_TMA) {
-                return make_tma_copy(GmemTiledCopydKVTMA{}, mdV, SmemLayoutdKVTMA{}, select<1, 2>(TileShape_MNK{}), _1{}); // no mcast for dKV
-            } else {
-                return nullptr;
-            }
-        }();
-        return {args.ptr_dK, args.shape_dK, args.stride_dK, args.ptr_dV, args.stride_dV,
-                tma_store_dK, tma_store_dV, args.q_ranges, args.k_ranges,
-                cutlass::FastDivmod(cute::ceil_div(args.num_heads_q, get<2>(args.shape_dK))),
-                args.nheads_kv, args.determin_range_locks
-            };
-=======
 template <
     class TileShape_MNK_,
     class Element_,
@@ -156,7 +26,8 @@
     int NumEpilogueThreads_,
     bool dKV_swapAB_,
     int AtomLayoutKdKV = 1,
-    bool DisableBwdDkvAtomicReduction_ = false>
+    bool DisableBwdDkvAtomicReduction_ = false,
+    bool Deterministic_=false>
 struct CollectiveEpilogueBwd {
   using TileShape_MNK = TileShape_MNK_;
   using Element = Element_;
@@ -169,6 +40,7 @@
   static constexpr int NumEpilogueThreads = NumEpilogueThreads_;
   static constexpr bool dKV_swapAB = dKV_swapAB_;
   static constexpr bool Use_TMA = ArchTag::kMinComputeCapability >= 90;
+  static constexpr bool Deterministic = Deterministic_;
 
   static_assert(ArchTag::kMinComputeCapability >= 80);
 
@@ -226,6 +98,12 @@
           select<1, 2>(TileShape_MNK{}),
           _1{})), // no mcast for dKV
       std::nullptr_t>;
+    
+  using BlockCoordType = std::conditional_t<
+    Deterministic,
+    cute::tuple<int32_t, int32_t, int32_t, int32_t, int32_t>,
+    cute::tuple<int32_t, int32_t, int32_t>
+  >;
 
   // Host side kernel arguments
   struct Arguments {
@@ -235,8 +113,10 @@
     Element* ptr_dV;
     StridedKV const stride_dV;
     int const num_heads_q;
+    int const num_heads_kv;
     int const* q_ranges;
     int const* k_ranges;
+    int* determin_range_locks = nullptr;
   };
 
   // Device side kernel params
@@ -250,6 +130,8 @@
     int const* q_ranges;
     int const* k_ranges;
     cutlass::FastDivmod qhead_per_khead_divmod;
+    int const nheads;
+    int* determin_range_locks = nullptr;
   };
 
   static Params to_underlying_arguments(Arguments const& args) {
@@ -279,7 +161,9 @@
         tma_store_dV,
         args.q_ranges,
         args.k_ranges,
-        cutlass::FastDivmod(cute::ceil_div(args.num_heads_q, get<2>(args.shape_dK)))};
+        cutlass::FastDivmod(cute::ceil_div(args.num_heads_q, get<2>(args.shape_dK))),
+        args.num_heads_kv,
+        args.determin_range_locks};
   }
 
   /// Issue Tma Descriptor Prefetch -- ideally from a single thread for best performance
@@ -288,9 +172,59 @@
     if constexpr (Use_TMA) {
       cute::prefetch_tma_descriptor(params.tma_store_dK.get_tma_descriptor());
       cute::prefetch_tma_descriptor(params.tma_store_dV.get_tma_descriptor());
->>>>>>> 5e7c3cf1
     }
   }
+
+    CUTLASS_DEVICE
+    void deterministic_sync(int* range_lock, int bidh, int offset, int q_block_size, int num_heads, int left_range_sync_num, int right_range_sync_num) {
+        if (left_range_sync_num == 0 && right_range_sync_num == 0)
+            return ;
+
+        // Calculate lock index
+        int left_range_block_idx = offset / q_block_size;
+        int left_range_index = left_range_block_idx * num_heads + bidh;
+        int right_range_block_idx = (offset + q_block_size - 1) / q_block_size;
+
+        // Acquire the first lock
+        #pragma unroll 1
+        while (atomicCAS(&range_lock[left_range_index * 2], left_range_sync_num, left_range_sync_num) != left_range_sync_num) {
+        }
+
+        // If we need a second lock
+        if (left_range_block_idx != right_range_block_idx) {
+            int right_range_index = right_range_block_idx * num_heads + bidh;
+
+            // Try to acquire the second lock
+            #pragma unroll 1
+            while (atomicCAS(&range_lock[right_range_index * 2], right_range_sync_num, right_range_sync_num) != right_range_sync_num) {
+            }
+        }
+    }
+    
+    CUTLASS_DEVICE
+    void deterministic_arrive(int* range_lock, int bidh, int offset, int q_block_size, int num_heads, int arrive_num, bool left_range_arrive_twice, bool right_range_arrive_twice) {
+        // Calculate lock indices
+        int left_range_block_idx = offset / q_block_size;
+        int left_range_index = left_range_block_idx * num_heads + bidh;
+        int right_range_block_idx = (offset + q_block_size - 1) / q_block_size;
+        int right_range_index = right_range_block_idx * num_heads + bidh;
+
+        // Release the second lock
+        int add_cnt = right_range_arrive_twice ? 2 : 1;
+        int tmp = atomicAdd(&range_lock[right_range_index * 2 + 1], add_cnt);
+        if (tmp + add_cnt == 2) {
+            atomicExch(&range_lock[right_range_index * 2 + 1], 0);
+            atomicExch(&range_lock[right_range_index * 2], arrive_num);
+        }
+
+        // Release the first lock
+        add_cnt = left_range_arrive_twice ? 2 : 1;
+        tmp = atomicAdd(&range_lock[left_range_index * 2 + 1], add_cnt);
+        if (tmp + add_cnt == 2) {
+            atomicExch(&range_lock[left_range_index * 2 + 1], 0);
+            atomicExch(&range_lock[left_range_index * 2], arrive_num);
+        }
+    }
 
   template <typename SharedStorage, typename FrgTensorO, typename TiledMma>
   CUTLASS_DEVICE void store(
@@ -300,8 +234,16 @@
       SharedStorage& shared_storage,
       TiledMma tiled_mma,
       int thread_idx,
-      cute::tuple<int32_t, int32_t, int32_t> const& block_coord) {
-    auto [n_block, bidh, bidb] = block_coord;
+      BlockCoordType const& block_coord) {
+    // Get block coordinates for current job(tile)
+    int n_block = get<0>(block_coord);
+    int bidh = get<1>(block_coord);
+    int bidb = get<2>(block_coord);
+    int left_range_conflict_msg = 0, right_range_conflict_msg = 0;
+    if constexpr (Deterministic) {
+      left_range_conflict_msg = get<3>(block_coord);
+      right_range_conflict_msg = get<4>(block_coord);
+    }
     int bidh_idx_in_group;
     int bidh_kv = params.qhead_per_khead_divmod.divmod(bidh_idx_in_group, bidh);
     Tensor sdK = cute::as_position_independent_swizzle_tensor(make_tensor(make_smem_ptr(shared_storage.tensors.epilogue.smem_dk.data()), SmemLayoutdKV{}));
@@ -359,8 +301,21 @@
     Tensor tdVgdV = block_tma_dV.partition_D(gdV); // (TMA, TMA_M, TMA_K)
     Tensor tdVsdV = block_tma_dV.partition_S(sdV); // (TMA, TMA_M, TMA_K)
 
+    int offset_k = seqlen_info.offset_k;
+
     int warp_idx_sync = __shfl_sync(0xffffffff, thread_idx / cutlass::NumThreadsPerWarp, 0);
     if (warp_idx_sync == NumEpilogueThreads / cutlass::NumThreadsPerWarp - 1) {
+      if constexpr (Deterministic) {
+        if (cute::elect_one_sync()) {
+          int qheads_per_kheads = params.qhead_per_khead_divmod;
+          // batch i use [i * qheads_per_kheads + 1 , (i + 1) * qheads_per_kheads] for add rank of same khead
+          // conflict_msg >> 1 is bidb + 1 of conflict bidb when conflict with previous batch
+          // if not conflict, conflict_bidb is 0
+          int sync_num1 = bidh_idx_in_group ? bidb * qheads_per_kheads + bidh_idx_in_group : (left_range_conflict_msg >> 1) * qheads_per_kheads;
+          int sync_num2 = bidh_idx_in_group ? bidb * qheads_per_kheads + bidh_idx_in_group : (right_range_conflict_msg >> 1) * qheads_per_kheads;
+          deterministic_sync(params.determin_range_locks, bidh_kv, offset_k + n_block * kBlockN, kBlockN, params.nheads, sync_num1, sync_num2);
+        }
+      }
       cutlass::arch::NamedBarrier::sync(NumEpilogueThreads + cutlass::NumThreadsPerWarp, cutlass::arch::ReservedNamedBarriers::EpilogueBarrier);
       if (cute::elect_one_sync()) {
         cute::copy(params.tma_store_dV, tdVsdV, tdVgdV);
@@ -369,177 +324,20 @@
       }
     }
     tma_store_wait<0>();
+    if constexpr(Deterministic) {
+      if (warp_idx_sync == NumEpilogueThreads / cutlass::NumThreadsPerWarp - 1 && cute::elect_one_sync()) {
+        int qheads_per_kheads = params.qhead_per_khead_divmod;
+        int arrive_num = bidb * qheads_per_kheads + bidh_idx_in_group + 1;
+        deterministic_arrive(params.determin_range_locks, bidh_kv, offset_k + n_block * kBlockN, kBlockN, params.nheads, arrive_num, left_range_conflict_msg & 1, right_range_conflict_msg & 1);
+      }
+    }
     // // Tell warp 0 that smem_k and smem_v are ready
     // cutlass::arch::NamedBarrier::arrive(NumEpilogueThreads + cutlass::NumThreadsPerWarp, static_cast<uint32_t>(BwdNamedBarriers::KVEmpty) /*id*/);
   }
 
-<<<<<<< HEAD
-    CUTLASS_DEVICE
-    void deterministic_sync(int* range_lock, int bidh, int offset, int q_block_size, int num_heads, int left_range_sync_num, int right_range_sync_num) {
-        if (left_range_sync_num == 0 && right_range_sync_num == 0)
-            return ;
-
-        // Calculate lock index
-        int left_range_block_idx = offset / q_block_size;
-        int left_range_index = left_range_block_idx * num_heads + bidh;
-        int right_range_block_idx = (offset + q_block_size - 1) / q_block_size;
-
-        // Acquire the first lock
-        #pragma unroll 1
-        while (atomicCAS(&range_lock[left_range_index * 2], left_range_sync_num, left_range_sync_num) != left_range_sync_num) {
-        }
-
-        // If we need a second lock
-        if (left_range_block_idx != right_range_block_idx) {
-            int right_range_index = right_range_block_idx * num_heads + bidh;
-
-            // Try to acquire the second lock
-            #pragma unroll 1
-            while (atomicCAS(&range_lock[right_range_index * 2], right_range_sync_num, right_range_sync_num) != right_range_sync_num) {
-            }
-        }
-    }
-    
-    CUTLASS_DEVICE
-    void deterministic_arrive(int* range_lock, int bidh, int offset, int q_block_size, int num_heads, int arrive_num, bool left_range_arrive_twice, bool right_range_arrive_twice) {
-        // Calculate lock indices
-        int left_range_block_idx = offset / q_block_size;
-        int left_range_index = left_range_block_idx * num_heads + bidh;
-        int right_range_block_idx = (offset + q_block_size - 1) / q_block_size;
-        int right_range_index = right_range_block_idx * num_heads + bidh;
-
-        // Release the second lock
-        int add_cnt = right_range_arrive_twice ? 2 : 1;
-        int tmp = atomicAdd(&range_lock[right_range_index * 2 + 1], add_cnt);
-        if (tmp + add_cnt == 2) {
-            atomicExch(&range_lock[right_range_index * 2 + 1], 0);
-            atomicExch(&range_lock[right_range_index * 2], arrive_num);
-        }
-
-        // Release the first lock
-        add_cnt = left_range_arrive_twice ? 2 : 1;
-        tmp = atomicAdd(&range_lock[left_range_index * 2 + 1], add_cnt);
-        if (tmp + add_cnt == 2) {
-            atomicExch(&range_lock[left_range_index * 2 + 1], 0);
-            atomicExch(&range_lock[left_range_index * 2], arrive_num);
-        }
-    }
-
-    template <typename SharedStorage, typename FrgTensorO, typename TiledMma>
-    CUTLASS_DEVICE void
-    store(Params const& params,
-          FrgTensorO const& tdKrdK,
-          FrgTensorO const& tdVrdV,
-          SharedStorage& shared_storage,
-          TiledMma tiled_mma,
-          int thread_idx,
-          BlockCoordType const& block_coord
-          ) {
-
-        // Get block coordinates for current job(tile)
-        int n_block = get<0>(block_coord);
-        int bidh = get<1>(block_coord);
-        int bidb = get<2>(block_coord);
-        int left_range_conflict_msg = 0, right_range_conflict_msg = 0;
-        if constexpr (Deterministic) {
-            left_range_conflict_msg = get<3>(block_coord);
-            right_range_conflict_msg = get<4>(block_coord);
-        }
-
-        int bidh_idx_in_group;
-        int bidh_kv = params.qhead_per_khead_divmod.divmod(bidh_idx_in_group, bidh);
-        Tensor sdK = cute::as_position_independent_swizzle_tensor(make_tensor(make_smem_ptr(shared_storage.tensors.epilogue.smem_dk.data()), SmemLayoutdKV{}));
-        Tensor sdV = cute::as_position_independent_swizzle_tensor(make_tensor(make_smem_ptr(shared_storage.tensors.epilogue.smem_dv.data()), SmemLayoutdKV{}));
-        Tensor sdKt = cute::as_position_independent_swizzle_tensor(make_tensor(make_smem_ptr(shared_storage.tensors.epilogue.smem_dk.data()), SmemLayoutdKVt{}));
-        Tensor sdVt = cute::as_position_independent_swizzle_tensor(make_tensor(make_smem_ptr(shared_storage.tensors.epilogue.smem_dv.data()), SmemLayoutdKVt{}));
-        auto smem_tiled_copy_dKV = make_tiled_copy_C(SmemCopyAtomdKV{}, tiled_mma);
-        auto smem_thr_copy_dKV = smem_tiled_copy_dKV.get_thread_slice(thread_idx);
-
-
-        Tensor taccdKrdK = smem_thr_copy_dKV.retile_S(tdKrdK);        // ((Atom,AtomNum), MMA_M, MMA_N)
-        Tensor taccdVrdV = smem_thr_copy_dKV.retile_S(tdVrdV);        // ((Atom,AtomNum), MMA_M, MMA_N)
-        // if (blockIdx.x == 0 && threadIdx.x == 128) { print(smem_thr_copy_dKV); print(sdK); printf("\n"); print(sdKt); printf("\n"); }
-        Tensor taccdKsdK = smem_thr_copy_dKV.partition_D(cute::conditional_return<!dKV_swapAB>(sdK, sdKt));     // ((Atom,AtomNum),PIPE_M,PIPE_N)
-        Tensor taccdVsdV = smem_thr_copy_dKV.partition_D(cute::conditional_return<!dKV_swapAB>(sdV, sdVt));     // ((Atom,AtomNum),PIPE_M,PIPE_N)
-
-
-        // Make sure all WGs have finished reading K and V
-        flash::named_barrier_sync(NumEpilogueThreads, cutlass::arch::ReservedNamedBarriers::EpilogueBarrier);
-        cute::copy(smem_tiled_copy_dKV, taccdVrdV, taccdVsdV);
-        cute::copy(smem_tiled_copy_dKV, taccdKrdK, taccdKsdK);
-
-        cutlass::arch::fence_view_async_shared(); // ensure smem writes are visible to TMA
-        cutlass::arch::NamedBarrier::arrive(NumEpilogueThreads + cutlass::NumThreadsPerWarp,
-                                            cutlass::arch::ReservedNamedBarriers::EpilogueBarrier);
-
-
-        static constexpr int kBlockN = get<1>(TileShape_MNK{});
-        flash::DistributedSeqlenInfo seqlen_info{bidb, params.q_ranges, params.k_ranges};
-        Tensor mdK = params.tma_store_dK.get_tma_tensor(params.shape_dK)(_, _, bidh_kv);
-        Tensor mdV = params.tma_store_dV.get_tma_tensor(params.shape_dK)(_, _, bidh_kv);
-        Tensor gdK = local_tile(domain_offset(make_coord(seqlen_info.offset_k, _0{}), mdK), select<1, 2>(TileShape_MNK{}), make_coord(n_block, _0{}));  // (M, K)
-        Tensor gdV = local_tile(domain_offset(make_coord(seqlen_info.offset_k, _0{}), mdV), select<1, 2>(TileShape_MNK{}), make_coord(n_block, _0{}));  // (M, K)
-        auto block_tma_dK = params.tma_store_dK.get_slice(_0{});
-        auto block_tma_dV = params.tma_store_dV.get_slice(_0{});
-        Tensor tdKgdK = block_tma_dK.partition_D(gdK);  // (TMA, TMA_M, TMA_K)
-        Tensor tdKsdK = block_tma_dK.partition_S(sdK); // (TMA, TMA_M, TMA_K)
-        Tensor tdVgdV = block_tma_dV.partition_D(gdV);  // (TMA, TMA_M, TMA_K)
-        Tensor tdVsdV = block_tma_dV.partition_S(sdV); // (TMA, TMA_M, TMA_K)
-
-        int offset_k = seqlen_info.offset_k;
-
-        int warp_idx_sync = __shfl_sync(0xffffffff, thread_idx / cutlass::NumThreadsPerWarp, 0);
-        if (warp_idx_sync == NumEpilogueThreads / cutlass::NumThreadsPerWarp - 1) {
-            if constexpr (Deterministic) {
-                if (cute::elect_one_sync()) {
-                    int qheads_per_kheads = params.qhead_per_khead_divmod;
-                    // batch i use [i * qheads_per_kheads + 1 , (i + 1) * qheads_per_kheads] for add rank of same khead
-                    // conflict_msg >> 1 is bidb + 1 of conflict bidb when conflict with previous batch
-                    // if not conflict, conflict_bidb is 0
-                    int sync_num1 = bidh_idx_in_group ? bidb * qheads_per_kheads + bidh_idx_in_group : (left_range_conflict_msg >> 1) * qheads_per_kheads;
-                    int sync_num2 = bidh_idx_in_group ? bidb * qheads_per_kheads + bidh_idx_in_group : (right_range_conflict_msg >> 1) * qheads_per_kheads;
-                    deterministic_sync(params.determin_range_locks, bidh_kv, offset_k + n_block * kBlockN, kBlockN, params.nheads, sync_num1, sync_num2);
-                }
-            }
-            cutlass::arch::NamedBarrier::sync(NumEpilogueThreads + cutlass::NumThreadsPerWarp,
-                                            cutlass::arch::ReservedNamedBarriers::EpilogueBarrier);
-            if (cute::elect_one_sync()) {
-                cute::copy(params.tma_store_dV, tdVsdV, tdVgdV);
-                cute::copy(params.tma_store_dK, tdKsdK, tdKgdK);
-                tma_store_arrive();
-            }
-        }
-        tma_store_wait<0>();
-        if constexpr(Deterministic) {
-            if (warp_idx_sync == NumEpilogueThreads / cutlass::NumThreadsPerWarp - 1 && cute::elect_one_sync()) {
-                int qheads_per_kheads = params.qhead_per_khead_divmod;
-                int arrive_num = bidb * qheads_per_kheads + bidh_idx_in_group + 1;
-                deterministic_arrive(params.determin_range_locks, bidh_kv, offset_k + n_block * kBlockN, kBlockN, params.nheads, arrive_num, left_range_conflict_msg & 1, right_range_conflict_msg & 1);
-            }
-        }
-        // // Tell warp 0 that smem_k and smem_v are ready
-        // cutlass::arch::NamedBarrier::arrive(NumEpilogueThreads + cutlass::NumThreadsPerWarp, static_cast<uint32_t>(BwdNamedBarriers::KVEmpty) /*id*/);
-    }
-
-    CUTLASS_DEVICE void
-    store_tail() {
-        // if constexpr (Use_TMA) { tma_store_wait<0>(); }
-    }
-
-    // Write 0 to dK and dV
-    CUTLASS_DEVICE void
-    store_zero(
-        Params const& params,
-        int thread_idx,
-        cute::tuple<int32_t, int32_t, int32_t> const& block_coord
-        ) 
-    {
-    }
-=======
   CUTLASS_DEVICE void store_tail() {
     // if constexpr (Use_TMA) { tma_store_wait<0>(); }
   }
->>>>>>> 5e7c3cf1
 
   // Write 0 to dK and dV
   CUTLASS_DEVICE void store_zero(Params const& params, int thread_idx, cute::tuple<int32_t, int32_t, int32_t> const& block_coord) {}
