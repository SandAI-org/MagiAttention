/******************************************************************************
 * Copyright (c) 2024, Jay Shah, Ganesh Bikshandi, Ying Zhang, Vijay Thakkar, Pradeep Ramani, Tri Dao.
 ******************************************************************************/

#pragma once

#include <cutlass/array.h>
#include <cutlass/cutlass.h>
#include <cutlass/numeric_conversion.h>
#include <cutlass/numeric_types.h>
<<<<<<< HEAD
#include "cutlass/pipeline/pipeline.hpp"
=======
#include <cutlass/pipeline/pipeline.hpp>
>>>>>>> 5e7c3cf1

#include <cute/tensor.hpp>

#include "cutlass/gemm/collective/builders/sm90_common.inl"

#include "block.h"
#include "mask.h"
#include "named_barrier.hpp"
#include "seqlen.h"
#include "sm90_pipeline_no_cluster.hpp"
#include "utils.h"

namespace flash {

using namespace cute;

template <
    int Stages,
    class ClusterShape_,
    class TileShape_MNK_,
    class Element_,
    class ElementAccum_,
    class ArchTag_,
    bool Has_softcap_,
    bool MmaPV_is_RS_,
    bool IntraWGOverlap_>
struct CollectiveMainloopFwdSm90 {
  static constexpr int kStages = Stages;
  using ClusterShape = ClusterShape_;

  // kBlockM, kBlockN, kHeadDim
  using TileShape_MNK = TileShape_MNK_;

  // TileShapeMNK for mma qv: kBlockM, kBlockN, kHeadDim
  // (kBlockM, kHeadDim) @ (kHeadDim, kBlockN) -> (kBlockM, kBlockN)
  using TileShape_MNK_QV = Shape<decltype(get<0>(TileShape_MNK{})), decltype(get<1>(TileShape_MNK{})), decltype(get<2>(TileShape_MNK{}))>;

  // TileShapeMNK for mma pv: kBlockM, kHeadDim, kBlockN
  // (kBlockM, kBlockN) @ (kBlockN, kHeadDim) -> (kBlockM, kHeadDim)
  using TileShape_MNK_PV = Shape<decltype(get<0>(TileShape_MNK{})), decltype(get<2>(TileShape_MNK{})), decltype(get<1>(TileShape_MNK{}))>;

  using Element = Element_;
  using ElementAccum = ElementAccum_;
  using ArchTag = ArchTag_;
  static constexpr bool Has_softcap = Has_softcap_;
  static constexpr bool MmaPV_is_RS = MmaPV_is_RS_;
  static constexpr bool IntraWGOverlap = IntraWGOverlap_;

  // By default, we use TMA for Q and KV to get better performance
  static constexpr bool Use_TMA_Q = true;
  static constexpr bool Use_TMA_KV = true;

  // Sanity check
  static_assert(Use_TMA_KV || CUTE_STATIC_V(size(ClusterShape{})) == 1, "If not using TMA for KV, ClusterShape must be 1");
  static_assert(ArchTag::kMinComputeCapability >= 90);

  // By default, V is always row-major
  static constexpr cute::GMMA::Major MmaMajorV = GMMA::Major::MN;
  static constexpr cute::GMMA::Major TmaMajorV = GMMA::Major::MN;

  // Get the block size and head dimension from the TileShapeMNK for code readability
  static constexpr int kBlockM = get<0>(TileShape_MNK{});
  static constexpr int kBlockN = get<1>(TileShape_MNK{});
  static constexpr int kHeadDim = get<2>(TileShape_MNK{});

  using SeqlenInfo_t = flash::DistributedSeqlenInfo;
  using BlockMN_t = flash::BlockMN<SeqlenInfo_t, kBlockM, kBlockN>;

  // Register bandwidth is actually a bottleneck so we don't want Q to be in registers.
  // Leaving this option here for reference.
  static constexpr bool MmaQK_is_RS = false;
  using AtomLayoutQK = Layout<Shape<Int<kBlockM / 64>, _1, _1>>;
  using TiledMmaQK = decltype(cute::make_tiled_mma(
      std::conditional_t<
          !MmaQK_is_RS,
          decltype(cute::GMMA::ss_op_selector<Element, Element, ElementAccum, TileShape_MNK>()),
          decltype(cute::GMMA::rs_op_selector<Element, Element, ElementAccum, TileShape_MNK>())>{},
      AtomLayoutQK{}));

  // Atom layout for PV is the same as QK
  using AtomLayoutPV = AtomLayoutQK;
  using TiledMmaPV = decltype(cute::make_tiled_mma(
      std::conditional_t<
          !MmaPV_is_RS,
          decltype(cute::GMMA::ss_op_selector<Element, Element, ElementAccum, TileShape_MNK_PV, GMMA::Major::K, MmaMajorV>()),
          decltype(cute::GMMA::rs_op_selector<Element, Element, ElementAccum, TileShape_MNK_PV, GMMA::Major::K, MmaMajorV>())>{},
      AtomLayoutPV{}));

  // REVIEW: 是否还需要TiledMmaPV_RS？
  using TiledMmaPV_RS =
      decltype(cute::make_tiled_mma(cute::GMMA::rs_op_selector<Element, Element, ElementAccum, TileShape_MNK_PV, GMMA::Major::K, MmaMajorV>(), AtomLayoutPV{}));

  // pv一定比qk多嘛？？？？
  static constexpr int NumMmaThreadsQK = size(TiledMmaQK{});
  static constexpr int NumMmaThreads = size(TiledMmaPV{});
  // 使用一个warp来生产Q和KV
  static constexpr int NumProducerThreads = cutlass::NumThreadsPerWarp;
  static_assert(NumMmaThreadsQK % cutlass::NumThreadsPerWarpGroup == 0);
  static_assert(NumMmaThreads % cutlass::NumThreadsPerWarpGroup == 0);
  static constexpr int NumMmaWarpGroups = NumMmaThreads / cutlass::NumThreadsPerWarpGroup;
  // 什么情况下会使用3个warp group？
  static_assert(NumMmaWarpGroups == 1 || NumMmaWarpGroups == 2 || NumMmaWarpGroups == 3);

  // Get the smem layout for Q
  using SmemLayoutAtomQ = decltype(cutlass::gemm::collective::detail::
                                       ss_smem_selector<GMMA::Major::K, Element, decltype(cute::get<0>(TileShape_MNK{})), decltype(cute::get<2>(TileShape_MNK{}))>());
  using SmemLayoutQ = decltype(tile_to_shape(SmemLayoutAtomQ{}, select<0, 2>(TileShape_MNK{}))); // kBlockM, kHeadim

  // Get the smem layout for K
  using SmemLayoutAtomK = decltype(cutlass::gemm::collective::detail::
                                       ss_smem_selector<GMMA::Major::K, Element, decltype(cute::get<1>(TileShape_MNK{})), decltype(cute::get<2>(TileShape_MNK{}))>());
  using SmemLayoutK =
      decltype(tile_to_shape(SmemLayoutAtomK{}, make_shape(shape<1>(TileShape_MNK{}), shape<2>(TileShape_MNK{}), Int<kStages>{}))); // kBlockN, kHeadDim, kStages

  // Get the smem layout for V transpose
  using SmemLayoutAtomVt =
      decltype(cutlass::gemm::collective::detail::ss_smem_selector<TmaMajorV, Element, Int<kHeadDim>, decltype(cute::get<2>(TileShape_MNK_PV{}))>());
  using SmemLayoutVt = decltype(tile_to_shape(
      SmemLayoutAtomVt{},
      make_shape(Int<kHeadDim>{}, shape<2>(TileShape_MNK_PV{}), Int<kStages>{}), // kHeadDim, kBlockN, kStages
      std::conditional_t<TmaMajorV == GMMA::Major::K, cute::Step<_1, _2, _3>, cute::Step<_2, _1, _3>>{}));

  // Get the smem layout for V transpose for mma?????? wtf
  using SmemLayoutAtomVtMma =
      decltype(cutlass::gemm::collective::detail::ss_smem_selector<MmaMajorV, Element, Int<kHeadDim>, decltype(cute::get<2>(TileShape_MNK_PV{}))>());
  using SmemLayoutVtMma = decltype(tile_to_shape(
      SmemLayoutAtomVtMma{},
      make_shape(Int<kHeadDim>{}, shape<2>(TileShape_MNK_PV{}), Int<kStages>{}),
      std::conditional_t<MmaMajorV == GMMA::Major::K, cute::Step<_1, _2, _3>, cute::Step<_2, _1, _3>>{}));

  // Get the smem layout for P, used when MmaPV_is_RS is false
  using SmemLayoutAtomP = decltype(cutlass::gemm::collective::detail::
                                       ss_smem_selector<GMMA::Major::K, Element, decltype(cute::get<0>(TileShape_MNK{})), decltype(cute::get<1>(TileShape_MNK{}))>());
  using SmemLayoutP = decltype(tile_to_shape(SmemLayoutAtomP{}, select<0, 1>(TileShape_MNK{})));
  using SmemCopyAtomP = Copy_Atom<cute::SM90_U32x4_STSM_N, Element>;

  // Get TMA copy op for Q and KV
  using GmemTiledCopyQ = cute::SM90_TMA_LOAD;
  using GmemTiledCopyKV = decltype(cutlass::gemm::collective::detail::sm90_cluster_shape_to_tma_atom(shape<0>(ClusterShape{})));

  // Set the shape and stride for Q and KV
<<<<<<< HEAD
  using ShapeQKV = cute::Shape<int32_t, int32_t, int32_t>; // (seqlen, d, head, batch)
=======
  using ShapeQKV = cute::Shape<int32_t, int32_t, int32_t>; // (seqlen, head_dim, num_heads)
>>>>>>> 5e7c3cf1
  using StrideQK = cute::Stride<int64_t, _1, int64_t>;
  using StrideV = StrideQK;

  using TMA_Q = decltype(make_tma_copy_A_sm90(
      GmemTiledCopyQ{},
      make_tensor(make_gmem_ptr(static_cast<Element const*>(nullptr)), ShapeQKV{}, StrideQK{}),
      SmemLayoutQ{},
      TileShape_MNK{},
      ClusterShape{}));

  using TMA_K = decltype(make_tma_copy_B_sm90(
      GmemTiledCopyKV{},
      make_tensor(make_gmem_ptr(static_cast<Element const*>(nullptr)), ShapeQKV{}, StrideQK{}),
      take<0, 2>(SmemLayoutK{}),
      TileShape_MNK{},
      ClusterShape{})); // mcast along M mode for this N load, if any

  using TMA_V = decltype(make_tma_copy(
      GmemTiledCopyKV{},
      make_tensor(make_gmem_ptr(static_cast<Element const*>(nullptr)), ShapeQKV{}, select<1, 0, 2>(StrideV{})),
      take<0, 2>(SmemLayoutVt{}),
      select<1, 2>(TileShape_MNK_PV{}),
      size<0>(ClusterShape{}))); // mcast along M mode for this N load, if any

  // Set the bytes transferred in this TMA transaction (may involve multiple issues)
  static constexpr uint32_t TmaTransactionBytesQ = static_cast<uint32_t>(size(SmemLayoutQ{}) * cutlass::sizeof_bits_v<Element> / 8);
  static constexpr uint32_t TmaTransactionBytesK = static_cast<uint32_t>(size(take<0, 2>(SmemLayoutK{})) * cutlass::sizeof_bits_v<Element> / 8);
  static constexpr uint32_t TmaTransactionBytesV = static_cast<uint32_t>(size(take<0, 2>(SmemLayoutVt{})) * cutlass::sizeof_bits_v<Element> / 8);

  using PipelineTmaAsync =
      std::conditional_t<CUTE_STATIC_V(size(ClusterShape{})) == 1, typename cutlass::PipelineTmaAsyncNoCluster<kStages>, typename cutlass::PipelineTmaAsync<kStages>>;
  using MainloopPipelineK = std::conditional_t<Use_TMA_KV, PipelineTmaAsync, typename cutlass::PipelineAsync<kStages>>;
  using MainloopPipelineV = std::conditional_t<Use_TMA_KV, PipelineTmaAsync, typename cutlass::PipelineAsync<kStages>>;
  using PipelineState = cutlass::PipelineState<kStages>;

  // If PackGQA, we use cp.async (instead of TMA) to load Q, so we want smem_q to be aligned
  // and have sQ being position_independent_swizzle_tensor.
  // If !Use_TMA_KV, we use cp.async (instead of TMA) to load K & V, so we want smem_k and smem_v to be aligned.
  static constexpr size_t SmemAlignmentQ = !MmaQK_is_RS ? 128 : cutlass::detail::alignment_for_swizzle(SmemLayoutQ{});
  static constexpr size_t SmemAlignmentK = 128;
  static constexpr size_t SmemAlignmentVtNoTranspose = cutlass::detail::alignment_for_swizzle(SmemLayoutVt{});
  static_assert(SmemAlignmentQ >= 128 and SmemAlignmentK >= 128 && SmemAlignmentVtNoTranspose >= 128, "Require at least 128B alignment");
  static constexpr size_t SmemAlignmentP = cutlass::detail::alignment_for_swizzle(SmemLayoutP{});
  static_assert(SmemAlignmentP >= 128, "Require at least 128B alignment");

  using SmemP_t = std::conditional_t<MmaPV_is_RS, cute::array<Element, 0>, cute::array_aligned<Element, cute::cosize_v<SmemLayoutP>, SmemAlignmentP>>;
  // Sometimes even with SmemP_t = cute::array<Element, 0>, putting it in the TensorStorage struct causes
  // smem size to go from 227KB to 228KB and we get "invalid argument".

  struct TensorStorageWithoutP : cute::aligned_struct<cute::max(SmemAlignmentQ, SmemAlignmentK, SmemAlignmentVtNoTranspose), _0> {
    cute::array_aligned<Element, cute::cosize_v<SmemLayoutVt>, SmemAlignmentVtNoTranspose> smem_v;
    cute::array_aligned<Element, cute::cosize_v<SmemLayoutQ>, SmemAlignmentQ> smem_q;
    cute::array_aligned<Element, cute::cosize_v<SmemLayoutK>, SmemAlignmentK> smem_k;
  };

  struct TensorStorageWithP : cute::aligned_struct<cute::max(SmemAlignmentQ, SmemAlignmentK, SmemAlignmentVtNoTranspose, SmemAlignmentP), _0> {
    cute::array_aligned<Element, cute::cosize_v<SmemLayoutVt>, SmemAlignmentVtNoTranspose> smem_v;
    cute::array_aligned<Element, cute::cosize_v<SmemLayoutQ>, SmemAlignmentQ> smem_q;
    cute::array_aligned<Element, cute::cosize_v<SmemLayoutK>, SmemAlignmentK> smem_k;
    SmemP_t smem_p;
  };

  using TensorStorage = std::conditional_t<MmaPV_is_RS, TensorStorageWithoutP, TensorStorageWithP>;

  static constexpr size_t SmemAlignmentVt = cutlass::detail::alignment_for_swizzle(SmemLayoutVt{});
  static constexpr size_t SmemAlignmentV = cutlass::detail::alignment_for_swizzle(SmemLayoutVtMma{});
  static_assert(SmemAlignmentVt >= 128 and SmemAlignmentV >= 128, "Require at least 128B alignment");

  // These are tuned for speed. They don't affect correctness.
  // UseSchedulerBarrier 可以让多个warpgroup之间顺序的launch tensor
  static constexpr bool UseSchedulerBarrier = (IntraWGOverlap ? (NumMmaWarpGroups >= 2) && (kHeadDim <= 128) : NumMmaWarpGroups == 2);
  static constexpr bool RescaleOBeforeGemm = kHeadDim > 128 && IntraWGOverlap;

  // Host side kernel arguments
  struct Arguments {
    Element const* const ptr_Q;
    ShapeQKV const shape_Q;
    StrideQK const stride_Q;
    Element* const ptr_K; // not Element const* since we might append to KV cache in-place
    ShapeQKV const shape_K;
    StrideQK const stride_K;
    Element* const ptr_V;
    int32_t const headdim;
    StrideV const stride_V;
    float const softmax_scale;
    float const softcap_val;
    int const* const q_ranges = nullptr;
    int const* const k_ranges = nullptr;
    int const* const attn_type_map = nullptr;
  };

  // Device side kernel params
  struct Params {
    Element const* const ptr_Q;
    ShapeQKV const shape_Q;
    StrideQK const stride_Q;
    Element* const ptr_K;
    ShapeQKV const shape_K;
    StrideQK const stride_K;
    Element* const ptr_V;
    int32_t const headdim;
    StrideV const stride_V;
    cutlass::FastDivmod qhead_per_khead_divmod;
    TMA_Q tma_load_Q;
    TMA_K tma_load_K;
    TMA_V tma_load_V;
    float const softmax_scale_log2;
    float const softcap_val;
    int const* const q_ranges = nullptr;
    int const* const k_ranges = nullptr;
    int const* const attn_type_map = nullptr;
  };

  static Params to_underlying_arguments(Arguments const& args) {
    Tensor mQ = make_tensor(make_gmem_ptr(args.ptr_Q), args.shape_Q, args.stride_Q);
    TMA_Q tma_load_Q = make_tma_copy_A_sm90(GmemTiledCopyQ{}, mQ, SmemLayoutQ{}, TileShape_MNK{}, ClusterShape{}); // no mcast for Q
    Tensor mK = make_tensor(make_gmem_ptr(args.ptr_K), args.shape_K, args.stride_K);
    TMA_K tma_load_K =
        make_tma_copy_B_sm90(GmemTiledCopyKV{}, mK, take<0, 2>(SmemLayoutK{}), TileShape_MNK{}, ClusterShape{}); // mcast along M mode for this N load, if any
    Tensor mV = make_tensor(make_gmem_ptr(args.ptr_V), make_shape(args.headdim, get<0>(args.shape_K), get<2>(args.shape_K)), select<1, 0, 2>(args.stride_V));
    TMA_V tma_load_V = make_tma_copy(
        GmemTiledCopyKV{}, mV, take<0, 2>(SmemLayoutVt{}), select<1, 2>(TileShape_MNK_PV{}), size<0>(ClusterShape{})); // mcast along M mode for this N load, if any
    // If there's tanh softcapping, we do tanh(scores * softmax_scale / softcap_val) * softcap_val.
    // Right after this, we multiply by log2(e) before applying exp2.
    // To reduce the number of instructions, we instead pre-multiply softmax_scale / softcap_val
    // (assigning it to params.softcap_val) and pre-multiply softcap_val * log2(e)
    // (assigning it to params.softmax_scale_log2).
    return {
        args.ptr_Q,
        args.shape_Q,
        args.stride_Q,
        args.ptr_K,
        args.shape_K,
        args.stride_K,
        args.ptr_V,
        args.headdim,
        args.stride_V,
        cutlass::FastDivmod(cute::ceil_div(get<2>(args.shape_Q), get<2>(args.shape_K))), // qhead_per_khead_divmod
        tma_load_Q,
        tma_load_K,
        tma_load_V,
        !Has_softcap ? float(args.softmax_scale * M_LOG2E) : float(args.softcap_val * M_LOG2E),
        !Has_softcap ? 0.f : args.softmax_scale / args.softcap_val,
        args.q_ranges,
        args.k_ranges,
        args.attn_type_map};
  }

  /// Issue Tma Descriptor Prefetch -- ideally from a single thread for best performance
  CUTLASS_DEVICE
  static void prefetch_tma_descriptors(Params const& params) {
    if constexpr (Use_TMA_Q) {
      cute::prefetch_tma_descriptor(params.tma_load_Q.get_tma_descriptor());
    }
    if constexpr (Use_TMA_KV) {
      cute::prefetch_tma_descriptor(params.tma_load_K.get_tma_descriptor());
      cute::prefetch_tma_descriptor(params.tma_load_V.get_tma_descriptor());
    }
  }

  template <typename SchedulerPrefetch, typename SharedStorage>
  CUTLASS_DEVICE bool load(
      Params const& params,
      MainloopPipelineK pipeline_k,
      MainloopPipelineV pipeline_v,
      PipelineState& smem_pipe_write,
      SharedStorage& shared_storage,
      SchedulerPrefetch const& scheduler_prefetch,
      SeqlenInfo_t const& seqlen_info,
      cute::tuple<int32_t, int32_t, int32_t> const& block_coord,
      int& work_idx,
      bool has_valid_tile) {
    // some of these are captured in lambda so can't use structured binding
    int const m_block = get<0>(block_coord);
    int const bidh = get<1>(block_coord);
    int const bidb = get<2>(block_coord);

    // Get the attention type, if not given, use default full attention
    flash::AttnType attn_type = static_cast<flash::AttnType>(params.attn_type_map ? params.attn_type_map[bidb] : 0);

    auto [n_block_min, n_block_max] = BlockMN_t::get_n_block_min_max(seqlen_info, m_block, bidb, attn_type);
    // It's possible to have n_block_max <= n_block_min. Loading K can cause illegal memory access.
    if (n_block_max <= n_block_min) {
      return false;
    }

    Tensor sQ = make_tensor(make_smem_ptr(shared_storage.tensors.mainloop.smem_q.data()), SmemLayoutQ{});
    Tensor sK = make_tensor(make_smem_ptr(shared_storage.tensors.mainloop.smem_k.data()), SmemLayoutK{});
    // as_position_independent_swizzle_tensor makes address calculation easier when we do LDSM & STSM to transpose.
    // But it requires smem_vt and smem_v to be aligned to e.g 512 bytes.
    Tensor sVt = make_tensor(make_smem_ptr(shared_storage.tensors.mainloop.smem_v.data()), SmemLayoutVt{});

    // get thread_idx in the producer thread group
    // int const thread_idx = threadIdx.x % NumProducerThreads;

    // get the head_idx for kv
    int const bidh_kv = params.qhead_per_khead_divmod.divide(bidh);

    // Prepare the TMA loads
    uint32_t block_rank_in_cluster = cute::block_rank_in_cluster();
    constexpr uint32_t cluster_shape_x = get<0>(ClusterShape());
    uint2 cluster_local_block_id = {block_rank_in_cluster % cluster_shape_x, block_rank_in_cluster / cluster_shape_x};

    Tensor mQ = params.tma_load_Q.get_tma_tensor(params.shape_Q)(_, _, bidh);
    Tensor mK_TMA = params.tma_load_K.get_tma_tensor(params.shape_K)(_, _, bidh_kv);

    // Shape of V is (headdim, total_tokens, head_kv, batch)
    auto shape_V = make_shape(params.headdim, get<0>(params.shape_K), get<2>(params.shape_K));
    Tensor mVt_TMA = params.tma_load_V.get_tma_tensor(shape_V)(_, _, bidh_kv);

    Tensor gQ = local_tile(domain_offset(make_coord(seqlen_info.offset_q, _0{}), mQ), select<0, 2>(TileShape_MNK{}), make_coord(m_block, _0{})); // (M, K)
    // if (cute::thread0()) { printf("Varlen = %d, params.leftpad_k = %p, leftpad_k = %d\n", Varlen, params.leftpad_k, leftpad_k); }
    Tensor gK_TMA = local_tile(domain_offset(make_coord(seqlen_info.offset_k, _0{}), mK_TMA), select<1, 2>(TileShape_MNK{}), make_coord(_, _0{})); // (N, K, _, _)
    Tensor gVt_TMA = local_tile(domain_offset(make_coord(_0{}, seqlen_info.offset_k), mVt_TMA), select<1, 2>(TileShape_MNK_PV{}), make_coord(_0{}, _)); // (K, N, _, _)

    auto block_tma_Q = params.tma_load_Q.get_slice(_0{});
    Tensor tQgQ = group_modes<0, 3>(block_tma_Q.partition_S(gQ)); // (TMA)
    Tensor tQsQ = group_modes<0, 3>(block_tma_Q.partition_D(sQ)); // (TMA)
    // tma_partition doesn't handle position_independent_swizzle_tensor correctly, so we need to do it manually
    auto block_tma_K = params.tma_load_K.get_slice(cluster_local_block_id.x);
    Tensor tKgK_TMA = group_modes<0, 3>(block_tma_K.partition_S(gK_TMA)); // (TMA, k)
    Tensor tKsK_TMA = group_modes<0, 3>(block_tma_K.partition_D(sK)); // (TMA, PIPE)
    auto block_tma_V = params.tma_load_V.get_slice(cluster_local_block_id.x);
    Tensor tVgVt_TMA = group_modes<0, 3>(block_tma_V.partition_S(gVt_TMA)); // (TMA, k)
    Tensor tVsVt_TMA = group_modes<0, 3>(block_tma_V.partition_D(sVt)); // (TMA, PIPE)

    // wtfff
    uint16_t mcast_mask_kv = 0;

    if constexpr (cute::is_same_v<GmemTiledCopyKV, SM90_TMA_LOAD_MULTICAST>) {
      auto block_layout = Layout<ClusterShape>{}; // (m,n) -> block_id
      for (int m = 0; m < size<0>(block_layout); ++m) {
        mcast_mask_kv |= (uint16_t(1) << block_layout(m, cluster_local_block_id.y, _0{}));
      }
    }

    auto load_K = [&](int const n_block_idx, auto const& smem_pipe_write) {
      pipeline_k.producer_acquire(smem_pipe_write);
      copy(
          params.tma_load_K.with(*pipeline_k.producer_get_barrier(smem_pipe_write), mcast_mask_kv, TMA::CacheHintSm90::EVICT_LAST),
          tKgK_TMA(_, n_block_idx),
          tKsK_TMA(_, smem_pipe_write.index()));
    };

    auto load_V = [&](int const n_block_idx, auto const& smem_pipe_write) {
      pipeline_v.producer_acquire(smem_pipe_write);
      copy(
          params.tma_load_V.with(*pipeline_v.producer_get_barrier(smem_pipe_write), mcast_mask_kv, TMA::CacheHintSm90::EVICT_LAST),
          tVgVt_TMA(_, n_block_idx),
          tVsVt_TMA(_, smem_pipe_write.index()));
    };

    int n_block = n_block_max - 1;

    int warp_idx_in_warpgroup = __shfl_sync(0xffffffff, (threadIdx.x / 32) % 4, 0);
    // If this is true, we're guaranteed that only the first warp will execute this function
    static constexpr bool SingleProducerWarp = NumProducerThreads == cutlass::NumThreadsPerWarp;

    // Only one thread in one warp within a warp group needs to issue the TMA load instruction
    bool should_load_KV = (SingleProducerWarp || warp_idx_in_warpgroup == 0) && cute::elect_one_sync();

    if (should_load_KV) {
      // if (thread_idx == 0) { printf("Producer: main load, before load_K, index = %d\n", smem_pipe_write.index());}
      load_K(n_block, smem_pipe_write);
      // if (thread_idx == 0) { printf("Producer: main load, after load K, index = %d\n", smem_pipe_write.index());}
    }

    if constexpr (Use_TMA_Q) {
      if (!has_valid_tile) {
        // Wait for the MMA warpgroups to signal that smem_q is ready
        if (SingleProducerWarp || warp_idx_in_warpgroup == 0) {
          cutlass::arch::NamedBarrier::sync(NumMmaThreadsQK + cutlass::NumThreadsPerWarp, static_cast<uint32_t>(FwdNamedBarriers::QueryEmpty) /*id*/);
        }
        if ((SingleProducerWarp || warp_idx_in_warpgroup == 0) && cute::elect_one_sync()) {
          shared_storage.pipelines.barrier_Q.arrive_and_expect_tx(TmaTransactionBytesQ);
          copy(
              params.tma_load_Q.with(
                  reinterpret_cast<typename cutlass::arch::ClusterTransactionBarrier::ValueType&>(shared_storage.pipelines.barrier_Q),
                  0 /*mcast_mask*/,
                  TMA::CacheHintSm90::EVICT_FIRST),
              tQgQ,
              tQsQ);
        }
      }
    }
    // Wait for the MMA WGs to signal that smem_v are ready and V can be copied from gmem
    // Need ClusterBarrier, not just NamedBarrier. Otherwise we might have CTA 0 finishing the
    // TMA store on O first, call TMA multicast load on V, before CTA 1 can finishing TMA store on O.
    // if (thread_idx == 0) { printf("Producer: main load, before barrier_O, work_idx = %d\n", work_idx);}
    if (!has_valid_tile) {
      shared_storage.pipelines.barrier_O.wait((work_idx + 1) % 2);
    }
    // if (thread_idx == 0) { printf("Producer: main load, after barrier_O\n");}

    if constexpr (!IntraWGOverlap) {
      if (should_load_KV) {
        load_V(n_block, smem_pipe_write);
      }
    }
    int n_block_prev = n_block;
    --n_block;
#pragma unroll(Use_TMA_KV ? 2 : 1)
    for (; n_block >= n_block_min; --n_block) {
      // copy the state, write_v is always 1 step behind
      PipelineState smem_pipe_write_v = smem_pipe_write;

      // increment the state
      ++smem_pipe_write;

      if (should_load_KV) {
        load_K(n_block, smem_pipe_write);

        if constexpr (IntraWGOverlap) {
          load_V(n_block_prev, smem_pipe_write_v);
        } else {
          load_V(n_block, smem_pipe_write);
        }
      }
      n_block_prev = n_block;
    }

    if constexpr (IntraWGOverlap) {
      if (should_load_KV) {
        load_V(n_block_prev, smem_pipe_write);
      }
    }
    ++smem_pipe_write;
    // At the end, all threads have the correct smem_pipe_write.

    return true;
  }

  template <typename SharedStorage>
  CUTLASS_DEVICE void load_tail(
      MainloopPipelineK pipeline_k,
      MainloopPipelineV pipeline_v,
      PipelineState& smem_pipe_write,
      SharedStorage& shared_storage,
      int const work_idx) {
    // If we don't wait for barrier_O here, when using Cluster, CTA0 might exit early and CTA1 will
    // try to arrive on barrier_O of CTA0, causing "unspecified launch failure".
    shared_storage.pipelines.barrier_O.wait((work_idx + 1) % 2);
    int warp_idx_in_warpgroup = __shfl_sync(0xffffffff, (threadIdx.x / 32) % 4, 0);
    // Issue the epilogue waits
    // TODO: check if this should be called by 1 thread or more
    if (warp_idx_in_warpgroup == 0 && cute::elect_one_sync()) {
      /* This helps avoid early exit of blocks in Cluster
       *  Waits for all stages to either be released (all Consumer UNLOCKs), or if the stage was never used
       *  then would just be acquired since the phase was still inverted from make_producer_start_state
       */
      pipeline_k.producer_tail(smem_pipe_write);
      pipeline_v.producer_tail(smem_pipe_write);
    }
  }

  CUTLASS_DEVICE void warp_scheduler_barrier_sync() {
    if constexpr (UseSchedulerBarrier) {
      // Get the current mma warp group index
      // -1 is because one warp group is the producer
      int const curr_WG = flash::canonical_warp_group_idx_nosync() - 1;

      // Sync on the current mma warp group's named barrier
      cutlass::arch::NamedBarrier::sync(2 * cutlass::NumThreadsPerWarpGroup, static_cast<uint32_t>(FwdNamedBarriers::WarpSchedulerWG1) + curr_WG /*id*/);
    }
  }

  CUTLASS_DEVICE void warp_scheduler_barrier_arrive() {
    if constexpr (UseSchedulerBarrier) {
      // We have NamedBarrier for up to 3 WGs and 2 WGs is the minimum
      static_assert(NumMmaWarpGroups == 2 || NumMmaWarpGroups == 3);

      // Get the current mma warp group index
      int const curr_WG = flash::canonical_warp_group_idx_nosync() - 1;

      // Get the next mma warp group index
      // If there are 2 mma warp groups: the next mma warp group index is 1 - curr_WG
      // If there are 3 mma warp groups:
      //   if curr_WG is 0, the next mma warp group index is 1
      //   if curr_WG is 1, the next mma warp group index is 2
      //   if curr_WG is 2, the next mma warp group index is 0
      int const next_WG = NumMmaWarpGroups == 2 ? 1 - curr_WG : (curr_WG < NumMmaWarpGroups - 1 ? curr_WG + 1 : 0);

      // Arrive on the next mma warp group's named barrier
      cutlass::arch::NamedBarrier::arrive(2 * cutlass::NumThreadsPerWarpGroup, static_cast<uint32_t>(FwdNamedBarriers::WarpSchedulerWG1) + next_WG /*id*/);
    }
  }

  CUTLASS_DEVICE void mma_init() {
    // Get the current warp group index, since one warp group is producer, the warp group index for mma starts from 1
    int warp_group_idx = flash::canonical_warp_group_idx_nosync();

    // Tell producers that smem_q is ready to be loaded
    cutlass::arch::NamedBarrier::arrive(
        NumMmaThreadsQK + (Use_TMA_Q ? cutlass::NumThreadsPerWarp : NumProducerThreads), static_cast<uint32_t>(FwdNamedBarriers::QueryEmpty) /*id*/);

    if constexpr (UseSchedulerBarrier) {
      // We have NamedBarrier for up to 3 WGs（但是为什么是3个）
      static_assert(NumMmaWarpGroups == 2 || NumMmaWarpGroups == 3);

      // WG1 is the smallest warp group used for mma, so it needs the very first signal to start
      if (warp_group_idx == 1) {
        cutlass::arch::NamedBarrier::arrive(2 * cutlass::NumThreadsPerWarpGroup, static_cast<uint32_t>(FwdNamedBarriers::WarpSchedulerWG1) /*id*/);
      }
    }
  }

  template <typename SharedStorage, typename FrgTensorO, typename Softmax, typename ScoresScale>
  CUTLASS_DEVICE bool mma(
      Params const& params,
      MainloopPipelineK pipeline_k,
      MainloopPipelineV pipeline_v,
      PipelineState& smem_pipe_read,
      FrgTensorO& tOrO,
      Softmax& softmax,
      ScoresScale& scores_scale,
      int const thread_idx,
      int& work_idx,
      SeqlenInfo_t const& seqlen_info,
      cute::tuple<int32_t, int32_t, int32_t> const& block_coord,
      SharedStorage& shared_storage,
      bool has_valid_tile) {
    static_assert(is_rmem<FrgTensorO>::value, "O tensor must be rmem resident.");
    static constexpr int kBlockM = get<0>(TileShape_MNK{});
    static constexpr int kBlockN = get<1>(TileShape_MNK{});

    // can't use auto [m_block, ...] = block_coord since structured binding cannot be captured in lambda
    int const m_block = get<0>(block_coord);
    int const bidh = get<1>(block_coord);
    int const bidb = get<2>(block_coord);
    int const bidh_kv = params.qhead_per_khead_divmod.divide(bidh);

    // Get the attention type, if not given, use default full attention
    flash::AttnType attn_type = static_cast<flash::AttnType>(params.attn_type_map ? params.attn_type_map[bidb] : 0);

    auto [n_block_min, n_block_max] = BlockMN_t::get_n_block_min_max(seqlen_info, m_block, bidb, attn_type);
    // It's possible to have n_block_max <= n_block_min. We don't want to load Q or change any barrier
    // if (bidh == 0 && thread_idx == 0) {
    //     printf("bidb: %d, PackGQA: %d, kBlockM: %d, kBlockN: %d, m_block: %d, n_block_min: %d, n_block_max: %d\n", bidb, PackGQA, kBlockM, kBlockN, m_block,
    //     n_block_min, n_block_max);
    // }
    if (n_block_max <= n_block_min) {
      return false;
    }

    Tensor sQ = make_tensor(make_smem_ptr(shared_storage.tensors.mainloop.smem_q.data()), SmemLayoutQ{});
    Tensor sK = make_tensor(make_smem_ptr(shared_storage.tensors.mainloop.smem_k.data()), SmemLayoutK{});
    Tensor sV = make_tensor(make_smem_ptr(shared_storage.tensors.mainloop.smem_v.data()), SmemLayoutVtMma{});
    Tensor sP = [&] {
      if constexpr (MmaPV_is_RS) {
        // We might not have smem_p if !MmaPV_is_RS, just use smem_q as a placeholder since we don't use it
        return make_tensor(make_smem_ptr(shared_storage.tensors.mainloop.smem_q.data()), SmemLayoutP{});
      } else {
        return make_tensor(make_smem_ptr(shared_storage.tensors.mainloop.smem_p.data()), SmemLayoutP{});
      }
    }();

    if constexpr (!MmaQK_is_RS) {
      static_assert(
          stride<0>(typename TiledMmaQK::ALayout{}) == 0 and stride<0>(typename TiledMmaQK::BLayout{}) == 0 and
              size<0>(typename TiledMmaQK::ALayout{}) == cutlass::NumThreadsPerWarpGroup and size<0>(typename TiledMmaQK::BLayout{}) == cutlass::NumThreadsPerWarpGroup,
          "Stride of the first mode must be 0 and the size of the mode must be NumThreadsPerWarpGroup");
    }
    static constexpr int MmaWarpGroups = size(TiledMmaPV{}) / cutlass::NumThreadsPerWarpGroup;
    Layout warp_group_thread_layout = make_layout(make_shape(Int<MmaWarpGroups>{}), make_stride(Int<cutlass::NumThreadsPerWarpGroup>{}));

    // Get the mma warp group index of the current thread, start from 0
    int warp_group_idx = __shfl_sync(0xFFFFFFFF, thread_idx / cutlass::NumThreadsPerWarpGroup, 0);

    TiledMmaQK tiled_mma_qk;
    TiledMmaPV tiled_mma_pv;
    auto wg_mma_qk = tiled_mma_qk.get_slice(warp_group_thread_layout(warp_group_idx));
    auto wg_mma_pv = tiled_mma_pv.get_slice(warp_group_thread_layout(warp_group_idx));

    auto smem_tiled_copy_P = make_tiled_copy_C(SmemCopyAtomP{}, tiled_mma_qk);
    auto smem_thr_copy_P = smem_tiled_copy_P.get_thread_slice(thread_idx);

    // Allocate "fragments/descriptors"
    Tensor tSrQ = wg_mma_qk.partition_fragment_A(sQ);
    Tensor tSrK = wg_mma_qk.partition_fragment_B(sK);
    Tensor tOrV = wg_mma_pv.partition_fragment_B(sV);
    Tensor tOsP = wg_mma_pv.partition_fragment_A(sP);
    // 如果p在寄存器, 是否就不需要这一步
    Tensor tPsP = smem_thr_copy_P.partition_D(cute::as_position_independent_swizzle_tensor(sP));

    auto consumer_wait = [](auto& pipeline, auto& smem_pipe_read) {
      auto barrier_token = pipeline.consumer_try_wait(smem_pipe_read);
      pipeline.consumer_wait(smem_pipe_read, barrier_token);
    };

    int const seqlen_q = seqlen_info.seqlen_q;
    int const seqlen_k = seqlen_info.seqlen_k;
    int n_block = n_block_max - 1;

    flash::Mask<kBlockM, kBlockN, TiledMmaQK> mask(thread_idx, seqlen_q, seqlen_k);

    float softcap_val = params.softcap_val;
    // Softcapping needs to happen before masking since if we apply after masking, softcapping
    // can turn -inf to e.g. -50.0, which can affect the attention softmax.
    auto scoremod_premask_fn = [&](auto& tSrS) {
      if constexpr (Has_softcap) {
        flash::apply_softcap(tSrS, softcap_val);
      }
    };

    auto write_P_to_smem = [&](auto& tOrP) { cute::copy(smem_tiled_copy_P, smem_thr_copy_P.retile_S(tOrP), tPsP); };

    auto arrive_on_P_write_barrier = [&] {
      cutlass::arch::fence_view_async_shared();
      __syncwarp(); // Only need syncwarp since each warp is using its own P values for MmaPV
    };

    auto& barrier_Q = shared_storage.pipelines.barrier_Q;

    if (!has_valid_tile) {
      barrier_Q.wait(work_idx % 2);
    }

    if constexpr (MmaQK_is_RS) {
      // MmaQK_is_RS 始终是 false, 所以不进入这个分支
      using SmemCopyAtomQ = Copy_Atom<cute::SM75_U32x4_LDSM_N, Element>;
      auto smem_tiled_copy_Q = make_tiled_copy_A(SmemCopyAtomQ{}, tiled_mma_qk);
      auto smem_thr_copy_Q = smem_tiled_copy_Q.get_thread_slice(thread_idx);
      Tensor tSrQ_copy_view = smem_thr_copy_Q.retile_D(tSrQ);
      Tensor tSsQ_copy_view = smem_thr_copy_Q.partition_S(cute::as_position_independent_swizzle_tensor(sQ));
      cute::copy(smem_tiled_copy_Q, tSsQ_copy_view, tSrQ_copy_view);
    }

    if constexpr (IntraWGOverlap) {
      Tensor tSrS = partition_fragment_C(tiled_mma_qk, select<0, 1>(TileShape_MNK{}));
      consumer_wait(pipeline_k, smem_pipe_read);

      // launch Q @ K of n_block and wait for it to finish
      flash::gemm</*zero_init=*/true, /*wg_wait=*/-1>(tiled_mma_qk, tSrQ, tSrK(_, _, _, smem_pipe_read.index()), tSrS);
      warpgroup_wait<0>();

      // Signal that the current stage's K smem has been used up, can continue loading subsequent K
      pipeline_k.consumer_release(smem_pipe_read);

      // Apply score-modification-function(currently only support softcap) before mask
      scoremod_premask_fn(tSrS);

      // if (bidb == 1 && bidh == 0 && thread_idx == 255 && m_block == 1) {
      //     printf("============================================ tSrS m_block: %d ==============================\n", m_block);
      //     print_tensor(tSrS);
      //     printf("============================================ tSrS m_block: %d ==============================\n", m_block);
      // }

      // Apply mask
      mask.template apply<true /*Seqlenk_mask*/>(tSrS, m_block, n_block, attn_type);
      // if (bidb == 1 && bidh == 0 && thread_idx == 255 && m_block == 1) {
      //     printf("============================================ tSrS after mask m_block: %d ==============================\n", m_block);
      //     print_tensor(tSrS);
      //     printf("============================================ tSrS after mask m_block: %d ==============================\n", m_block);
      // }

      // Get row-max and row-sum of tSrS
      if (!has_valid_tile) {
        cute::copy(softmax.template max_get_scale</*Is_first=*/true, /*Check_inf=*/true>(tSrS), scores_scale);
      } else {
        cute::copy(softmax.template max_get_scale</*Is_first=*/false, /*Check_inf=*/true>(tSrS), scores_scale);
      }
      // if (bidb == 1 && bidh == 0 && thread_idx == 255 && m_block == 1) {
      //     printf("============================================ scores_scale m_block: %d ==============================\n", m_block);
      //     print_tensor(scores_scale);
      //     printf("============================================ scores_scale m_block: %d ==============================\n", m_block);
      // }
      // Don't need to store scales to send to WG1 (in the case of LargeHeadDimV) since it's 1.f

      // Apply online softmax
      if (!has_valid_tile) {
        softmax.template online_softmax</*Is_first=*/true, /*Check_inf=*/true>(tSrS);
      } else {
        if (!RescaleOBeforeGemm) {
          softmax.rescale_o(tOrO, scores_scale);
        }
        softmax.template online_softmax</*Is_first=*/false, /*Check_inf=*/true>(tSrS);
      }
      // if (bidb == 1 && bidh == 0 && thread_idx == 255 && m_block == 1) {
      //     printf("============================================ tSrS after online_softmax m_block: %d ==============================\n", m_block);
      //     print_tensor(tSrS);
      //     printf("============================================ tSrS after online_softmax m_block: %d ==============================\n", m_block);
      // }

      // Convert layout and type from tSrS to tOrP
      Tensor tOrP_acc = make_tensor(tSrS.data(), flash::convert_layout_acc_Aregs<TiledMmaPV>(tSrS.layout()));
      Tensor tOrP = make_tensor_like<Element>(tOrP_acc);
      convert_type_out(tOrP_acc, tOrP);

      // Write tOrP to smem
      if constexpr (!MmaPV_is_RS) {
        write_P_to_smem(tOrP);
      }

      // 这里fence的目的是啥
      if constexpr (!MmaPV_is_RS) {
        arrive_on_P_write_barrier();
      }

      --n_block;

      // Need to initialize tOrO in the case of RescaleOBeforeGemm where we will scale tOrO even in the 1st iter
      // clear(tOrO);
      // tiled_mma_pv.accumulate_ = GMMA::ScaleOut::Zero;

      // Each step does Q @ K for iter n_block, P @ V for iter n_block + 1, and softmax for iter n_block.
      auto fwd_step = [&](int const n_block, auto mask_fn, auto check_inf_type) {
        // Forward step: perform gemm0 (Q@K), gemm1 (P@V) and softmax in an interleaved fashion

        // Extract the boolean value from the check_inf_type template parameter to determine if we need to check for infinity values
        static constexpr bool Check_inf = decltype(check_inf_type)::value;

        // Create a new pipeline state object with the same index, phase, and count, which is used to read the V tensor in n_block + 1
        PipelineState smem_pipe_read_v(smem_pipe_read.index(), smem_pipe_read.phase(), smem_pipe_read.count());

        // Increment the pipeline state object, which is used to wait for the K tensor of n_block
        ++smem_pipe_read;

        // Partition the fragment C tensor into a new tensor tSrS, which is used to store the result of the Q@K matrix multiplication for n_block
        Tensor tSrS = partition_fragment_C(tiled_mma_qk, select<0, 1>(TileShape_MNK{}));

        // If UseSchedulerBarrier is not enabled, all threads need to call consumer_wait, otherwise only threads in the 0th mma warp group call consumer_wait
        if (!UseSchedulerBarrier || warp_group_idx == 0) {
          consumer_wait(pipeline_k, smem_pipe_read);
        }

        // Sync on the current mma warp group's named barrier, and wait for the previous mma warp group to finish
        warp_scheduler_barrier_sync();

        // Do Q @ K of n_block
        flash::gemm</*zero_init=*/true, /*wg_wait=*/-1>(tiled_mma_qk, tSrQ, tSrK(_, _, _, smem_pipe_read.index()), tSrS);
        if constexpr (RescaleOBeforeGemm) {
          softmax.rescale_o(tOrO, scores_scale);
        }

        if (!UseSchedulerBarrier || warp_group_idx == 0) {
          // Wait for v to be loaded into shared memory
          consumer_wait(pipeline_v, smem_pipe_read_v);
        }

        // Do p @ v of n_block + 1
        flash::gemm</*zero_init=*/false, /*wg_wait=*/-1>(
            tiled_mma_pv, cute::conditional_return<MmaPV_is_RS>(tOrP, tOsP), tOrV(_, _, _, smem_pipe_read_v.index()), tOrO);

        // Arrive on the next mma warp group's named barrier
        warp_scheduler_barrier_arrive();

        // Only wait for the Q @ K of n_block to finish
        warpgroup_wait<1>();

        // Signal that the current stage's K smem has been used up, can continue loading subsequent K
        pipeline_k.consumer_release(smem_pipe_read);

        // Apply score-modification-function(currently only support softcap) before mask
        scoremod_premask_fn(tSrS);

        // Apply mask
        mask_fn(tSrS, n_block);

        // if (bidb == 1 && bidh == 0 && thread_idx == 255 && m_block == 1) {
        //     printf("============================================ tSrS fwd before online_softmax m_block: %d ==============================\n", m_block);
        //     print_tensor(tSrS);
        //     printf("============================================ tSrS fwd before online_softmax m_block: %d ==============================\n", m_block);
        // }

        // Get row-max and row-sum of tSrS
        cute::copy(softmax.template max_get_scale</*Is_first=*/false, Check_inf>(tSrS), scores_scale);

        // Apply online softmax
        softmax.template online_softmax</*Is_first=*/false, Check_inf>(tSrS);
        // if (bidb == 1 && bidh == 0 && thread_idx == 255 && m_block == 1) {
        //     printf("============================================ tSrS fwd after online_softmax m_block: %d ==============================\n", m_block);
        //     print_tensor(tSrS);
        //     printf("============================================ tSrS fwd after online_softmax m_block: %d ==============================\n", m_block);
        // }

        // Wait for P @ V of n_block + 1 to finish
        warpgroup_wait<0>();

        // Signal that the current stage's V smem has been used up, can continue loading subsequent V
        pipeline_v.consumer_release(smem_pipe_read_v); // release V

        // Convert layout and type from tSrS to tOrP
        convert_type_out(make_tensor(tSrS.data(), tOrP.layout()), tOrP);

        // Write tOrP to smem
        if constexpr (!MmaPV_is_RS) {
          write_P_to_smem(tOrP);
        }

        // Only rescale tOrO if RescaleOBeforeGemm is not enabled
        if constexpr (!RescaleOBeforeGemm) {
          softmax.rescale_o(tOrO, scores_scale);
        }

        // 这里fence的目的是啥
        if constexpr (!MmaPV_is_RS) {
          arrive_on_P_write_barrier();
        }
      };

      // Separate masking iterations on the right for causal and bi-causal attention, because they are both bottom-right aligned
      if (attn_type == flash::AttnType::Causal || attn_type == flash::AttnType::BiCausal) {
        auto mask_fn = [&](auto& tSrS, int n_block) { mask.template apply<false /*Seqlenk_mask*/>(tSrS, m_block, n_block, attn_type); };
        int const m_idx_min = m_block * kBlockM;
        int const n_block_min_causal_local_mask = std::max(n_block_min, (m_idx_min + seqlen_k - seqlen_q) / kBlockN);
#pragma unroll 1
        for (; n_block >= n_block_min_causal_local_mask; --n_block) {
          fwd_step(n_block, mask_fn, cute::true_type{} /*check_inf*/);
        }
      }

      // Calculate the number of iterations needed before the left boundary of inv-causal and bi-causal, where we can skip applying mask to speed up
      int const m_idx_max = (m_block + 1) * kBlockM;
      int const n_block_min_before_inv_causal_mask =
          attn_type == flash::AttnType::Full || attn_type == flash::AttnType::Causal ? n_block_min : cute::ceil_div(m_idx_max, kBlockN);

      // Skip applying mask to the iterations before the left boundary of inv-causal and bi-causal, where we can skip applying mask to speed up
      auto no_mask_fn = [](auto& tSrS, int n_block) {};
#pragma unroll 1
      for (; n_block >= n_block_min_before_inv_causal_mask; --n_block) {
        fwd_step(n_block, no_mask_fn, cute::false_type{} /*check_inf*/);
      }

      // if (bidh == 0 && thread_idx == 0) {
      //     printf("bidb: %d, bidh: %d, m_block: %d, n_block: %d, n_block_min_before_inv_causal_mask: %d\n", bidb, bidh, m_block, n_block,
      //     n_block_min_before_inv_causal_mask);
      // }

      // Separate masking iterations on the left for inv-causal and bi-causal attention, because they are both top-left aligned
      if (attn_type == flash::AttnType::InvCausal || attn_type == flash::AttnType::BiCausal) {
        auto inv_mask_fn = [&](auto& tSrS, int n_block) { mask.template apply<false /*Seqlenk_mask*/>(tSrS, m_block, n_block, attn_type); };
#pragma unroll 1
        for (; n_block >= n_block_min; --n_block) {
          fwd_step(n_block, inv_mask_fn, cute::true_type{} /*check_inf*/);
        }
      }

      // Only rescale tOrO if RescaleOBeforeGemm is enabled
      if constexpr (RescaleOBeforeGemm) {
        softmax.rescale_o(tOrO, scores_scale);
      }

      // Signal that the current stage's V smem has been used up, can continue loading subsequent V
      consumer_wait(pipeline_v, smem_pipe_read);

      // Do P @ V for the most left n_block
      flash::gemm</*zero_init=*/false, /*wg_wait=*/-1>(tiled_mma_pv, cute::conditional_return<MmaPV_is_RS>(tOrP, tOsP), tOrV(_, _, _, smem_pipe_read.index()), tOrO);

      // if (bidb == 1 && bidh == 0 && thread_idx == 255 && m_block == 1) {
      //     printf("============================================ tOrO m_block: %d ==============================\n", m_block);
      //     print_tensor(tOrO);
      //     printf("============================================ scores_scale m_block: %d ==============================\n", m_block);
      //     print_tensor(scores_scale);
      //     printf("============================================ tOrO m_block: %d ==============================\n", m_block);
      // }

      // Wait for P @ V of the most left n_block to finish
      warpgroup_wait<0>();

      // Signal that the current stage's V smem has been used up, can continue loading subsequent V
      pipeline_v.consumer_release(smem_pipe_read); // release V, otherwise producers will hang

      // Increment the pipeline state object, which is used to wait for the next sample's first K tensor
      ++smem_pipe_read;
    } else { // No intra-WG overlap

      // warp_scheduler_barrier_sync();

      // auto fwd_step = [&](int const n_block, auto mask_fn, auto is_first_iter_type, auto check_inf_type) {
      //     static constexpr bool Is_first_iter = decltype(is_first_iter_type)::value;
      //     static constexpr bool Check_inf = decltype(check_inf_type)::value;
      //     auto smem_pipe_read_prev = smem_pipe_read;
      //     if constexpr (!Is_first_iter) { ++smem_pipe_read; }
      //     Tensor tSrS = partition_fragment_C(tiled_mma_qk, select<0, 1>(TileShape_MNK{}));
      //     consumer_wait(pipeline_k, smem_pipe_read);
      //     flash::gemm</*zero_init=*/true, /*wg_wait=*/-1>(tiled_mma_qk, tSrQ, tSrK(_, _, _, smem_pipe_read.index()), tSrS);
      //     if constexpr (!HasQv) {
      //         warp_scheduler_barrier_arrive();
      //         warpgroup_wait<0>();
      //         pipeline_k.consumer_release(smem_pipe_read);  // release K
      //     } else {
      //         if constexpr (Is_first_iter) {
      //             shared_storage.pipelines.barrier_Qv.wait(work_idx % 2);
      //         }
      //         consumer_wait(pipeline_v, smem_pipe_read);
      //         flash::gemm</*zero_init=*/false, /*wg_wait=*/-1>(tiled_mma_qv, tSrQv, tSrV(_, _, _, smem_pipe_read.index()), tSrS);
      //         warp_scheduler_barrier_arrive();
      //         warpgroup_wait<1>();
      //         pipeline_k.consumer_release(smem_pipe_read);  // release K
      //         warpgroup_wait<0>();
      //     }
      //     scoremod_premask_fn(tSrS);
      //     mask_fn(tSrS, n_block);
      //     Tensor scores_scale = softmax.template max_get_scale</*Is_first=*/Is_first_iter, Check_inf>(tSrS);
      //     softmax.template online_softmax</*Is_first=*/Is_first_iter, Check_inf>(tSrS);
      //     if constexpr (Is_FP8 && !V_colmajor) { flash::permute_Cregs_fp8(tSrS); }
      //     Tensor tOrP_acc = make_tensor(tSrS.data(), flash::convert_layout_acc_Aregs<TiledMmaPV>(tSrS.layout()));
      //     Tensor tOrP = make_tensor_like<Element>(tOrP_acc);
      //     convert_type_out(tOrP_acc, tOrP);
      //     if constexpr (Is_FP8 && V_colmajor) { flash::permute_Aregs_fp8(tOrP); }
      //     if constexpr (!MmaPV_is_RS) { write_P_to_smem(tOrP); }
      //     if constexpr (!Is_first_iter) { softmax.rescale_o(tOrO, scores_scale); }
      //     if constexpr (!MmaPV_is_RS && !MmaPV_use_RS_WG1) { arrive_on_P_write_barrier(); }
      //     if constexpr (!HasQv) { consumer_wait(pipeline_v, smem_pipe_read); }
      //     warp_scheduler_barrier_sync();
      //     if constexpr (!MmaPV_use_RS_WG1) {
      //         flash::gemm</*zero_init=*/Is_first_iter, /*wg_wait=*/-1>(tiled_mma_pv, cute::conditional_return<MmaPV_is_RS>(tOrP, tOsP), tOrV(_, _, _,
      //         smem_pipe_read.index()), tOrO);
      //     } else {
      //         TiledMmaPV_RS tiled_mma_pv_rs;
      //         flash::gemm</*zero_init=*/Is_first_iter, /*wg_wait=*/-1>(tiled_mma_pv_rs, tOrP, tOrV(_, _, _, smem_pipe_read.index()), tOrO);
      //     }
      //     if constexpr (!MmaPV_is_RS && MmaPV_use_RS_WG1) { arrive_on_P_write_barrier(); }
      //     warpgroup_wait<0>();
      //     pipeline_v.consumer_release(smem_pipe_read);  // release V
      // };

      // auto first_iter_mask_fn = [&](auto& tSrS, int n_block) { mask.template apply<true /*Seqlenk_mask*/, Is_causal, Is_local>(tSrS, m_block, n_block, attn_type); };
      // fwd_step(n_block, first_iter_mask_fn, cute::true_type{} /*is_first_iter*/, cute::true_type{} /*check_inf*/);
      // --n_block;
      // if (attn_type == flash::AttnType::Causal || attn_type == flash::AttnType::BiCausal) { // Separate iterations with causal or local masking
      //     auto mask_fn = [&](auto& tSrS, int n_block) { mask.template apply<false /*Seqlenk_mask*/, Is_causal, Is_local>(tSrS, m_block, n_block, attn_type); };
      //     int const m_idx_min = !PackGQA ? m_block * kBlockM : params.qhead_per_khead_divmod.divide(m_block * kBlockM);
      //     int const n_block_min_causal_local_mask =
      //         std::max(n_block_min, (m_idx_min + seqlen_k - seqlen_q + window_size_right) / kBlockN);
      //     #pragma unroll 1
      //     for (; n_block >= n_block_min_causal_local_mask; --n_block) {
      //         fwd_step(n_block, mask_fn, cute::false_type{} /*is_first_iter*/, cute::true_type{} /*check_inf*/);
      //     }
      // }
      // int const m_idx_max = !PackGQA ? (m_block + 1) * kBlockM : params.qhead_per_khead_divmod.divide((m_block + 1) * kBlockM - 1) + 1;

      // int const n_block_min_before_inv_causal_mask = attn_type == flash::AttnType::Full || attn_type == flash::AttnType::Causal
      //     ? n_block_min
      //     : cute::ceil_div(m_idx_max, kBlockN);
      // // int const n_block_min_before_local_mask = !Is_local
      // //     ? n_block_min
      // //     : std::max(n_block_min,
      // //                cute::ceil_div(m_idx_max + seqlen_k - seqlen_q - params.window_size_left, kBlockN));
      // auto no_mask_fn = [](auto& tSrS, int n_block) { };
      // #pragma unroll 1
      // for (; n_block >= n_block_min_before_inv_causal_mask; --n_block) {
      //     fwd_step(n_block, no_mask_fn, cute::false_type{} /*is_first_iter*/, cute::false_type{} /*check_inf*/);
      // }
      // // Separate masking iterations on the left for local attention
      // if (attn_type == flash::AttnType::InvCausal || attn_type == flash::AttnType::BiCausal){
      //     auto inv_mask_fn = [&](auto& tSrS, int n_block) { mask.template apply<false /*Seqlenk_mask*/, false /*Causal_mask*/, Is_local>(tSrS, m_block, n_block,
      //     attn_type); }; #pragma unroll 1 for (; n_block >= n_block_min; --n_block) {
      //         fwd_step(n_block, inv_mask_fn, cute::false_type{} /*is_first_iter*/, cute::bool_constant<Is_local>{} /*check_inf*/);
      //     }
      // }
      // warp_scheduler_barrier_arrive();
      // // Tell producers that smem_q is ready
      // cutlass::arch::NamedBarrier::arrive(NumMmaThreadsQK + (Use_TMA_Q ? cutlass::NumThreadsPerWarp : NumProducerThreads),
      // static_cast<uint32_t>(FwdNamedBarriers::QueryEmpty) /*id*/); float const v_descale = !Is_FP8 || params.ptr_v_descale == nullptr ? 1.0f :
      // params.ptr_v_descale[bidb * get<0>(params.stride_v_descale) + bidh_kv * get<1>(params.stride_v_descale)]; Tensor scores_scale = softmax.finalize(v_descale);
      // softmax.rescale_o(tOrO, scores_scale);
      // if constexpr (Is_FP8 && !V_colmajor) { flash::permute_output_fp8(tOrO); }
      // ++smem_pipe_read;
    }
    return true;
  }
};

} // namespace flash<|MERGE_RESOLUTION|>--- conflicted
+++ resolved
@@ -8,11 +8,7 @@
 #include <cutlass/cutlass.h>
 #include <cutlass/numeric_conversion.h>
 #include <cutlass/numeric_types.h>
-<<<<<<< HEAD
-#include "cutlass/pipeline/pipeline.hpp"
-=======
 #include <cutlass/pipeline/pipeline.hpp>
->>>>>>> 5e7c3cf1
 
 #include <cute/tensor.hpp>
 
@@ -154,11 +150,7 @@
   using GmemTiledCopyKV = decltype(cutlass::gemm::collective::detail::sm90_cluster_shape_to_tma_atom(shape<0>(ClusterShape{})));
 
   // Set the shape and stride for Q and KV
-<<<<<<< HEAD
-  using ShapeQKV = cute::Shape<int32_t, int32_t, int32_t>; // (seqlen, d, head, batch)
-=======
   using ShapeQKV = cute::Shape<int32_t, int32_t, int32_t>; // (seqlen, head_dim, num_heads)
->>>>>>> 5e7c3cf1
   using StrideQK = cute::Stride<int64_t, _1, int64_t>;
   using StrideV = StrideQK;
 
