--- conflicted
+++ resolved
@@ -53,11 +53,8 @@
     bool Has_softcap_,
     bool MmaPV_is_RS_,
     bool IntraWGOverlap_,
-<<<<<<< HEAD
+    bool RangeMerge_,
     bool SwapAB_>
-=======
-    bool RangeMerge_>
->>>>>>> f5ee51db
 struct CollectiveMainloopFwdSm90 {
   static constexpr int kStages = Stages;
   using ClusterShape = ClusterShape_;
@@ -711,7 +708,8 @@
       }
     }();
 
-    TiledMmaQK tiled_mma_qk;
+    TiledMmaQK_Active tiled_mma_qk;
+    TiledMmaQK tiled_mma_qk_original;
     TiledMmaPV tiled_mma_pv;
 
     if constexpr (!MmaQK_is_RS) {
@@ -726,13 +724,7 @@
 
     // Get the mma warp group index of the current thread, start from 0
     int warp_group_idx = __shfl_sync(0xFFFFFFFF, thread_idx / cutlass::NumThreadsPerWarpGroup, 0);
-<<<<<<< HEAD
-
-    TiledMmaQK_Active tiled_mma_qk;
-    TiledMmaQK tiled_mma_qk_original;
-    TiledMmaPV tiled_mma_pv;
-=======
->>>>>>> f5ee51db
+
     auto wg_mma_qk = tiled_mma_qk.get_slice(warp_group_thread_layout(warp_group_idx));
     auto wg_mma_pv = tiled_mma_pv.get_slice(warp_group_thread_layout(warp_group_idx));
 
@@ -752,7 +744,9 @@
     Tensor tPsP = smem_thr_copy_P.partition_D(cute::as_position_independent_swizzle_tensor(sP));
 
     // Allocate S(Q@K) fragment
-    Tensor tSrS = partition_fragment_C(tiled_mma_qk, select<0, 1>(TileShape_MNK{}));
+    Tensor tSrS = cute::conditional_return<!SwapAB>(
+      partition_fragment_C(tiled_mma_qk, select<0, 1>(TileShape_MNK{})),
+      partition_fragment_C(tiled_mma_qk, select<0, 1>(TileShape_MNK_SwapAB{})));
 
     auto consumer_wait = [](auto& pipeline, auto& smem_pipe_read) {
       auto barrier_token = pipeline.consumer_try_wait(smem_pipe_read);
@@ -791,60 +785,6 @@
       cute::copy(smem_tiled_copy_Q, tSsQ_copy_view, tSrQ_copy_view);
     }
 
-<<<<<<< HEAD
-    if constexpr (IntraWGOverlap) {
-      Tensor tSrS = cute::conditional_return<!SwapAB>(
-        partition_fragment_C(tiled_mma_qk, select<0, 1>(TileShape_MNK{})),
-        partition_fragment_C(tiled_mma_qk, select<0, 1>(TileShape_MNK_SwapAB{})));
-      consumer_wait(pipeline_k, smem_pipe_read);
-
-      if constexpr (!SwapAB) {
-        // launch Q @ K of n_block and wait for it to finish
-        flash::gemm</*zero_init=*/true, /*wg_wait=*/-1>(tiled_mma_qk, tSrQ, tSrK(_, _, _, smem_pipe_read.index()), tSrS);
-      } else {
-        flash::gemm</*zero_init=*/true, /*wg_wait=*/-1>(tiled_mma_qk, tSrK(_, _, _, smem_pipe_read.index()), tSrQ, tSrS);
-      }
-      warpgroup_wait<0>();
-      Tensor cS = cute::conditional_return<SwapAB>(
-        make_identity_tensor(Shape<Int<kBlockN>, Int<kBlockM>>{}),
-        make_identity_tensor(Shape<Int<kBlockM>, Int<kBlockN>>{}));
-      if (bidb == 0) {
-        auto thr_mma =  tiled_mma_qk.get_thread_slice(thread_idx);
-        Tensor tScS = thr_mma.partition_C(cS);
-        for (int i = 0; i < size(tSrS); ++i) {
-          if (int(get<0>(tScS(i))) >= 40 && int(get<0>(tScS(i))) < 44 && int(get<1>(tScS(i))) >= 40 && int(get<1>(tScS(i))) < 44) {
-            printf("SwapAB: %d bidb: %d m_block: %d tSrS(%d, %d) = %f\n", SwapAB, bidb, m_block, int(get<0>(tScS(i))), int(get<1>(tScS(i))), tSrS(i));
-          }
-        }
-      }
-      // Signal that the current stage's K smem has been used up, can continue loading subsequent K
-      pipeline_k.consumer_release(smem_pipe_read);
-
-      // Apply score-modification-function(currently only support softcap) before mask
-      // DEBUG note this
-      // scoremod_premask_fn(tSrS);
-
-      // if (bidb == 0 && bidh == 0 && thread_idx == 255 && m_block == 0) {
-      //     printf("============================================ tSrS SwapAB: %d ==============================\n", SwapAB);
-      //     print_tensor(tSrS);
-      //     printf("============================================ tSrS SwapAB: %d ==============================\n", SwapAB);
-      // }
-
-      // Apply mask
-      // DEBUG note this
-      // mask.template apply<true /*Seqlenk_mask*/>(tSrS, m_block, n_block, attn_type);
-
-      // if (bidb == 1 && bidh == 0 && thread_idx == 255 && m_block == 1) {
-      //     printf("============================================ tSrS after mask m_block: %d ==============================\n", m_block);
-      //     print_tensor(tSrS);
-      //     printf("============================================ tSrS after mask m_block: %d ==============================\n", m_block);
-      // }
-
-      // Get row-max and row-sum of tSrS
-      // DEBUG note this
-      if (!has_valid_tile) {
-        cute::copy(softmax.template max_get_scale</*Is_first=*/true, /*Check_inf=*/true>(tSrS), scores_scale);
-=======
     while (!block_meta.is_finish() && !block_meta.is_valid()) {
       // Find the first valid block_meta
       block_meta.prefetch();
@@ -893,26 +833,9 @@
           boundary_mask_fn(tSrS, n_block, attn_type, seqlen_q, seqlen_k);
           finish_boundary = true;
         }
->>>>>>> f5ee51db
       } else {
         bypass_fn(tSrS, n_block, attn_type, seqlen_q, seqlen_k);
       }
-<<<<<<< HEAD
-      // if (bidb == 1 && bidh == 0 && thread_idx == 255 && m_block == 1) {
-      //     printf("============================================ scores_scale m_block: %d ==============================\n", m_block);
-      //     print_tensor(scores_scale);
-      //     printf("============================================ scores_scale m_block: %d ==============================\n", m_block);
-      // }
-      // Don't need to store scales to send to WG1 (in the case of LargeHeadDimV) since it's 1.f
-
-      // Apply online softmax
-      // DEBUG note this
-      if (!has_valid_tile) {
-        softmax.template online_softmax</*Is_first=*/true, /*Check_inf=*/true>(tSrS);
-      } else {
-        if (!RescaleOBeforeGemm) {
-          softmax.rescale_o(tOrO, scores_scale);
-=======
     };
     // regular_mask_fn: mask for specific attention type block, for all other blocks in a tile job
     auto regular_mask_fn = [&](auto& tSrS, int n_block, auto const& attn_type, int const& seqlen_q, int const& seqlen_k) {
@@ -922,19 +845,10 @@
           finish_boundary = true;
         } else {
           mask.template apply<false /*Seqlenk_mask*/>(tSrS, block_meta.m_block, n_block, attn_type, thread_idx, seqlen_q, seqlen_k);
->>>>>>> f5ee51db
         }
       } else {
         mask.template apply<false /*Seqlenk_mask*/>(tSrS, block_meta.m_block, n_block, attn_type, thread_idx, seqlen_q, seqlen_k);
       }
-<<<<<<< HEAD
-
-      // if (bidb == 1 && bidh == 0 && thread_idx == 255 && m_block == 1) {
-      //     printf("============================================ tSrS after online_softmax m_block: %d ==============================\n", m_block);
-      //     print_tensor(tSrS);
-      //     printf("============================================ tSrS after online_softmax m_block: %d ==============================\n", m_block);
-      // }
-=======
     };
 
     /* ================================================= Prologue ================================================= */
@@ -943,23 +857,39 @@
     // Wait for first block of k to be loaded
     consumer_wait(pipeline_k, smem_pipe_read_k);
 
-    // launch Q @ K of n_block and wait for it to finish
-    flash::gemm</*zero_init=*/true, /*wg_wait=*/-1>(tiled_mma_qk, tSrQ, tSrK(_, _, _, smem_pipe_read_k.index()), tSrS);
+      if constexpr (!SwapAB) {
+      // launch Q @ K of n_block and wait for it to finish
+        flash::gemm</*zero_init=*/true, /*wg_wait=*/-1>(tiled_mma_qk, tSrQ, tSrK(_, _, _, smem_pipe_read_k.index()), tSrS);
+      } else {
+        flash::gemm</*zero_init=*/true, /*wg_wait=*/-1>(tiled_mma_qk, tSrK(_, _, _, smem_pipe_read_k.index()), tSrQ, tSrS);
+      }
     warpgroup_wait<0>();
-
+      Tensor cS = cute::conditional_return<SwapAB>(
+        make_identity_tensor(Shape<Int<kBlockN>, Int<kBlockM>>{}),
+        make_identity_tensor(Shape<Int<kBlockM>, Int<kBlockN>>{}));
+      if (block_meta.bidb == 0) {
+        auto thr_mma =  tiled_mma_qk.get_thread_slice(thread_idx);
+        Tensor tScS = thr_mma.partition_C(cS);
+        for (int i = 0; i < size(tSrS); ++i) {
+          if (int(get<0>(tScS(i))) >= 40 && int(get<0>(tScS(i))) < 44 && int(get<1>(tScS(i))) >= 40 && int(get<1>(tScS(i))) < 44) {
+            printf("SwapAB: %d bidb: %d m_block: %d tSrS(%d, %d) = %f\n", SwapAB, block_meta.bidb, block_meta.m_block, int(get<0>(tScS(i))), int(get<1>(tScS(i))), tSrS(i));
+          }
+        }
+      }
     // The first block of k has been consumed, notify producer that this buffer can be reused
     consumer_release(pipeline_k, smem_pipe_read_k);
 
     // Apply score-modification-function(currently only support softcap) before mask
-    scoremod_premask_fn(tSrS);
+    // DEBUG note this
+    // scoremod_premask_fn(tSrS);
     // if (bidb == 0 && bidh == 0 && thread_idx == 0 && m_block == 0) {
     //     printf("============================================ tSrS m_block: %d ==============================\n", m_block);
     //     print_tensor(tSrS);
     //     printf("============================================ tSrS m_block: %d ==============================\n", m_block);
     // }
->>>>>>> f5ee51db
 
     // Apply mask
+    // DEBUG note this
     boundary_mask_fn(tSrS, n_block, attn_type, block_meta.seqlen_info.seqlen_q, seqlen_k);
     // if (bidb == 0 && bidh == 0 && thread_idx == 0 && m_block == 0) {
     //     printf("============================================ tSrS after mask m_block: %d ==============================\n", m_block);
@@ -968,6 +898,7 @@
     // }
 
     // Get row-max and row-sum of tSrS
+    // DEBUG note this
     cute::copy(softmax.template max_get_scale</*Is_first=*/true, /*Check_inf=*/true>(tSrS), scores_scale);
     // if (bidb == 0 && bidh == 0 && thread_idx == 0 && m_block == 0) {
     //     printf("============================================ scores_scale m_block: %d ==============================\n", m_block);
@@ -976,6 +907,7 @@
     // }
 
     // Apply exponential to tSrS
+    // DEBUG note this
     softmax.template online_softmax</*Is_first=*/true, /*Check_inf=*/true>(tSrS);
     // if (bidb == 0 && bidh == 0 && thread_idx == 0 && m_block == 0) {
     //     printf("============================================ tSrS after online_softmax m_block: %d ==============================\n", m_block);
@@ -1024,18 +956,13 @@
         // Sync on the current mma warp group's named barrier, and wait for the previous mma warp group to finish
         warp_scheduler_barrier_sync();
 
-<<<<<<< HEAD
         if constexpr (!SwapAB) {
           // Do Q @ K of n_block
-          flash::gemm</*zero_init=*/true, /*wg_wait=*/-1>(tiled_mma_qk, tSrQ, tSrK(_, _, _, smem_pipe_read.index()), tSrS);
+          flash::gemm</*zero_init=*/true, /*wg_wait=*/-1>(tiled_mma_qk, tSrQ, tSrK(_, _, _, smem_pipe_read_k.index()), tSrS);
         } else {
-          flash::gemm</*zero_init=*/true, /*wg_wait=*/-1>(tiled_mma_qk, tSrK(_, _, _, smem_pipe_read.index()), tSrQ, tSrS);
-        }
-=======
-        // Do Q @ K of n_block
-        flash::gemm</*zero_init=*/true, /*wg_wait=*/-1>(tiled_mma_qk, tSrQ, tSrK(_, _, _, smem_pipe_read_k.index()), tSrS);
-
->>>>>>> f5ee51db
+          flash::gemm</*zero_init=*/true, /*wg_wait=*/-1>(tiled_mma_qk, tSrK(_, _, _, smem_pipe_read_k.index()), tSrQ, tSrS);
+        }
+
         if constexpr (RescaleOBeforeGemm) {
           softmax.rescale_o(tOrO, scores_scale);
         }
@@ -1063,12 +990,8 @@
         // scoremod_premask_fn(tSrS);
 
         // Apply mask
-<<<<<<< HEAD
         // DEBUG note this
-        // mask_fn(tSrS, n_block);
-=======
-        mask_fn(tSrS, n_block, attn_type, block_meta.seqlen_info.seqlen_q, seqlen_k);
->>>>>>> f5ee51db
+        // mask_fn(tSrS, n_block, attn_type, block_meta.seqlen_info.seqlen_q, seqlen_k);
 
         // if (bidb == 1 && bidh == 0 && thread_idx == 255 && m_block == 1) {
         //     printf("============================================ tSrS fwd before online_softmax m_block: %d ==============================\n", m_block);
@@ -1080,12 +1003,8 @@
         // DEBUG note this
         cute::copy(softmax.template max_get_scale</*Is_first=*/false, Check_inf>(tSrS), scores_scale);
 
-<<<<<<< HEAD
-        // Apply online softmax
+        // Apply exponential to tSrS (need to subtract row max)
         // DEBUG note this
-=======
-        // Apply exponential to tSrS (need to subtract row max)
->>>>>>> f5ee51db
         softmax.template online_softmax</*Is_first=*/false, Check_inf>(tSrS);
         // if (bidb == 1 && bidh == 0 && thread_idx == 255 && m_block == 1) {
         //     printf("============================================ tSrS fwd after online_softmax m_block: %d ==============================\n", m_block);
