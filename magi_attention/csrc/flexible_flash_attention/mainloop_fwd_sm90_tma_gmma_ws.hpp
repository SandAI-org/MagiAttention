--- conflicted
+++ resolved
@@ -1,5 +1,5 @@
 /**********************************************************************************
- * Copyright (c) 2025 SandAI. All Rights Reserved.
+ * Copyright (c) 2025-2026 SandAI. All Rights Reserved.
  *
  * Licensed under the Apache License, Version 2.0 (the "License");
  * you may not use this file except in compliance with the License.
@@ -957,15 +957,6 @@
       flash::gemm</*zero_init=*/true, /*wg_wait=*/-1>(tiled_mma_qk, tSrK(_, _, _, smem_pipe_read_k.index()), tSrQ, tSrS);
     }
     warpgroup_wait<0>();
-<<<<<<< HEAD
-    // if (block_meta.bidb == 0 && block_meta.m_block == 0 && thread_idx == 0) {
-    //     printf("============================================ tSrS m_block: %d ==============================\n", block_meta.m_block);
-    //     print_tensor(tSrS);
-    //     printf("============================================ tSrS m_block: %d ==============================\n", block_meta.m_block);
-    // }
-
-=======
->>>>>>> 4ea40034
     // The first block of k has been consumed, notify producer that this buffer can be reused
     consumer_release(pipeline_k, smem_pipe_read_k);
 
