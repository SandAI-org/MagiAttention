--- conflicted
+++ resolved
@@ -53,12 +53,8 @@
     bool Has_softcap_,
     bool MmaPV_is_RS_,
     bool IntraWGOverlap_,
-<<<<<<< HEAD
     bool RangeMerge_,
     bool SwapAB_>
-=======
-    bool RangeMerge_>
->>>>>>> 8fe424ef
 struct CollectiveMainloopFwdSm90 {
   static constexpr int kStages = Stages;
   using ClusterShape = ClusterShape_;
@@ -549,7 +545,6 @@
         }
       }
     };
-<<<<<<< HEAD
 
     auto load_K = [&](int const n_block_idx, auto& smem_pipe_write, int offset_k) {
       // Prepare the TMA load K
@@ -568,54 +563,10 @@
             params.tma_load_K.with(*pipeline_k.producer_get_barrier(smem_pipe_write), mcast_mask_kv, TMA::CacheHintSm90::EVICT_LAST),
             tKgK_TMA(_, n_block_idx),
             tKsK_TMA(_, smem_pipe_write.index()));
-=======
-
-    auto load_K = [&](int const n_block_idx, auto& smem_pipe_write, int offset_k) {
-      // Prepare the TMA load K
-      auto block_tma_K = params.tma_load_K.get_slice(cluster_local_block_id.x);
-      Tensor mK_TMA = params.tma_load_K.get_tma_tensor(params.shape_K)(_, _, block_meta.bidh_kv);
-      Tensor gK_TMA = local_tile(domain_offset(make_coord(offset_k, _0{}), mK_TMA), select<1, 2>(TileShape_MNK{}), make_coord(_, _0{})); // (N, K, _, _)
-      // tma_partition doesn't handle position_independent_swizzle_tensor correctly, so we need to do it manually
-      Tensor tKgK_TMA = group_modes<0, 3>(block_tma_K.partition_S(gK_TMA)); // (TMA, k)
-
-      Tensor sK = make_tensor(make_smem_ptr(shared_storage.tensors.mainloop.smem_k.data()), SmemLayoutK{});
-      Tensor tKsK_TMA = group_modes<0, 3>(block_tma_K.partition_D(sK)); // (TMA, PIPE)
-
-      if (is_tma_issue_thread()) {
-        pipeline_k.producer_acquire(smem_pipe_write);
-        copy(
-            params.tma_load_K.with(*pipeline_k.producer_get_barrier(smem_pipe_write), mcast_mask_kv, TMA::CacheHintSm90::EVICT_LAST),
-            tKgK_TMA(_, n_block_idx),
-            tKsK_TMA(_, smem_pipe_write.index()));
         ++smem_pipe_write;
       }
     };
 
-    auto load_V = [&](int const n_block_idx, auto& smem_pipe_write, int offset_k) {
-      // Prepare the TMA load V
-      // Shape of V is (headdim, total_tokens, head_kv, batch)
-      auto block_tma_V = params.tma_load_V.get_slice(cluster_local_block_id.x);
-      auto shape_V = make_shape(params.headdim, get<0>(params.shape_K), get<2>(params.shape_K));
-
-      Tensor mVt_TMA = params.tma_load_V.get_tma_tensor(shape_V)(_, _, block_meta.bidh_kv);
-      Tensor gVt_TMA = local_tile(domain_offset(make_coord(_0{}, offset_k), mVt_TMA), select<1, 2>(TileShape_MNK_PV{}), make_coord(_0{}, _)); // (K, N, _, _)
-      Tensor tVgVt_TMA = group_modes<0, 3>(block_tma_V.partition_S(gVt_TMA)); // (TMA, k)
-
-      Tensor sVt = make_tensor(make_smem_ptr(shared_storage.tensors.mainloop.smem_v.data()), SmemLayoutVt{});
-      Tensor tVsVt_TMA = group_modes<0, 3>(block_tma_V.partition_D(sVt)); // (TMA, PIPE)
-
-      if (is_tma_issue_thread()) {
-        pipeline_v.producer_acquire(smem_pipe_write);
-        copy(
-            params.tma_load_V.with(*pipeline_v.producer_get_barrier(smem_pipe_write), mcast_mask_kv, TMA::CacheHintSm90::EVICT_LAST),
-            tVgVt_TMA(_, n_block_idx),
-            tVsVt_TMA(_, smem_pipe_write.index()));
->>>>>>> 8fe424ef
-        ++smem_pipe_write;
-      }
-    };
-
-<<<<<<< HEAD
     auto load_V = [&](int const n_block_idx, auto& smem_pipe_write, int offset_k) {
       // Prepare the TMA load V
       // Shape of V is (headdim, total_tokens, head_kv, batch)
@@ -639,8 +590,6 @@
       }
     };
 
-=======
->>>>>>> 8fe424ef
     // Get n_block for kv
     int n_block = block_meta.n_block_max - 1;
     int prev_n_block = n_block;
@@ -805,21 +754,9 @@
       }
     }();
 
-<<<<<<< HEAD
     TiledMmaQK_Active tiled_mma_qk;
     TiledMmaPV_Active tiled_mma_pv;
-    // if (threadIdx.x == 128) {
-    // print("SmemLayoutP\n"); print(SmemLayoutP{}); print("\n");
-    // print("tiled_mma_qk\n"); print(tiled_mma_qk); print("\n");
-    // print("tiled_mma_pv\n"); print(tiled_mma_pv); print("\n");
-    // print_latex(tiled_mma_qk);
-    // print("NumMmaThreads"); print(NumMmaThreads); print("\n");
-    // }
-=======
-    TiledMmaQK tiled_mma_qk;
-    TiledMmaPV tiled_mma_pv;
-
->>>>>>> 8fe424ef
+
     if constexpr (!MmaQK_is_RS) {
       static_assert(
           stride<0>(typename TiledMmaQK_Active::ALayout{}) == 0 and stride<0>(typename TiledMmaQK_Active::BLayout{}) == 0 and
@@ -828,19 +765,12 @@
           "Stride of the first mode must be 0 and the size of the mode must be NumThreadsPerWarpGroup");
     }
 
-<<<<<<< HEAD
     static constexpr int MmaWarpGroups = size(TiledMmaPV_Active{}) / cutlass::NumThreadsPerWarpGroup;
-=======
-    static constexpr int MmaWarpGroups = size(TiledMmaPV{}) / cutlass::NumThreadsPerWarpGroup;
->>>>>>> 8fe424ef
     Layout warp_group_thread_layout = make_layout(make_shape(Int<MmaWarpGroups>{}), make_stride(Int<cutlass::NumThreadsPerWarpGroup>{}));
 
     // Get the mma warp group index of the current thread, start from 0
     int warp_group_idx = __shfl_sync(0xFFFFFFFF, thread_idx / cutlass::NumThreadsPerWarpGroup, 0);
-<<<<<<< HEAD
-
-=======
->>>>>>> 8fe424ef
+
     auto wg_mma_qk = tiled_mma_qk.get_slice(warp_group_thread_layout(warp_group_idx));
     auto wg_mma_pv = tiled_mma_pv.get_slice(warp_group_thread_layout(warp_group_idx));
 
@@ -902,9 +832,6 @@
       }
     }();
 
-    // Allocate S(Q@K) fragment
-    Tensor tSrS = partition_fragment_C(tiled_mma_qk, select<0, 1>(TileShape_MNK{}));
-
     auto consumer_wait = [](auto& pipeline, auto& smem_pipe_read) {
       auto barrier_token = pipeline.consumer_try_wait(smem_pipe_read);
       pipeline.consumer_wait(smem_pipe_read, barrier_token);
@@ -985,11 +912,7 @@
     // Get attention type for n_block
     flash::AttnType attn_type = block_meta.attn_type;
     // Get mask for n_block
-<<<<<<< HEAD
     flash::Mask<kBlockM, kBlockN, TiledMmaQK_Active, SwapAB> mask;
-=======
-    flash::Mask<kBlockM, kBlockN, TiledMmaQK> mask;
->>>>>>> 8fe424ef
     //
     bool finish_boundary = true;
 
@@ -1030,7 +953,6 @@
     // Wait for first block of k to be loaded
     consumer_wait(pipeline_k, smem_pipe_read_k);
 
-<<<<<<< HEAD
     if constexpr (!SwapAB) {
       // launch Q @ K of n_block and wait for it to finish
       flash::gemm</*zero_init=*/true, /*wg_wait=*/-1>(tiled_mma_qk, tSrQ, tSrK(_, _, _, smem_pipe_read_k.index()), tSrS);
@@ -1052,12 +974,6 @@
     //     }
     //   }
     // }
-=======
-    // launch Q @ K of n_block and wait for it to finish
-    flash::gemm</*zero_init=*/true, /*wg_wait=*/-1>(tiled_mma_qk, tSrQ, tSrK(_, _, _, smem_pipe_read_k.index()), tSrS);
-    warpgroup_wait<0>();
-
->>>>>>> 8fe424ef
     // The first block of k has been consumed, notify producer that this buffer can be reused
     consumer_release(pipeline_k, smem_pipe_read_k);
 
@@ -1068,7 +984,6 @@
     //     print_tensor(tSrS);
     //     printf("============================================ tSrS m_block: %d ==============================\n", m_block);
     // }
-<<<<<<< HEAD
     // DEBUGP
     // {
     //   auto thr_mma = tiled_mma_qk.get_thread_slice(thread_idx);
@@ -1121,25 +1036,6 @@
     //   }
     // }
 
-=======
-
-    // Apply mask
-    boundary_mask_fn(tSrS, n_block, attn_type, block_meta.seqlen_info.seqlen_q, seqlen_k);
-    // if (bidb == 0 && bidh == 0 && thread_idx == 0 && m_block == 0) {
-    //     printf("============================================ tSrS after mask m_block: %d ==============================\n", m_block);
-    //     print_tensor(tSrS);
-    //     printf("============================================ tSrS after mask m_block: %d ==============================\n", m_block);
-    // }
-
-    // Get row-max and row-sum of tSrS
-    cute::copy(softmax.template max_get_scale</*Is_first=*/true, /*Check_inf=*/true>(tSrS), scores_scale);
-    // if (bidb == 0 && bidh == 0 && thread_idx == 0 && m_block == 0) {
-    //     printf("============================================ scores_scale m_block: %d ==============================\n", m_block);
-    //     print_tensor(scores_scale);
-    //     printf("============================================ scores_scale m_block: %d ==============================\n", m_block);
-    // }
-
->>>>>>> 8fe424ef
     // Apply exponential to tSrS
     softmax.template online_softmax</*Is_first=*/true, /*Check_inf=*/true>(tSrS);
     // if (bidb == 0 && bidh == 0 && thread_idx == 0 && m_block == 0) {
@@ -1148,7 +1044,6 @@
     //     printf("============================================ tSrS after online_softmax m_block: %d ==============================\n", m_block);
     // }
 
-<<<<<<< HEAD
     // DEBUGP
     // {
     //   auto thr_mma = tiled_mma_qk.get_thread_slice(thread_idx);
@@ -1169,16 +1064,10 @@
       //   print("tSrS.layout\n"); print(tSrS.layout()); print("\n");
       //   print("convert layout\n"); print(flash::convert_layout_acc_Aregs<TiledMmaPV_Active>(tSrS.layout())); print("\n");
       // }
-=======
-    // Convert layout and type from tSrS to tOrP which will be used in MmaPV
-    Tensor tOrP = [&]() {
-      Tensor tOrP_acc = make_tensor(tSrS.data(), flash::convert_layout_acc_Aregs<TiledMmaPV>(tSrS.layout()));
->>>>>>> 8fe424ef
       Tensor tOrP = make_tensor_like<Element>(tOrP_acc);
       convert_type_out(tOrP_acc, tOrP);
       return tOrP;
     }();
-<<<<<<< HEAD
     // DEBUGP
     // {
     //   auto thr_mma = tiled_mma_qk.get_thread_slice(thread_idx);
@@ -1193,8 +1082,6 @@
     //     // else tOrP(i) = Element(0.0f);
     //   }
     // }
-=======
->>>>>>> 8fe424ef
 
     // Write tOrP to smem
     if constexpr (!MmaPV_is_RS) {
@@ -1233,17 +1120,12 @@
         // Sync on the current mma warp group's named barrier, and wait for the previous mma warp group to finish
         warp_scheduler_barrier_sync();
 
-<<<<<<< HEAD
         if constexpr (!SwapAB) {
           // Do Q @ K of n_block
           flash::gemm</*zero_init=*/true, /*wg_wait=*/-1>(tiled_mma_qk, tSrQ, tSrK(_, _, _, smem_pipe_read_k.index()), tSrS);
         } else {
           flash::gemm</*zero_init=*/true, /*wg_wait=*/-1>(tiled_mma_qk, tSrK(_, _, _, smem_pipe_read_k.index()), tSrQ, tSrS);
         }
-=======
-        // Do Q @ K of n_block
-        flash::gemm</*zero_init=*/true, /*wg_wait=*/-1>(tiled_mma_qk, tSrQ, tSrK(_, _, _, smem_pipe_read_k.index()), tSrS);
->>>>>>> 8fe424ef
 
         if constexpr (RescaleOBeforeGemm) {
           softmax.rescale_o(tOrO, scores_scale);
@@ -1379,7 +1261,6 @@
         }
       }();
     } while (!block_meta.is_finish() && block_meta.is_valid());
-<<<<<<< HEAD
 
     cutlass::arch::NamedBarrier::arrive(
         NumMmaThreadsQK + (Use_TMA_Q ? cutlass::NumThreadsPerWarp : NumProducerThreads), static_cast<uint32_t>(FwdNamedBarriers::QueryEmpty) /*id*/);
@@ -1444,44 +1325,12 @@
     //         int(get<1>(tOcO(i))), tOrO(i));
     //   }
     // }
-=======
-
-    cutlass::arch::NamedBarrier::arrive(
-        NumMmaThreadsQK + (Use_TMA_Q ? cutlass::NumThreadsPerWarp : NumProducerThreads), static_cast<uint32_t>(FwdNamedBarriers::QueryEmpty) /*id*/);
-
-    // Only rescale tOrO if RescaleOBeforeGemm is enabled
-    if constexpr (RescaleOBeforeGemm) {
-      softmax.rescale_o(tOrO, scores_scale);
-    }
-
-    // Signal that the current stage's V smem has been used up, can continue loading subsequent V
-    consumer_wait(pipeline_v, smem_pipe_read_v);
-
-    // Do P @ V for the most left n_block
-    flash::gemm</*zero_init=*/false, /*wg_wait=*/-1>(tiled_mma_pv, cute::conditional_return<MmaPV_is_RS>(tOrP, tOsP), tOrV(_, _, _, smem_pipe_read_v.index()), tOrO);
-
-    // Get the final scores_scale
-    cute::copy(softmax.finalize(), scores_scale);
-
-    // if (bidb == 1 && bidh == 0 && thread_idx == 255 && m_block == 1) {
-    //     printf("============================================ tOrO m_block: %d ==============================\n", m_block);
-    //     print_tensor(tOrO);
-    //     printf("============================================ scores_scale m_block: %d ==============================\n", m_block);
-    //     print_tensor(scores_scale);
-    //     printf("============================================ tOrO m_block: %d ==============================\n", m_block);
-    // }
-
-    // Wait for P @ V of the most left n_block to finish
-    warpgroup_wait<0>();
-
->>>>>>> 8fe424ef
     // Signal that the current stage's V smem has been used up, can continue loading subsequent V
     consumer_release(pipeline_v, smem_pipe_read_v);
     ++work_idx;
 
     // Rescale tOrO
     softmax.rescale_o(tOrO, scores_scale);
-<<<<<<< HEAD
 
     // DEBUGP
     // for (int i = 0; i < size(tOrO); ++i) {
@@ -1491,8 +1340,6 @@
     //         int(get<1>(tOcO(i))), tOrO(i));
     //   }
     // }
-=======
->>>>>>> 8fe424ef
     return true;
   }
 };
