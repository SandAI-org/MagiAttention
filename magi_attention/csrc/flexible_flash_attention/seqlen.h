/**********************************************************************************
 * Copyright (c) 2025 SandAI. All Rights Reserved.
 *
 * Licensed under the Apache License, Version 2.0 (the "License");
 * you may not use this file except in compliance with the License.
 * You may obtain a copy of the License at
 *
 *     http://www.apache.org/licenses/LICENSE-2.0
 *
 * Unless required by applicable law or agreed to in writing, software
 * distributed under the License is distributed on an "AS IS" BASIS,
 * WITHOUT WARRANTIES OR CONDITIONS OF ANY KIND, either express or implied.
 * See the License for the specific language governing permissions and
 * limitations under the License.
 *********************************************************************************/

/******************************************************************************
 * Copyright (c) 2024, Jay Shah, Ganesh Bikshandi, Ying Zhang, Vijay Thakkar, Pradeep Ramani, Tri Dao.
 ******************************************************************************/

#pragma once

namespace flash {

// We consolidate all the info related to sequence length here. This is so that we can do all
// the gmem reads once at the beginning of each tile, rather than having to repeat these reads
// to compute various things like n_block_min, n_block_max, etc.
// TODO: Add distributed offset to DistributedSeqlenInfo
struct DistributedSeqlenInfo {
  int offset_q, offset_k;
  int seqlen_q, seqlen_k;
  int2 const* q_ranges;
  int2 const* k_ranges;

  CUTLASS_DEVICE
  DistributedSeqlenInfo() : offset_q(0), offset_k(0), seqlen_q(0), seqlen_k(0), q_ranges(nullptr), k_ranges(nullptr) {}

  CUTLASS_DEVICE
<<<<<<< HEAD
  DistributedSeqlenInfo(int const bidb, int2 const* q_ranges, int2 const* k_ranges)
      : q_ranges(q_ranges), k_ranges(k_ranges) {
=======
  DistributedSeqlenInfo(int const bidb, int2 const* q_ranges, int2 const* k_ranges) : q_ranges(q_ranges), k_ranges(k_ranges) {
>>>>>>> 8fe424ef
    int2 q_range = q_ranges[bidb];
    int2 k_range = k_ranges[bidb];
    offset_q = q_range.x;
    offset_k = k_range.x;
    seqlen_q = q_range.y - q_range.x;
    seqlen_k = k_range.y - k_range.x;
  }

  CUTLASS_DEVICE
  void update_k(int const bidb) {
    int2 k_range = k_ranges[bidb];
    offset_k = k_range.x;
    seqlen_k = k_range.y - k_range.x;
  }

  CUTLASS_DEVICE
  void update_q(int const bidb) {
    int2 q_range = q_ranges[bidb];
    offset_q = q_range.x;
    seqlen_q = q_range.y - q_range.x;
  }
};

} // namespace flash<|MERGE_RESOLUTION|>--- conflicted
+++ resolved
@@ -36,12 +36,7 @@
   DistributedSeqlenInfo() : offset_q(0), offset_k(0), seqlen_q(0), seqlen_k(0), q_ranges(nullptr), k_ranges(nullptr) {}
 
   CUTLASS_DEVICE
-<<<<<<< HEAD
-  DistributedSeqlenInfo(int const bidb, int2 const* q_ranges, int2 const* k_ranges)
-      : q_ranges(q_ranges), k_ranges(k_ranges) {
-=======
   DistributedSeqlenInfo(int const bidb, int2 const* q_ranges, int2 const* k_ranges) : q_ranges(q_ranges), k_ranges(k_ranges) {
->>>>>>> 8fe424ef
     int2 q_range = q_ranges[bidb];
     int2 k_range = k_ranges[bidb];
     offset_q = q_range.x;
