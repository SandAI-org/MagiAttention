
/******************************************************************************
 * Copyright (c) 2024, Jay Shah, Ganesh Bikshandi, Ying Zhang, Vijay Thakkar,
 *Pradeep Ramani, Tri Dao.
 ******************************************************************************/

#pragma once

#include <cute/tensor.hpp>

#include <cutlass/arch/reg_reconfig.h>
#include <cutlass/array.h>
#include <cutlass/cutlass.h>
#include <cutlass/kernel_hardware_info.h>
#include <cutlass/numeric_conversion.h>
#include <cutlass/numeric_types.h>
#include <cutlass/pipeline/pipeline.hpp>

#include "tile_scheduler.hpp"
#include "utils.h"

namespace flash {

using namespace cute;

template <class CollectiveMainloop_, class CollectiveEpilogue_, class TileScheduler_, bool RangeMerge_>
class FlashAttnBwdSm90 {
 public:
  // Mainloop derived types
  using CollectiveMainloop = CollectiveMainloop_;
  using TileShape_MNK = typename CollectiveMainloop::TileShape_MNK;
  using TiledMmaSdP = typename CollectiveMainloop::TiledMmaSdP;
  using TiledMmadKV = typename CollectiveMainloop::TiledMmadKV;
  using ArchTag = typename CollectiveMainloop::ArchTag;
  using ClusterShape = typename CollectiveMainloop::ClusterShape;
  using MainloopArguments = typename CollectiveMainloop::Arguments;
  using MainloopParams = typename CollectiveMainloop::Params;
  static constexpr bool dKV_swapAB = CollectiveMainloop::dKV_swapAB;

  static constexpr bool RangeMerge = RangeMerge_;

  // Epilogue derived types
  using CollectiveEpilogue = CollectiveEpilogue_;
  using EpilogueArguments = typename CollectiveEpilogue::Arguments;
  using EpilogueParams = typename CollectiveEpilogue::Params;

  static_assert(ArchTag::kMinComputeCapability >= 90);

  using TileScheduler = TileScheduler_;
  using TileSchedulerArguments = typename flash::TileSchedulerArguments;
  using TileSchedulerParams = typename TileScheduler::Params;

  static constexpr uint32_t NumLoadWarpGroups = 1;
  static constexpr uint32_t NumMmaWarpGroups = CUTE_STATIC_V(size(TiledMmaSdP{})) / cutlass::NumThreadsPerWarpGroup;
  static constexpr uint32_t MaxThreadsPerBlock = CUTE_STATIC_V(size(TiledMmaSdP{})) + (NumLoadWarpGroups * cutlass::NumThreadsPerWarpGroup);
  static constexpr uint32_t MinBlocksPerMultiprocessor = 1;
  static_assert(NumMmaWarpGroups == 2 || NumMmaWarpGroups == 3);

  /// Register requirement for Load and Math WGs
  static constexpr uint32_t LoadRegisterRequirement = NumMmaWarpGroups == 2 ? 24 : 32;
  static constexpr uint32_t MmaRegisterRequirement = NumMmaWarpGroups == 2 ? 240 : 160;
  // If you want to print from the producer warp, you'd need to increase the
  // number of registers Otherwise you'll get CUDA error. static constexpr
  // uint32_t LoadRegisterRequirement = 40; static constexpr uint32_t
  // MmaRegisterRequirement = NumMmaWarpGroups == 2 ? 232 : 152;

  // Kernel level shared memory storage
  struct SharedStorage {
    struct TensorStorage : cute::aligned_struct<128> {
      union {
        typename CollectiveMainloop::TensorStorage mainloop;
        typename CollectiveEpilogue::TensorStorage epilogue;
      };
    } tensors;

    struct PipelineStorage : cute::aligned_struct<16> {
      alignas(16) cutlass::arch::ClusterTransactionBarrier barrier_KV;
      alignas(16) typename CollectiveMainloop::MainloopPipeline::SharedStorage pipeline_q;
      alignas(16) typename CollectiveMainloop::MainloopPipeline_dO::SharedStorage pipeline_do;
      alignas(16) typename TileScheduler::SharedStorage smem_scheduler;
    } pipelines;
  };

  static constexpr int SharedStorageSize = sizeof(SharedStorage);

  // Device side arguments
  struct Arguments {
    MainloopArguments mainloop{};
    EpilogueArguments epilogue{};
    cutlass::KernelHardwareInfo hw_info{};
    TileSchedulerArguments scheduler{};
  };

  // Kernel entry point API
  struct Params {
    MainloopParams mainloop{};
    EpilogueParams epilogue{};
    cutlass::KernelHardwareInfo hw_info{};
    TileSchedulerParams scheduler{};
  };

  //
  // Methods
  //

  // Convert to underlying arguments. In this case, a simple copy for the
  // aliased type.
  static Params to_underlying_arguments(Arguments const& args) {
    CUTLASS_TRACE_HOST("to_underlying_arguments():");

    // Get SM count if needed, otherwise use user supplied SM count
    int sm_count = args.hw_info.sm_count;
    if (sm_count <= 0) {
      CUTLASS_TRACE_HOST(
          "  WARNING: Arguments do not include a valid SM count.\n"
          "  For optimal performance, populate the arguments KernelHardwareInfo struct with the SM count.");
      sm_count = cutlass::KernelHardwareInfo::query_device_multiprocessor_count(args.hw_info.device_id);
    }

<<<<<<< HEAD
public:
    // Mainloop derived types
    using CollectiveMainloop = CollectiveMainloop_;
    using TileShape_MNK = typename CollectiveMainloop::TileShape_MNK;
    using TiledMmaSdP = typename CollectiveMainloop::TiledMmaSdP;
    using TiledMmadKV = typename CollectiveMainloop::TiledMmadKV;
    using ArchTag = typename CollectiveMainloop::ArchTag;
    using ClusterShape = typename CollectiveMainloop::ClusterShape;
    using MainloopArguments = typename CollectiveMainloop::Arguments;
    using MainloopParams = typename CollectiveMainloop::Params;
    static constexpr bool dKV_swapAB = CollectiveMainloop::dKV_swapAB;

    static constexpr bool RangeMerge = RangeMerge_;

    // Epilogue derived types
    using CollectiveEpilogue = CollectiveEpilogue_;
    using EpilogueArguments = typename CollectiveEpilogue::Arguments;
    using EpilogueParams = typename CollectiveEpilogue::Params;
    static constexpr bool Deterministic = CollectiveEpilogue::Deterministic;

    static_assert(ArchTag::kMinComputeCapability >= 90);

    using TileScheduler = TileScheduler_;
    using TileSchedulerArguments = typename flash::TileSchedulerArguments;
    using TileSchedulerParams = typename TileScheduler::Params;

    static constexpr uint32_t NumLoadWarpGroups = 1;
    static constexpr uint32_t NumMmaWarpGroups = CUTE_STATIC_V(size(TiledMmaSdP{})) / cutlass::NumThreadsPerWarpGroup;
    static constexpr uint32_t MaxThreadsPerBlock = CUTE_STATIC_V(size(TiledMmaSdP{})) + (NumLoadWarpGroups * cutlass::NumThreadsPerWarpGroup);
    static constexpr uint32_t MinBlocksPerMultiprocessor = 1;
    static_assert(NumMmaWarpGroups == 2 || NumMmaWarpGroups == 3);

    /// Register requirement for Load and Math WGs
    static constexpr uint32_t LoadRegisterRequirement = NumMmaWarpGroups == 2 ? 24 : 32;
    static constexpr uint32_t MmaRegisterRequirement = NumMmaWarpGroups == 2 ? 240 : 160;
    // If you want to print from the producer warp, you'd need to increase the number of registers
    // Otherwise you'll get CUDA error.
    // static constexpr uint32_t LoadRegisterRequirement = 40;
    // static constexpr uint32_t MmaRegisterRequirement = NumMmaWarpGroups == 2 ? 232 : 152;

    // Kernel level shared memory storage
    struct SharedStorage {
        struct TensorStorage : cute::aligned_struct<128> {
            union {
                typename CollectiveMainloop::TensorStorage mainloop;
                typename CollectiveEpilogue::TensorStorage epilogue;
            };
        } tensors;

        struct PipelineStorage : cute::aligned_struct<16> {
            alignas(16) cutlass::arch::ClusterTransactionBarrier barrier_KV;
            alignas(16) typename CollectiveMainloop::MainloopPipeline::SharedStorage pipeline_q;
            alignas(16) typename CollectiveMainloop::MainloopPipeline_dO::SharedStorage pipeline_do;
            alignas(16) typename TileScheduler::SharedStorage smem_scheduler;
        } pipelines;

    };

    static constexpr int SharedStorageSize = sizeof(SharedStorage);

    // Device side arguments
    struct Arguments {
        MainloopArguments mainloop{};
        EpilogueArguments epilogue{};
        cutlass::KernelHardwareInfo hw_info{};
        TileSchedulerArguments scheduler{};
    };

    // Kernel entry point API
    struct Params {
        MainloopParams mainloop{};
        EpilogueParams epilogue{};
        cutlass::KernelHardwareInfo hw_info{};
        TileSchedulerParams scheduler{};
    };

    //
    // Methods
    //

    // Convert to underlying arguments. In this case, a simple copy for the aliased type.
    static
    Params
    to_underlying_arguments(Arguments const& args) {
        CUTLASS_TRACE_HOST("to_underlying_arguments():");

        // Get SM count if needed, otherwise use user supplied SM count
        int sm_count = args.hw_info.sm_count;
        if (sm_count <= 0) {
            CUTLASS_TRACE_HOST("  WARNING: Arguments do not include a valid SM count.\n"
                "  For optimal performance, populate the arguments KernelHardwareInfo struct with the SM count.");
            sm_count = cutlass::KernelHardwareInfo::query_device_multiprocessor_count(args.hw_info.device_id);
        }
=======
    CUTLASS_TRACE_HOST("to_underlying_arguments(): Setting persistent grid SM count to " << sm_count);

    cutlass::KernelHardwareInfo hw_info{args.hw_info.device_id, sm_count};
    return {
        CollectiveMainloop::to_underlying_arguments(args.mainloop),
        CollectiveEpilogue::to_underlying_arguments(args.epilogue),
        hw_info,
        TileScheduler::to_underlying_arguments(args.scheduler)};
  }

  // Computes the kernel launch grid shape based on runtime parameters
  static dim3 get_grid_shape(Params const& params) {
    return TileScheduler::get_grid_shape(params.scheduler, params.hw_info.sm_count);
  }

  static dim3 get_block_shape() {
    return dim3(MaxThreadsPerBlock, 1, 1);
  }

  CUTLASS_DEVICE
  void operator()(Params const& params, char* smem_buf) {
    static constexpr int NumMmaThreads = NumMmaWarpGroups * cutlass::NumThreadsPerWarpGroup;
    static constexpr int NumCopyThreads = NumLoadWarpGroups * cutlass::NumThreadsPerWarpGroup;
    static constexpr int kBlockM = get<0>(TileShape_MNK{});
    static constexpr int kBlockN = get<1>(TileShape_MNK{});

    using MainloopPipeline = typename CollectiveMainloop::MainloopPipeline;
    using PipelineParams = typename MainloopPipeline::Params;
    using PipelineState = typename MainloopPipeline::PipelineState;
    using MainloopPipeline_dO = typename CollectiveMainloop::MainloopPipeline_dO;
    using PipelineParams_dO = typename MainloopPipeline_dO::Params;
    using PipelineState_dO = typename MainloopPipeline_dO::PipelineState;
    static constexpr bool Q_dO_same_stages = std::is_same_v<MainloopPipeline, MainloopPipeline_dO>;

    SharedStorage& shared_storage = *reinterpret_cast<SharedStorage*>(smem_buf);

    int const lane_predicate = cute::elect_one_sync();
    int const warp_idx = cutlass::canonical_warp_idx_sync();

    // Issue Tma Descriptor Prefetch from a single thread
    if (warp_idx == 0 && lane_predicate) {
      CollectiveMainloop::prefetch_tma_descriptors(params.mainloop);
      CollectiveEpilogue::prefetch_tma_descriptors(params.epilogue);
    }
>>>>>>> 5e7c3cf1

    // Obtain warp index
    int const warp_group_thread_idx = threadIdx.x % cutlass::NumThreadsPerWarpGroup;

    PipelineParams pipeline_params;
    pipeline_params.transaction_bytes = CollectiveMainloop::TmaTransactionBytesQ + CollectiveMainloop::TmaTransactionBytesLSE;
    int warp_group_idx = cutlass::canonical_warp_group_idx();
    pipeline_params.role = warp_group_idx == 0 ? MainloopPipeline::ThreadCategory::Producer : MainloopPipeline::ThreadCategory::Consumer;
    pipeline_params.is_leader = warp_group_thread_idx == 0;
    pipeline_params.num_consumers = NumMmaThreads;

    if (warp_idx == 0 && lane_predicate) {
      shared_storage.pipelines.barrier_KV.init(1 /*numThreads*/);
    }
    // We're counting on pipeline_q to call cutlass::arch::fence_barrier_init();
    MainloopPipeline pipeline_q(shared_storage.pipelines.pipeline_q, pipeline_params, ClusterShape{});
    auto role_dO = warp_group_idx == 0 ? MainloopPipeline_dO::ThreadCategory::Producer : MainloopPipeline_dO::ThreadCategory::Consumer;
    PipelineParams_dO pipeline_params_dO{pipeline_params.transaction_bytes, role_dO, pipeline_params.is_leader, pipeline_params.num_consumers};
    MainloopPipeline_dO pipeline_do(
        shared_storage.pipelines.pipeline_do, cute::conditional_return<Q_dO_same_stages>(pipeline_params, pipeline_params_dO), ClusterShape{});

    CollectiveMainloop mainloop;
    CollectiveEpilogue epilogue;

    // We need this to guarantee that the Pipeline init is visible to all
    // producers and consumer blocks in the Cluster
    if constexpr (size(ClusterShape{}) > 1) {
      cute::cluster_arrive_relaxed();
      cute::cluster_wait();
    } else {
      __syncthreads();
    }

    TileScheduler scheduler(reinterpret_cast<typename TileScheduler::SharedStorage*>(&shared_storage.pipelines.smem_scheduler));

    if (warp_group_idx == 0) { // Producer
      cutlass::arch::warpgroup_reg_dealloc<LoadRegisterRequirement>();

      int warp_idx_in_warpgroup = __shfl_sync(0xffffffff, (threadIdx.x / 32) % 4, 0);
      if (warp_idx_in_warpgroup == 0) { // Load K, V, and do TMA on Q and dO
        PipelineState smem_pipe_write = cutlass::make_producer_start_state<MainloopPipeline>();
        PipelineState_dO smem_pipe_write_do = cutlass::make_producer_start_state<MainloopPipeline_dO>();
        for (auto work_tile_info = scheduler.template get_initial_work</*IsProducerWarp=*/true>(params.scheduler); work_tile_info.is_valid(params.scheduler);
             work_tile_info = scheduler.template get_next_work</*IsProducerWarp=*/true>(params.scheduler, work_tile_info)) {
          auto block_coord_ = work_tile_info.get_block_coord(params.scheduler);
          // uncomment the following line to resume to non-persistent kernel
          // auto [n_block, bidh, bidb_idx, _] = block_coord_;
          auto [n_block, bidh, bidb_idx] = block_coord_;

          auto scheduler_prefetch = [&scheduler, &params, &work_tile_info]() { scheduler.prefetch_next_work(params.scheduler, work_tile_info); };

          bool tile_valid = false;

          if constexpr (RangeMerge) {
            int loop_count = bidb_idx > 0 ? params.scheduler.range_map[bidb_idx] - params.scheduler.range_map[bidb_idx - 1] : params.scheduler.range_map[bidb_idx];
            int bidb_start = bidb_idx > 0 ? params.scheduler.range_map[bidb_idx - 1] : 0;

            for (int idx = 0; idx < loop_count; ++idx) {
              int bidb = bidb_start + idx;
              cute::tuple<int32_t, int32_t, int32_t> block_coord = {n_block, bidh, bidb};

              bool tile_valid_tmp =
                  mainloop.load(params.mainloop, pipeline_q, pipeline_do, smem_pipe_write, smem_pipe_write_do, shared_storage, block_coord, tile_valid);

<<<<<<< HEAD
        TileScheduler scheduler(reinterpret_cast<typename TileScheduler::SharedStorage*>(&shared_storage.pipelines.smem_scheduler));

        if (warp_group_idx == 0) {  // Producer
            cutlass::arch::warpgroup_reg_dealloc<LoadRegisterRequirement>();

            int warp_idx_in_warpgroup = __shfl_sync(0xffffffff, (threadIdx.x / 32) % 4, 0);
            if (warp_idx_in_warpgroup == 0) {  // Load K, V, and do TMA on Q and dO
                PipelineState smem_pipe_write = cutlass::make_producer_start_state<MainloopPipeline>();
                PipelineState_dO smem_pipe_write_do = cutlass::make_producer_start_state<MainloopPipeline_dO>();
                for (auto work_tile_info = scheduler.template get_initial_work</*IsProducerWarp=*/true>(params.scheduler);
                     work_tile_info.is_valid(params.scheduler);
                     work_tile_info = scheduler.template get_next_work</*IsProducerWarp=*/true>(params.scheduler, work_tile_info)) {

                    auto block_coord_ = work_tile_info.get_block_coord(params.scheduler);
                    // get block_coord without deterministic message
                    auto block_coord = cute::make_tuple(get<0>(block_coord_), get<1>(block_coord_), get<2>(block_coord_));
                    auto [n_block, bidh, bidb_idx] = block_coord;

                    auto scheduler_prefetch = [&scheduler, &params, &work_tile_info]() {
                        scheduler.prefetch_next_work(params.scheduler, work_tile_info);
                    };

                    bool tile_valid = false;

                    if constexpr (RangeMerge) {
                        int loop_count = bidb_idx > 0 ? params.scheduler.range_map[bidb_idx] - params.scheduler.range_map[bidb_idx - 1] : params.scheduler.range_map[bidb_idx];
                        int bidb_start = bidb_idx > 0 ? params.scheduler.range_map[bidb_idx - 1] : 0;

                        for (int idx = 0; idx < loop_count; ++idx) {
                            int bidb = bidb_start + idx;
                            cute::tuple<int32_t, int32_t, int32_t> block_coord = {n_block, bidh, bidb};

                            bool tile_valid_tmp = mainloop.load(params.mainloop, pipeline_q, pipeline_do, smem_pipe_write,
                                        smem_pipe_write_do, shared_storage, block_coord, tile_valid);

                            tile_valid = tile_valid || tile_valid_tmp;
                        }
                    }
                    else {
                        tile_valid = mainloop.load(params.mainloop, pipeline_q, pipeline_do, smem_pipe_write,
                                    smem_pipe_write_do, shared_storage, block_coord, tile_valid);
                    }

                    scheduler_prefetch();
                }
                mainloop.load_tail(pipeline_q, pipeline_do, smem_pipe_write, smem_pipe_write_do);
            } else if (warp_idx_in_warpgroup == 1) {
                int bidb_last = 0;
                for (auto work_tile_info = scheduler.template get_initial_work</*IsProducerWarp=*/false>(params.scheduler);
                     work_tile_info.is_valid(params.scheduler);
                     work_tile_info = scheduler.template get_next_work</*IsProducerWarp=*/false>(params.scheduler, work_tile_info)) {

                    auto block_coord_ = work_tile_info.get_block_coord(params.scheduler);
                    // get block_coord without deterministic message
                    auto block_coord = cute::make_tuple(get<0>(block_coord_), get<1>(block_coord_), get<2>(block_coord_));
                    auto [n_block, bidh, bidb_idx] = block_coord;

                    if constexpr (RangeMerge) {
                        int loop_count = bidb_idx > 0 ? params.scheduler.range_map[bidb_idx] - params.scheduler.range_map[bidb_idx - 1] : params.scheduler.range_map[bidb_idx];
                        int bidb_start = bidb_idx > 0 ? params.scheduler.range_map[bidb_idx - 1] : 0;

                        for (int idx = 0; idx < loop_count; ++idx) {
                            int bidb = bidb_start + idx;
                            cute::tuple<int32_t, int32_t, int32_t> block_coord = {n_block, bidh, bidb};
                            if constexpr (!Deterministic) {
                                mainloop.store_dq(params.mainloop, shared_storage, block_coord);
                            } else {
                                mainloop.store_dq(params.mainloop, shared_storage, block_coord, bidb_last);
                                bidb_last = bidb;
                            }
                        }
                    }
                    else {
                        if constexpr (!Deterministic) {
                            mainloop.store_dq(params.mainloop, shared_storage, block_coord);
                        } else {
                            mainloop.store_dq(params.mainloop, shared_storage, block_coord, bidb_last);
                            bidb_last = bidb_idx;
                        }
                    }
                }
            }
        } else {  // Consumer
            cutlass::arch::warpgroup_reg_alloc<MmaRegisterRequirement>();
            // Initialize matmul objects.
            TiledMmadKV tiled_mma_dKV;

            PipelineState smem_pipe_read;
            PipelineState_dO smem_pipe_read_do;

            mainloop.mma_init();
            scheduler.init_consumer();

            int work_idx = 0;
            CUTLASS_PRAGMA_NO_UNROLL
            for (auto work_tile_info = scheduler.template get_initial_work</*IsProducerWarp=*/false>(params.scheduler);
                 work_tile_info.is_valid(params.scheduler);
                 work_tile_info = scheduler.template get_next_work</*IsProducerWarp=*/false>(params.scheduler, work_tile_info)) {

                auto block_coord_ = work_tile_info.get_block_coord(params.scheduler);
                // get block_coord without deterministic message
                auto block_coord = cute::make_tuple(get<0>(block_coord_), get<1>(block_coord_), get<2>(block_coord_));

                Tensor tdKrdK = partition_fragment_C(tiled_mma_dKV, select<!dKV_swapAB ? 1 : 2, !dKV_swapAB? 2 : 1>(TileShape_MNK{}));
                Tensor tdVrdV = partition_fragment_C(tiled_mma_dKV, select<!dKV_swapAB ? 1 : 2, !dKV_swapAB? 2 : 1>(TileShape_MNK{}));
                clear(tdKrdK);
                clear(tdVrdV);
                bool tile_valid = false;

                if constexpr (RangeMerge) {
                    int bidb_idx = get<2>(block_coord);
                    int loop_count = bidb_idx > 0 ? params.scheduler.range_map[bidb_idx] - params.scheduler.range_map[bidb_idx - 1] : params.scheduler.range_map[bidb_idx];
                    int bidb_start = bidb_idx > 0 ? params.scheduler.range_map[bidb_idx - 1] : 0;     

                    for (int idx = 0; idx < loop_count; ++idx) {
                        int bidb = bidb_start + idx;
                        block_coord = cute::make_tuple(get<0>(block_coord_), get<1>(block_coord_), bidb);
                        
                        // dK and dV output accumulator.
                        bool tile_valid_tmp = mainloop.mma(
                            params.mainloop, pipeline_q, pipeline_do, smem_pipe_read, smem_pipe_read_do,
                            tdKrdK, tdVrdV, threadIdx.x - NumCopyThreads, work_idx, block_coord, shared_storage, tile_valid);

                        tile_valid = tile_valid || tile_valid_tmp;
                    }
                }
                else {
                    tile_valid = mainloop.mma(
                        params.mainloop, pipeline_q, pipeline_do, smem_pipe_read, smem_pipe_read_do,
                        tdKrdK, tdVrdV, threadIdx.x - NumCopyThreads, work_idx, block_coord, shared_storage, tile_valid);
                }


                if (tile_valid) {
                    #pragma unroll
                    for (int i = 0; i < size(tdKrdK); ++i) { 
                        tdKrdK(i) *= params.mainloop.softmax_scale; 
                    }
                    ++work_idx;
                    if constexpr (!Deterministic) {
                        epilogue.store(params.epilogue, tdKrdK, tdVrdV, shared_storage, tiled_mma_dKV,
                                    threadIdx.x - NumCopyThreads, block_coord);
                    } else {
                        epilogue.store(params.epilogue, tdKrdK, tdVrdV, shared_storage, tiled_mma_dKV,
                                    threadIdx.x - NumCopyThreads, block_coord_);
                    }
                    cutlass::arch::NamedBarrier::arrive(NumMmaThreads + cutlass::NumThreadsPerWarp, static_cast<uint32_t>(BwdNamedBarriers::KVEmpty) /*id*/);
                } else {
                    epilogue.store_zero(params.epilogue, threadIdx.x - NumCopyThreads, block_coord);
                }
=======
              tile_valid = tile_valid || tile_valid_tmp;
            }
          } else {
            auto block_coord = cute::make_tuple(get<0>(block_coord_), get<1>(block_coord_), get<2>(block_coord_));
            tile_valid = mainloop.load(params.mainloop, pipeline_q, pipeline_do, smem_pipe_write, smem_pipe_write_do, shared_storage, block_coord, tile_valid);
          }
>>>>>>> 5e7c3cf1

          scheduler_prefetch();
        }
        mainloop.load_tail(pipeline_q, pipeline_do, smem_pipe_write, smem_pipe_write_do);
      } else if (warp_idx_in_warpgroup == 1) {
        for (auto work_tile_info = scheduler.template get_initial_work</*IsProducerWarp=*/false>(params.scheduler); work_tile_info.is_valid(params.scheduler);
             work_tile_info = scheduler.template get_next_work</*IsProducerWarp=*/false>(params.scheduler, work_tile_info)) {
          auto block_coord_ = work_tile_info.get_block_coord(params.scheduler);
          // uncomment the following line to resume to non-persistent kernel
          // auto [n_block, bidh, bidb_idx, _] = block_coord_;
          auto [n_block, bidh, bidb_idx] = block_coord_;

          if constexpr (RangeMerge) {
            int loop_count = bidb_idx > 0 ? params.scheduler.range_map[bidb_idx] - params.scheduler.range_map[bidb_idx - 1] : params.scheduler.range_map[bidb_idx];
            int bidb_start = bidb_idx > 0 ? params.scheduler.range_map[bidb_idx - 1] : 0;

            for (int idx = 0; idx < loop_count; ++idx) {
              int bidb = bidb_start + idx;
              cute::tuple<int32_t, int32_t, int32_t> block_coord = {n_block, bidh, bidb};
              mainloop.store_dq(params.mainloop, shared_storage, block_coord);
            }
          } else {
            auto block_coord = cute::make_tuple(get<0>(block_coord_), get<1>(block_coord_), get<2>(block_coord_));
            mainloop.store_dq(params.mainloop, shared_storage, block_coord);
          }
        }
      }
    } else { // Consumer
      cutlass::arch::warpgroup_reg_alloc<MmaRegisterRequirement>();
      // Initialize matmul objects.
      TiledMmadKV tiled_mma_dKV;

      PipelineState smem_pipe_read;
      PipelineState_dO smem_pipe_read_do;

      mainloop.mma_init();
      scheduler.init_consumer();

      int work_idx = 0;
      CUTLASS_PRAGMA_NO_UNROLL
      for (auto work_tile_info = scheduler.template get_initial_work</*IsProducerWarp=*/false>(params.scheduler); work_tile_info.is_valid(params.scheduler);
           work_tile_info = scheduler.template get_next_work</*IsProducerWarp=*/false>(params.scheduler, work_tile_info)) {
        auto block_coord_ = work_tile_info.get_block_coord(params.scheduler);
        auto block_coord = cute::make_tuple(get<0>(block_coord_), get<1>(block_coord_), get<2>(block_coord_));

        Tensor tdKrdK = partition_fragment_C(tiled_mma_dKV, select < !dKV_swapAB ? 1 : 2, !dKV_swapAB ? 2 : 1 > (TileShape_MNK{}));
        Tensor tdVrdV = partition_fragment_C(tiled_mma_dKV, select < !dKV_swapAB ? 1 : 2, !dKV_swapAB ? 2 : 1 > (TileShape_MNK{}));
        clear(tdKrdK);
        clear(tdVrdV);
        bool tile_valid = false;

        if constexpr (RangeMerge) {
          int bidb_idx = get<2>(block_coord);
          int loop_count = bidb_idx > 0 ? params.scheduler.range_map[bidb_idx] - params.scheduler.range_map[bidb_idx - 1] : params.scheduler.range_map[bidb_idx];
          int bidb_start = bidb_idx > 0 ? params.scheduler.range_map[bidb_idx - 1] : 0;

          for (int idx = 0; idx < loop_count; ++idx) {
            int bidb = bidb_start + idx;
            block_coord = cute::make_tuple(get<0>(block_coord_), get<1>(block_coord_), bidb);

            // dK and dV output accumulator.
            bool tile_valid_tmp = mainloop.mma(
                params.mainloop,
                pipeline_q,
                pipeline_do,
                smem_pipe_read,
                smem_pipe_read_do,
                tdKrdK,
                tdVrdV,
                threadIdx.x - NumCopyThreads,
                work_idx,
                block_coord,
                shared_storage,
                tile_valid);

            tile_valid = tile_valid || tile_valid_tmp;
          }
        } else {
          tile_valid = mainloop.mma(
              params.mainloop,
              pipeline_q,
              pipeline_do,
              smem_pipe_read,
              smem_pipe_read_do,
              tdKrdK,
              tdVrdV,
              threadIdx.x - NumCopyThreads,
              work_idx,
              block_coord,
              shared_storage,
              tile_valid);
        }

        if (tile_valid) {
#pragma unroll
          for (int i = 0; i < size(tdKrdK); ++i) {
            tdKrdK(i) *= params.mainloop.softmax_scale;
          }
          ++work_idx;
          epilogue.store(params.epilogue, tdKrdK, tdVrdV, shared_storage, tiled_mma_dKV, threadIdx.x - NumCopyThreads, block_coord);
          cutlass::arch::NamedBarrier::arrive(NumMmaThreads + cutlass::NumThreadsPerWarp, static_cast<uint32_t>(BwdNamedBarriers::KVEmpty) /*id*/);
        } else {
          epilogue.store_zero(params.epilogue, threadIdx.x - NumCopyThreads, block_coord);
        }
      }
      epilogue.store_tail();
    }
  }
};

} // namespace flash<|MERGE_RESOLUTION|>--- conflicted
+++ resolved
@@ -43,6 +43,7 @@
   using CollectiveEpilogue = CollectiveEpilogue_;
   using EpilogueArguments = typename CollectiveEpilogue::Arguments;
   using EpilogueParams = typename CollectiveEpilogue::Params;
+  static constexpr bool Deterministic = CollectiveEpilogue::Deterministic;
 
   static_assert(ArchTag::kMinComputeCapability >= 90);
 
@@ -117,101 +118,6 @@
       sm_count = cutlass::KernelHardwareInfo::query_device_multiprocessor_count(args.hw_info.device_id);
     }
 
-<<<<<<< HEAD
-public:
-    // Mainloop derived types
-    using CollectiveMainloop = CollectiveMainloop_;
-    using TileShape_MNK = typename CollectiveMainloop::TileShape_MNK;
-    using TiledMmaSdP = typename CollectiveMainloop::TiledMmaSdP;
-    using TiledMmadKV = typename CollectiveMainloop::TiledMmadKV;
-    using ArchTag = typename CollectiveMainloop::ArchTag;
-    using ClusterShape = typename CollectiveMainloop::ClusterShape;
-    using MainloopArguments = typename CollectiveMainloop::Arguments;
-    using MainloopParams = typename CollectiveMainloop::Params;
-    static constexpr bool dKV_swapAB = CollectiveMainloop::dKV_swapAB;
-
-    static constexpr bool RangeMerge = RangeMerge_;
-
-    // Epilogue derived types
-    using CollectiveEpilogue = CollectiveEpilogue_;
-    using EpilogueArguments = typename CollectiveEpilogue::Arguments;
-    using EpilogueParams = typename CollectiveEpilogue::Params;
-    static constexpr bool Deterministic = CollectiveEpilogue::Deterministic;
-
-    static_assert(ArchTag::kMinComputeCapability >= 90);
-
-    using TileScheduler = TileScheduler_;
-    using TileSchedulerArguments = typename flash::TileSchedulerArguments;
-    using TileSchedulerParams = typename TileScheduler::Params;
-
-    static constexpr uint32_t NumLoadWarpGroups = 1;
-    static constexpr uint32_t NumMmaWarpGroups = CUTE_STATIC_V(size(TiledMmaSdP{})) / cutlass::NumThreadsPerWarpGroup;
-    static constexpr uint32_t MaxThreadsPerBlock = CUTE_STATIC_V(size(TiledMmaSdP{})) + (NumLoadWarpGroups * cutlass::NumThreadsPerWarpGroup);
-    static constexpr uint32_t MinBlocksPerMultiprocessor = 1;
-    static_assert(NumMmaWarpGroups == 2 || NumMmaWarpGroups == 3);
-
-    /// Register requirement for Load and Math WGs
-    static constexpr uint32_t LoadRegisterRequirement = NumMmaWarpGroups == 2 ? 24 : 32;
-    static constexpr uint32_t MmaRegisterRequirement = NumMmaWarpGroups == 2 ? 240 : 160;
-    // If you want to print from the producer warp, you'd need to increase the number of registers
-    // Otherwise you'll get CUDA error.
-    // static constexpr uint32_t LoadRegisterRequirement = 40;
-    // static constexpr uint32_t MmaRegisterRequirement = NumMmaWarpGroups == 2 ? 232 : 152;
-
-    // Kernel level shared memory storage
-    struct SharedStorage {
-        struct TensorStorage : cute::aligned_struct<128> {
-            union {
-                typename CollectiveMainloop::TensorStorage mainloop;
-                typename CollectiveEpilogue::TensorStorage epilogue;
-            };
-        } tensors;
-
-        struct PipelineStorage : cute::aligned_struct<16> {
-            alignas(16) cutlass::arch::ClusterTransactionBarrier barrier_KV;
-            alignas(16) typename CollectiveMainloop::MainloopPipeline::SharedStorage pipeline_q;
-            alignas(16) typename CollectiveMainloop::MainloopPipeline_dO::SharedStorage pipeline_do;
-            alignas(16) typename TileScheduler::SharedStorage smem_scheduler;
-        } pipelines;
-
-    };
-
-    static constexpr int SharedStorageSize = sizeof(SharedStorage);
-
-    // Device side arguments
-    struct Arguments {
-        MainloopArguments mainloop{};
-        EpilogueArguments epilogue{};
-        cutlass::KernelHardwareInfo hw_info{};
-        TileSchedulerArguments scheduler{};
-    };
-
-    // Kernel entry point API
-    struct Params {
-        MainloopParams mainloop{};
-        EpilogueParams epilogue{};
-        cutlass::KernelHardwareInfo hw_info{};
-        TileSchedulerParams scheduler{};
-    };
-
-    //
-    // Methods
-    //
-
-    // Convert to underlying arguments. In this case, a simple copy for the aliased type.
-    static
-    Params
-    to_underlying_arguments(Arguments const& args) {
-        CUTLASS_TRACE_HOST("to_underlying_arguments():");
-
-        // Get SM count if needed, otherwise use user supplied SM count
-        int sm_count = args.hw_info.sm_count;
-        if (sm_count <= 0) {
-            CUTLASS_TRACE_HOST("  WARNING: Arguments do not include a valid SM count.\n"
-                "  For optimal performance, populate the arguments KernelHardwareInfo struct with the SM count.");
-            sm_count = cutlass::KernelHardwareInfo::query_device_multiprocessor_count(args.hw_info.device_id);
-        }
-=======
     CUTLASS_TRACE_HOST("to_underlying_arguments(): Setting persistent grid SM count to " << sm_count);
 
     cutlass::KernelHardwareInfo hw_info{args.hw_info.device_id, sm_count};
@@ -256,7 +162,6 @@
       CollectiveMainloop::prefetch_tma_descriptors(params.mainloop);
       CollectiveEpilogue::prefetch_tma_descriptors(params.epilogue);
     }
->>>>>>> 5e7c3cf1
 
     // Obtain warp index
     int const warp_group_thread_idx = threadIdx.x % cutlass::NumThreadsPerWarpGroup;
@@ -302,9 +207,9 @@
         for (auto work_tile_info = scheduler.template get_initial_work</*IsProducerWarp=*/true>(params.scheduler); work_tile_info.is_valid(params.scheduler);
              work_tile_info = scheduler.template get_next_work</*IsProducerWarp=*/true>(params.scheduler, work_tile_info)) {
           auto block_coord_ = work_tile_info.get_block_coord(params.scheduler);
-          // uncomment the following line to resume to non-persistent kernel
-          // auto [n_block, bidh, bidb_idx, _] = block_coord_;
-          auto [n_block, bidh, bidb_idx] = block_coord_;
+          // get block_coord without deterministic message
+          auto block_coord = cute::make_tuple(get<0>(block_coord_), get<1>(block_coord_), get<2>(block_coord_));
+          auto [n_block, bidh, bidb_idx] = block_coord;
 
           auto scheduler_prefetch = [&scheduler, &params, &work_tile_info]() { scheduler.prefetch_next_work(params.scheduler, work_tile_info); };
 
@@ -320,42 +225,6 @@
 
               bool tile_valid_tmp =
                   mainloop.load(params.mainloop, pipeline_q, pipeline_do, smem_pipe_write, smem_pipe_write_do, shared_storage, block_coord, tile_valid);
-
-<<<<<<< HEAD
-        TileScheduler scheduler(reinterpret_cast<typename TileScheduler::SharedStorage*>(&shared_storage.pipelines.smem_scheduler));
-
-        if (warp_group_idx == 0) {  // Producer
-            cutlass::arch::warpgroup_reg_dealloc<LoadRegisterRequirement>();
-
-            int warp_idx_in_warpgroup = __shfl_sync(0xffffffff, (threadIdx.x / 32) % 4, 0);
-            if (warp_idx_in_warpgroup == 0) {  // Load K, V, and do TMA on Q and dO
-                PipelineState smem_pipe_write = cutlass::make_producer_start_state<MainloopPipeline>();
-                PipelineState_dO smem_pipe_write_do = cutlass::make_producer_start_state<MainloopPipeline_dO>();
-                for (auto work_tile_info = scheduler.template get_initial_work</*IsProducerWarp=*/true>(params.scheduler);
-                     work_tile_info.is_valid(params.scheduler);
-                     work_tile_info = scheduler.template get_next_work</*IsProducerWarp=*/true>(params.scheduler, work_tile_info)) {
-
-                    auto block_coord_ = work_tile_info.get_block_coord(params.scheduler);
-                    // get block_coord without deterministic message
-                    auto block_coord = cute::make_tuple(get<0>(block_coord_), get<1>(block_coord_), get<2>(block_coord_));
-                    auto [n_block, bidh, bidb_idx] = block_coord;
-
-                    auto scheduler_prefetch = [&scheduler, &params, &work_tile_info]() {
-                        scheduler.prefetch_next_work(params.scheduler, work_tile_info);
-                    };
-
-                    bool tile_valid = false;
-
-                    if constexpr (RangeMerge) {
-                        int loop_count = bidb_idx > 0 ? params.scheduler.range_map[bidb_idx] - params.scheduler.range_map[bidb_idx - 1] : params.scheduler.range_map[bidb_idx];
-                        int bidb_start = bidb_idx > 0 ? params.scheduler.range_map[bidb_idx - 1] : 0;
-
-                        for (int idx = 0; idx < loop_count; ++idx) {
-                            int bidb = bidb_start + idx;
-                            cute::tuple<int32_t, int32_t, int32_t> block_coord = {n_block, bidh, bidb};
-
-                            bool tile_valid_tmp = mainloop.load(params.mainloop, pipeline_q, pipeline_do, smem_pipe_write,
-                                        smem_pipe_write_do, shared_storage, block_coord, tile_valid);
 
                             tile_valid = tile_valid || tile_valid_tmp;
                         }
@@ -369,149 +238,45 @@
                 }
                 mainloop.load_tail(pipeline_q, pipeline_do, smem_pipe_write, smem_pipe_write_do);
             } else if (warp_idx_in_warpgroup == 1) {
-                int bidb_last = 0;
-                for (auto work_tile_info = scheduler.template get_initial_work</*IsProducerWarp=*/false>(params.scheduler);
-                     work_tile_info.is_valid(params.scheduler);
-                     work_tile_info = scheduler.template get_next_work</*IsProducerWarp=*/false>(params.scheduler, work_tile_info)) {
-
-                    auto block_coord_ = work_tile_info.get_block_coord(params.scheduler);
-                    // get block_coord without deterministic message
-                    auto block_coord = cute::make_tuple(get<0>(block_coord_), get<1>(block_coord_), get<2>(block_coord_));
-                    auto [n_block, bidh, bidb_idx] = block_coord;
-
-                    if constexpr (RangeMerge) {
-                        int loop_count = bidb_idx > 0 ? params.scheduler.range_map[bidb_idx] - params.scheduler.range_map[bidb_idx - 1] : params.scheduler.range_map[bidb_idx];
-                        int bidb_start = bidb_idx > 0 ? params.scheduler.range_map[bidb_idx - 1] : 0;
-
-                        for (int idx = 0; idx < loop_count; ++idx) {
-                            int bidb = bidb_start + idx;
-                            cute::tuple<int32_t, int32_t, int32_t> block_coord = {n_block, bidh, bidb};
-                            if constexpr (!Deterministic) {
-                                mainloop.store_dq(params.mainloop, shared_storage, block_coord);
-                            } else {
-                                mainloop.store_dq(params.mainloop, shared_storage, block_coord, bidb_last);
-                                bidb_last = bidb;
-                            }
-                        }
+              int bidb_last = 0;
+              for (auto work_tile_info = scheduler.template get_initial_work</*IsProducerWarp=*/false>(params.scheduler); work_tile_info.is_valid(params.scheduler);
+                    work_tile_info = scheduler.template get_next_work</*IsProducerWarp=*/false>(params.scheduler, work_tile_info)) {
+
+                  auto block_coord_ = work_tile_info.get_block_coord(params.scheduler);
+                  // get block_coord without deterministic message
+                  auto block_coord = cute::make_tuple(get<0>(block_coord_), get<1>(block_coord_), get<2>(block_coord_));
+                  auto [n_block, bidh, bidb_idx] = block_coord;
+
+                if constexpr (RangeMerge) {
+                  int loop_count = bidb_idx > 0 ? params.scheduler.range_map[bidb_idx] - params.scheduler.range_map[bidb_idx - 1] : params.scheduler.range_map[bidb_idx];
+                  int bidb_start = bidb_idx > 0 ? params.scheduler.range_map[bidb_idx - 1] : 0;
+
+                  for (int idx = 0; idx < loop_count; ++idx) {
+                    int bidb = bidb_start + idx;
+                    cute::tuple<int32_t, int32_t, int32_t> block_coord = {n_block, bidh, bidb};
+                    if constexpr (!Deterministic) {
+                      mainloop.store_dq(params.mainloop, shared_storage, block_coord);
+                    } else {
+                      mainloop.store_dq(params.mainloop, shared_storage, block_coord, bidb_last);
+                      bidb_last = bidb;
                     }
-                    else {
-                        if constexpr (!Deterministic) {
-                            mainloop.store_dq(params.mainloop, shared_storage, block_coord);
-                        } else {
-                            mainloop.store_dq(params.mainloop, shared_storage, block_coord, bidb_last);
-                            bidb_last = bidb_idx;
-                        }
-                    }
+                  }
                 }
+                else {
+                  if constexpr (!Deterministic) {
+                    mainloop.store_dq(params.mainloop, shared_storage, block_coord);
+                  } else {
+                    mainloop.store_dq(params.mainloop, shared_storage, block_coord, bidb_last);
+                    bidb_last = bidb_idx;
+                  }
+                }
+              }
             }
         } else {  // Consumer
             cutlass::arch::warpgroup_reg_alloc<MmaRegisterRequirement>();
             // Initialize matmul objects.
             TiledMmadKV tiled_mma_dKV;
 
-            PipelineState smem_pipe_read;
-            PipelineState_dO smem_pipe_read_do;
-
-            mainloop.mma_init();
-            scheduler.init_consumer();
-
-            int work_idx = 0;
-            CUTLASS_PRAGMA_NO_UNROLL
-            for (auto work_tile_info = scheduler.template get_initial_work</*IsProducerWarp=*/false>(params.scheduler);
-                 work_tile_info.is_valid(params.scheduler);
-                 work_tile_info = scheduler.template get_next_work</*IsProducerWarp=*/false>(params.scheduler, work_tile_info)) {
-
-                auto block_coord_ = work_tile_info.get_block_coord(params.scheduler);
-                // get block_coord without deterministic message
-                auto block_coord = cute::make_tuple(get<0>(block_coord_), get<1>(block_coord_), get<2>(block_coord_));
-
-                Tensor tdKrdK = partition_fragment_C(tiled_mma_dKV, select<!dKV_swapAB ? 1 : 2, !dKV_swapAB? 2 : 1>(TileShape_MNK{}));
-                Tensor tdVrdV = partition_fragment_C(tiled_mma_dKV, select<!dKV_swapAB ? 1 : 2, !dKV_swapAB? 2 : 1>(TileShape_MNK{}));
-                clear(tdKrdK);
-                clear(tdVrdV);
-                bool tile_valid = false;
-
-                if constexpr (RangeMerge) {
-                    int bidb_idx = get<2>(block_coord);
-                    int loop_count = bidb_idx > 0 ? params.scheduler.range_map[bidb_idx] - params.scheduler.range_map[bidb_idx - 1] : params.scheduler.range_map[bidb_idx];
-                    int bidb_start = bidb_idx > 0 ? params.scheduler.range_map[bidb_idx - 1] : 0;     
-
-                    for (int idx = 0; idx < loop_count; ++idx) {
-                        int bidb = bidb_start + idx;
-                        block_coord = cute::make_tuple(get<0>(block_coord_), get<1>(block_coord_), bidb);
-                        
-                        // dK and dV output accumulator.
-                        bool tile_valid_tmp = mainloop.mma(
-                            params.mainloop, pipeline_q, pipeline_do, smem_pipe_read, smem_pipe_read_do,
-                            tdKrdK, tdVrdV, threadIdx.x - NumCopyThreads, work_idx, block_coord, shared_storage, tile_valid);
-
-                        tile_valid = tile_valid || tile_valid_tmp;
-                    }
-                }
-                else {
-                    tile_valid = mainloop.mma(
-                        params.mainloop, pipeline_q, pipeline_do, smem_pipe_read, smem_pipe_read_do,
-                        tdKrdK, tdVrdV, threadIdx.x - NumCopyThreads, work_idx, block_coord, shared_storage, tile_valid);
-                }
-
-
-                if (tile_valid) {
-                    #pragma unroll
-                    for (int i = 0; i < size(tdKrdK); ++i) { 
-                        tdKrdK(i) *= params.mainloop.softmax_scale; 
-                    }
-                    ++work_idx;
-                    if constexpr (!Deterministic) {
-                        epilogue.store(params.epilogue, tdKrdK, tdVrdV, shared_storage, tiled_mma_dKV,
-                                    threadIdx.x - NumCopyThreads, block_coord);
-                    } else {
-                        epilogue.store(params.epilogue, tdKrdK, tdVrdV, shared_storage, tiled_mma_dKV,
-                                    threadIdx.x - NumCopyThreads, block_coord_);
-                    }
-                    cutlass::arch::NamedBarrier::arrive(NumMmaThreads + cutlass::NumThreadsPerWarp, static_cast<uint32_t>(BwdNamedBarriers::KVEmpty) /*id*/);
-                } else {
-                    epilogue.store_zero(params.epilogue, threadIdx.x - NumCopyThreads, block_coord);
-                }
-=======
-              tile_valid = tile_valid || tile_valid_tmp;
-            }
-          } else {
-            auto block_coord = cute::make_tuple(get<0>(block_coord_), get<1>(block_coord_), get<2>(block_coord_));
-            tile_valid = mainloop.load(params.mainloop, pipeline_q, pipeline_do, smem_pipe_write, smem_pipe_write_do, shared_storage, block_coord, tile_valid);
-          }
->>>>>>> 5e7c3cf1
-
-          scheduler_prefetch();
-        }
-        mainloop.load_tail(pipeline_q, pipeline_do, smem_pipe_write, smem_pipe_write_do);
-      } else if (warp_idx_in_warpgroup == 1) {
-        for (auto work_tile_info = scheduler.template get_initial_work</*IsProducerWarp=*/false>(params.scheduler); work_tile_info.is_valid(params.scheduler);
-             work_tile_info = scheduler.template get_next_work</*IsProducerWarp=*/false>(params.scheduler, work_tile_info)) {
-          auto block_coord_ = work_tile_info.get_block_coord(params.scheduler);
-          // uncomment the following line to resume to non-persistent kernel
-          // auto [n_block, bidh, bidb_idx, _] = block_coord_;
-          auto [n_block, bidh, bidb_idx] = block_coord_;
-
-          if constexpr (RangeMerge) {
-            int loop_count = bidb_idx > 0 ? params.scheduler.range_map[bidb_idx] - params.scheduler.range_map[bidb_idx - 1] : params.scheduler.range_map[bidb_idx];
-            int bidb_start = bidb_idx > 0 ? params.scheduler.range_map[bidb_idx - 1] : 0;
-
-            for (int idx = 0; idx < loop_count; ++idx) {
-              int bidb = bidb_start + idx;
-              cute::tuple<int32_t, int32_t, int32_t> block_coord = {n_block, bidh, bidb};
-              mainloop.store_dq(params.mainloop, shared_storage, block_coord);
-            }
-          } else {
-            auto block_coord = cute::make_tuple(get<0>(block_coord_), get<1>(block_coord_), get<2>(block_coord_));
-            mainloop.store_dq(params.mainloop, shared_storage, block_coord);
-          }
-        }
-      }
-    } else { // Consumer
-      cutlass::arch::warpgroup_reg_alloc<MmaRegisterRequirement>();
-      // Initialize matmul objects.
-      TiledMmadKV tiled_mma_dKV;
-
       PipelineState smem_pipe_read;
       PipelineState_dO smem_pipe_read_do;
 
@@ -523,6 +288,7 @@
       for (auto work_tile_info = scheduler.template get_initial_work</*IsProducerWarp=*/false>(params.scheduler); work_tile_info.is_valid(params.scheduler);
            work_tile_info = scheduler.template get_next_work</*IsProducerWarp=*/false>(params.scheduler, work_tile_info)) {
         auto block_coord_ = work_tile_info.get_block_coord(params.scheduler);
+        // get block_coord without deterministic message
         auto block_coord = cute::make_tuple(get<0>(block_coord_), get<1>(block_coord_), get<2>(block_coord_));
 
         Tensor tdKrdK = partition_fragment_C(tiled_mma_dKV, select < !dKV_swapAB ? 1 : 2, !dKV_swapAB ? 2 : 1 > (TileShape_MNK{}));
@@ -579,7 +345,11 @@
             tdKrdK(i) *= params.mainloop.softmax_scale;
           }
           ++work_idx;
-          epilogue.store(params.epilogue, tdKrdK, tdVrdV, shared_storage, tiled_mma_dKV, threadIdx.x - NumCopyThreads, block_coord);
+          if constexpr (!Deterministic) {
+            epilogue.store(params.epilogue, tdKrdK, tdVrdV, shared_storage, tiled_mma_dKV, threadIdx.x - NumCopyThreads, block_coord);
+          } else {
+            epilogue.store(params.epilogue, tdKrdK, tdVrdV, shared_storage, tiled_mma_dKV, threadIdx.x - NumCopyThreads, block_coord_);
+          }
           cutlass::arch::NamedBarrier::arrive(NumMmaThreads + cutlass::NumThreadsPerWarp, static_cast<uint32_t>(BwdNamedBarriers::KVEmpty) /*id*/);
         } else {
           epilogue.store_zero(params.epilogue, threadIdx.x - NumCopyThreads, block_coord);
