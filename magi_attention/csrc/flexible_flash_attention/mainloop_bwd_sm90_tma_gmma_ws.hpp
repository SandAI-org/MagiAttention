/******************************************************************************
 * Copyright (c) 2024, Jay Shah, Ganesh Bikshandi, Ying Zhang, Vijay Thakkar, Pradeep Ramani, Tri Dao.
 ******************************************************************************/

#pragma once

#include <cutlass/array.h>
#include <cutlass/barrier.h>
#include <cutlass/cutlass.h>
#include <cutlass/numeric_conversion.h>
#include <cutlass/numeric_types.h>
#include <cutlass/pipeline/pipeline.hpp>

#include <cute/tensor.hpp>

#include "cutlass/gemm/collective/builders/sm90_common.inl"

#include "block.h"
#include "copy_sm90_bulk_reduce.hpp"
#include "mask.h"
#include "named_barrier.hpp"
#include "seqlen.h"
#include "softmax.h"
#include "utils.h"

namespace flash {

using namespace cute;

template <
    int Stages,
    int Stages_dO,
    int Stages_dS,
    class ClusterShape_,
    class TileShape_MNK_,
    class Element_,
    class ElementAccum_,
    class ArchTag_,
    bool Has_softcap_,
    bool Deterministic,
    bool SdP_swapAB_,
    bool dKV_swapAB_,
    bool dQ_swapAB_,
    int NumMmaWarpGroups = 2,
    int AtomLayoutMSdP = 1,
    int AtomLayoutNdKV = 2,
    int AtomLayoutMdQ = 1,
    bool Mma_dP_is_RS = false>
struct CollectiveMainloopBwdSm90 {
  static constexpr int kStages = Stages;
  static constexpr int kStages_dO = Stages_dO;
  static constexpr int kStages_dS = Stages_dS;
  static_assert(kStages >= kStages_dO);
  static_assert(Stages_dS == 1 || Stages_dS == kStages);
  static_assert(!Mma_dP_is_RS || SdP_swapAB_); // If Mma_dP_is_RS, we need SdP_SwapAB
  using ClusterShape = ClusterShape_;
  using TileShape_MNK = TileShape_MNK_;
  using Element = Element_;
  using ElementAccum = ElementAccum_;
  using ArchTag = ArchTag_;
  static constexpr bool Has_softcap = Has_softcap_;

  static constexpr bool SdP_swapAB = SdP_swapAB_;
  static constexpr bool dKV_swapAB = dKV_swapAB_;
  static constexpr bool dQ_swapAB = dQ_swapAB_;

  static constexpr bool Q_dO_same_stages = kStages == kStages_dO;

  static constexpr int kBlockM = get<0>(TileShape_MNK{});
  static constexpr int kBlockN = get<1>(TileShape_MNK{});
  static constexpr int kHeadDim = get<2>(TileShape_MNK{});

  using SeqlenInfo_t = flash::DistributedSeqlenInfo;
  using BlockMN_t = flash::BlockMN<SeqlenInfo_t, kBlockM, kBlockN>;

  static_assert(ArchTag::kMinComputeCapability >= 90);
  static_assert(get<0>(ClusterShape{}) == 1 && get<2>(ClusterShape{}) == 1);

  static constexpr int NumMmaThreads = NumMmaWarpGroups * cutlass::NumThreadsPerWarpGroup;
  static constexpr int NumProducerThreads = cutlass::NumThreadsPerWarp * 2;

  static_assert(NumMmaWarpGroups % AtomLayoutMSdP == 0);
  static_assert(NumMmaWarpGroups % AtomLayoutNdKV == 0);
  static_assert(NumMmaWarpGroups % AtomLayoutMdQ == 0);
  static constexpr bool Mma_dKV_is_RS = AtomLayoutMSdP == 1 && AtomLayoutNdKV == NumMmaWarpGroups && SdP_swapAB && !dKV_swapAB;
  static constexpr bool Mma_dQ_is_RS =
      AtomLayoutMSdP == NumMmaWarpGroups && AtomLayoutMdQ == NumMmaWarpGroups && !SdP_swapAB && !dQ_swapAB; // If dQ_swapAB we can't use RS

  static constexpr GMMA::Major PdS_Major = GMMA::Major::K;
  // static constexpr GMMA::Major PdS_Major = GMMA::Major::MN;
  static constexpr GMMA::Major PdSt_Major = PdS_Major == GMMA::Major::K ? GMMA::Major::MN : GMMA::Major::K;

  using TileShapeAtomSdP = std::conditional_t<
      !SdP_swapAB,
      Shape<Int<kBlockM>, Int<kBlockN / (NumMmaWarpGroups / AtomLayoutMSdP)>, Int<kHeadDim>>,
      Shape<Int<kBlockN>, Int<kBlockM / AtomLayoutMSdP>, Int<kHeadDim>>>;
  using AtomLayoutSdP = std::conditional_t<
      !SdP_swapAB,
      Layout<Shape<Int<AtomLayoutMSdP>, Int<NumMmaWarpGroups / AtomLayoutMSdP>, _1>>,
      Layout<Shape<Int<NumMmaWarpGroups / AtomLayoutMSdP>, Int<AtomLayoutMSdP>, _1>>>;
  using TiledMmaSdP = decltype(cute::make_tiled_mma(cute::GMMA::ss_op_selector<Element, Element, ElementAccum, TileShapeAtomSdP>(), AtomLayoutSdP{}));

  using TiledMmadPRS = decltype(cute::make_tiled_mma(cute::GMMA::rs_op_selector<Element, Element, ElementAccum, TileShapeAtomSdP>(), AtomLayoutSdP{}));

  using TileShapeAtomdKV = std::conditional_t<
      !dKV_swapAB,
      Shape<Int<kBlockN>, Int<kHeadDim / (NumMmaWarpGroups / AtomLayoutNdKV)>, Int<kBlockM>>,
      Shape<Int<kHeadDim>, Int<kBlockN / AtomLayoutNdKV>, Int<kBlockM>>>;
  using AtomLayoutdKV = std::conditional_t<
      !dKV_swapAB,
      Layout<Shape<Int<AtomLayoutNdKV>, Int<NumMmaWarpGroups / AtomLayoutNdKV>, _1>>,
      Layout<Shape<Int<NumMmaWarpGroups / AtomLayoutNdKV>, Int<AtomLayoutNdKV>, _1>>>;
  using TiledMmadKV = decltype(cute::make_tiled_mma(
      std::conditional_t<
          Mma_dKV_is_RS,
          decltype(cute::GMMA::rs_op_selector<Element, Element, ElementAccum, TileShapeAtomdKV, GMMA::Major::K, GMMA::Major::MN>()),
          decltype(cute::GMMA::ss_op_selector < Element, Element, ElementAccum, TileShapeAtomdKV, !dKV_swapAB ? PdSt_Major : GMMA::Major::MN, !dKV_swapAB ? GMMA::Major::MN : PdSt_Major > ())>{},
      AtomLayoutdKV{}));

  using TileShapeAtomdQ = std::conditional_t<
      !dQ_swapAB,
      Shape<Int<kBlockM>, Int<kHeadDim / (NumMmaWarpGroups / AtomLayoutMdQ)>, Int<kBlockN>>,
      Shape<Int<kHeadDim>, Int<kBlockM / AtomLayoutMdQ>, Int<kBlockN>>>;
  using AtomLayoutdQ = std::conditional_t<
      !dQ_swapAB,
      Layout<Shape<Int<AtomLayoutMdQ>, Int<NumMmaWarpGroups / AtomLayoutMdQ>, _1>>,
      Layout<Shape<Int<NumMmaWarpGroups / AtomLayoutMdQ>, Int<AtomLayoutMdQ>, _1>>>;
  using TiledMmadQ = decltype(cute::make_tiled_mma(
      std::conditional_t<
          Mma_dQ_is_RS,
          decltype(cute::GMMA::rs_op_selector<Element, Element, ElementAccum, TileShapeAtomdQ, GMMA::Major::K, GMMA::Major::MN>()),
          decltype(cute::GMMA::ss_op_selector < Element, Element, ElementAccum, TileShapeAtomdQ, !dQ_swapAB ? PdS_Major : GMMA::Major::MN, !dQ_swapAB ? GMMA::Major::MN : PdS_Major > ())>{},
      AtomLayoutdQ{}));

  // We need to accommodate both Q and Q^T (and dO and dO^T) in shared memory.
  // Q & dO are used in the SdP Mma and Q^T and dO^T are used in the dKV Mma.
  // Since this is GMMA::Major::K, the M dimension (kBlockM) doesn't matter for the layout, only the K dimension
  // changes the layout.
  using SmemLayoutAtomQdO = decltype(cutlass::gemm::collective::detail::
                                         ss_smem_selector<GMMA::Major::K, Element, Int<kBlockM>, Int<kHeadDim / (NumMmaWarpGroups / AtomLayoutNdKV)>>()); // for dKV_Mma
  using SmemLayoutQ = decltype(tile_to_shape(SmemLayoutAtomQdO{}, make_shape(shape<0>(TileShape_MNK{}), shape<2>(TileShape_MNK{}), Int<kStages>{})));
  using SmemLayoutdO = decltype(tile_to_shape(SmemLayoutAtomQdO{}, make_shape(shape<0>(TileShape_MNK{}), shape<2>(TileShape_MNK{}), Int<kStages_dO>{})));

  using SmemLayoutAtomK =
      decltype(cutlass::gemm::collective::detail::ss_smem_selector<GMMA::Major::K, Element, Int<kBlockN>, Int<kHeadDim / (NumMmaWarpGroups / AtomLayoutMdQ)>>());
  using SmemLayoutK = decltype(tile_to_shape(SmemLayoutAtomK{}, select<1, 2>(TileShape_MNK{})));

  using SmemLayoutAtomV = decltype(cutlass::gemm::collective::detail::
                                       ss_smem_selector<GMMA::Major::K, Element, decltype(cute::get<1>(TileShape_MNK{})), decltype(cute::get<2>(TileShape_MNK{}))>());
  using SmemLayoutV = decltype(tile_to_shape(SmemLayoutAtomV{}, select<1, 2>(TileShape_MNK{})));

  using SmemLayoutAtomPdS = decltype(cutlass::gemm::collective::detail::
                                         ss_smem_selector<PdS_Major, Element, Int<kBlockM / AtomLayoutMSdP>, Int<kBlockN / (NumMmaWarpGroups / AtomLayoutMSdP)>>());
  using SmemLayoutPdS = decltype(tile_to_shape(
      SmemLayoutAtomPdS{},
      make_shape(Int<kBlockM>{}, Int<kBlockN>{}, Int<kStages_dS>{}),
      std::conditional_t<PdS_Major == GMMA::Major::K, cute::Step<_1, _2, _3>, cute::Step<_2, _1, _3>>{}));

  // Need stride to be multiple of 32, otherwise we get error (misaligned address) when doing TMA if e.g. kBlockM=80
  // We set stride to be multiple of 64 so that if ShuffleLSE, even if threads read from sLSE but out of bounds,
  // it's still a valid smem address.
  using SmemLayoutLSE = cute::Layout<cute::Shape<Int<kBlockM>, Int<kStages>>, cute::Stride<_1, Int<cute::round_up(kBlockM, 64)>>>;
  using SmemLayoutLSEMma = std::conditional_t<
      SdP_swapAB,
      cute::Layout<cute::Shape<Int<kBlockN>, Int<kBlockM>, Int<kStages>>, cute::Stride<_0, _1, Int<cute::round_up(kBlockM, 64)>>>,
      cute::Layout<cute::Shape<Int<kBlockM>, Int<kBlockN>, Int<kStages>>, cute::Stride<_1, _0, Int<cute::round_up(kBlockM, 64)>>>>;

  // Note this is the transpose in terms of the view, not in terms of memory.
  using SmemLayoutQt = decltype(cute::composition(
      SmemLayoutQ{},
      make_layout(make_shape(get<2>(TileShape_MNK{}), get<0>(TileShape_MNK{}), Int<kStages>{}), make_stride(Int<kBlockM>{}, _1{}, Int<kBlockM * kHeadDim>{}))));
  using SmemLayoutdOt = decltype(cute::composition(
      SmemLayoutdO{},
      make_layout(make_shape(get<2>(TileShape_MNK{}), get<0>(TileShape_MNK{}), Int<kStages_dO>{}), make_stride(Int<kBlockM>{}, _1{}, Int<kBlockM * kHeadDim>{}))));
  using SmemLayoutKt =
      decltype(cute::composition(SmemLayoutK{}, make_layout(make_shape(get<2>(TileShape_MNK{}), get<1>(TileShape_MNK{})), make_stride(Int<kBlockN>{}, _1{}))));
  using SmemLayoutPdSt = decltype(cute::composition(
      SmemLayoutPdS{},
      make_layout(make_shape(Int<kBlockN>{}, Int<kBlockM>{}, Int<kStages_dS>{}), make_stride(Int<kBlockM>{}, _1{}, Int<kBlockM * kBlockN>{}))));

  // Thread layout, 256 or 384 threads per row
  // We split into NumMmaWarpGroups so that we can do Bulk reduce add for each WG separately.
  using R2SLayoutAtomdQaccum = Layout<Shape<Int<cutlass::NumThreadsPerWarpGroup>, Int<NumMmaWarpGroups>>>;
  using R2STiledCopydQaccum = decltype(make_tiled_copy(
      Copy_Atom<AutoVectorizingCopyWithAssumedAlignment<128>, ElementAccum>{},
      R2SLayoutAtomdQaccum{},
      Layout<Shape<_4>>{})); // Val layout, 4 vals per store
  using SmemLayoutdQaccum = Layout<Shape<Int<kBlockM * kHeadDim / NumMmaWarpGroups>, Int<NumMmaWarpGroups>>>;

  static constexpr int kNumPdSStore = kBlockM * kBlockN / NumMmaThreads;
  // If !SdP_swapAB, the accum registers hold P / dS, otherwise they hold Pt / dSt.
  // If PdS_major is MN, then we need to "transpose" the write.
  using SmemCopyAtomPdS = Copy_Atom<
      std::conditional_t<
          (!SdP_swapAB) ^ (PdS_Major == GMMA::Major::MN),
          std::conditional_t<kNumPdSStore % 8 == 0, cute::SM90_U32x4_STSM_N, cute::SM90_U32x2_STSM_N>,
          std::conditional_t<kNumPdSStore % 8 == 0, cute::SM90_U16x8_STSM_T, cute::SM90_U16x4_STSM_T>>,
      Element>;

  using GmemTiledCopyQdO = decltype(cutlass::gemm::collective::detail::sm90_cluster_shape_to_tma_atom(shape<1>(ClusterShape{})));
  using GmemTiledCopyKV = cute::SM90_TMA_LOAD;

  using ShapeQKV = cute::Shape<int32_t, int32_t, int32_t>; // (total_q, d, head)
  using StrideQKV = cute::Stride<int64_t, _1, int64_t>;
  using ShapeLSE = cute::Shape<int32_t, int32_t, int32_t>; // (max_seqlen_q, head, batch)
  using StrideLSE = cute::Stride<_1, int64_t, int64_t>; // (max_seqlen_q, head, batch)

  using GmemTiledCopydQaccum = cute::SM90_TMA_REDUCE_ADD;
  using TileShape_dQaccum = cute::Shape<Int<kBlockM>, Int<kHeadDim>>;
  using SmemLayoutAtomdQaccumTMA = decltype(cutlass::gemm::collective::detail::ss_smem_selector<
                                            GMMA::Major::K,
                                            ElementAccum,
                                            decltype(cute::get<0>(TileShape_MNK{})),
                                            Int<CUTE_STATIC_V(cute::get<2>(TileShape_MNK{})) / AtomLayoutMdQ>>());
  using SmemLayoutdQaccumTMA = decltype(tile_to_shape(SmemLayoutAtomdQaccumTMA{}, TileShape_dQaccum{}));
  using SmemLayoutdQaccumtTMA = decltype(cute::composition(
      SmemLayoutdQaccumTMA{},
      make_layout(make_shape(get<1>(TileShape_dQaccum{}), get<0>(TileShape_dQaccum{})), make_stride(decltype(get<0>(TileShape_dQaccum{})){}, _1{}))));

  using TMA_add_dQ = decltype(make_tma_copy(
      GmemTiledCopydQaccum{},
      make_tensor(make_gmem_ptr(static_cast<ElementAccum*>(nullptr)), ShapeQKV{}, StrideQKV{}),
      SmemLayoutdQaccumTMA{},
      TileShape_dQaccum{},
      _1{})); // no mcast for dQ

  using TMA_QdO = decltype(make_tma_copy_A_sm90(
      GmemTiledCopyQdO{},
      make_tensor(make_gmem_ptr(static_cast<Element const*>(nullptr)), ShapeQKV{}, StrideQKV{}),
      take<0, 2>(SmemLayoutQ{}),
      TileShape_MNK{},
      ClusterShape{})); // mcast along N mode for this M load, if any

  using TMA_K = decltype(make_tma_copy_B_sm90(
      GmemTiledCopyKV{},
      make_tensor(make_gmem_ptr(static_cast<Element const*>(nullptr)), ShapeQKV{}, StrideQKV{}),
      SmemLayoutK{},
      TileShape_MNK{},
      ClusterShape{})); // no mcast for KV

  using TMA_V = decltype(make_tma_copy_B_sm90(
      GmemTiledCopyKV{},
      make_tensor(make_gmem_ptr(static_cast<Element const*>(nullptr)), ShapeQKV{}, StrideQKV{}),
      SmemLayoutV{},
      TileShape_MNK{},
      ClusterShape{})); // no mcast for KV

  using MainloopPipeline = typename cutlass::PipelineTmaAsync<kStages>;
  using PipelineState = typename MainloopPipeline::PipelineState;
  using MainloopPipeline_dO = typename cutlass::PipelineTmaAsync<kStages_dO>;
  using PipelineState_dO = typename MainloopPipeline_dO::PipelineState;

  // Set the bytes transferred in this TMA transaction (may involve multiple issues)
  static constexpr uint32_t TmaTransactionBytesQ = static_cast<uint32_t>(size(take<0, 2>(SmemLayoutQ{})) * cutlass::sizeof_bits_v<Element> / 8);
  static constexpr uint32_t TmaTransactionBytesK = static_cast<uint32_t>(size(SmemLayoutK{}) * cutlass::sizeof_bits_v<Element> / 8);
  static constexpr uint32_t TmaTransactionBytesV = static_cast<uint32_t>(size(SmemLayoutV{}) * cutlass::sizeof_bits_v<Element> / 8);
  static constexpr uint32_t TmaTransactionBytesLSE = static_cast<uint32_t>(size(select<0>(SmemLayoutLSE{})) * cutlass::sizeof_bits_v<ElementAccum> / 8);

  // These are tuned for speed. They don't affect correctness.
  // We have separate iterations with causal masking. Not necessary for hdim 128 but for hdim 64
  // this helps quite a bit to not have to do causal masking for most of the iterations.
  // For hdim 192, separating masking iterations results in register spills.
  static constexpr bool SeparateMaskingIterations = kHeadDim <= 64;
  // Do we keep the LSE and dPsum in each thread, or split them across 8 threads that share them and then
  // shuffle to get the value whenever we need? This can reduce register pressure when SdP_swapAB, where each
  // thread needs to keep statistics for (kBlockM / 4) rows. If !SdP_swapAB, each thread only needs to keep
  // statistic for 2 rows.
  static constexpr bool ShuffleLSE = SdP_swapAB && kHeadDim <= 128;
  static constexpr bool ShuffledPsum = SdP_swapAB && kHeadDim <= 128;
  static constexpr bool dQacc_use_TMA = kHeadDim < 256;
  // For hdim256, we want to slice the dQ MMA (64 x 256 on 2 WGs) into two (64 x 128 on 2 WGs) so that we can
  // do atomic add on one half before doing the other half of the MMA, to reduce register pressure.
  static constexpr bool Slice_dQKV_Mma = kHeadDim == 256 && !dQacc_use_TMA && dQ_swapAB && AtomLayoutMdQ == 1 && NumMmaWarpGroups == 2;
  static_assert(!(Deterministic && Slice_dQKV_Mma), "Deterministic mode not supported with Slice_dQKV_Mma");

  static constexpr size_t SmemAlignmentP = cutlass::detail::alignment_for_swizzle(SmemLayoutPdS{});
  static constexpr size_t SmemAlignmentdS = cutlass::detail::alignment_for_swizzle(SmemLayoutPdS{});
  // Without this SmemAlignment, with hdim 256 we get "misaligned address" error in TMA
  static constexpr size_t SmemAlignmentQKVdO = kHeadDim % 256 == 0 ? 256 : 128;
  static constexpr size_t SmemAlignmentV = !Mma_dP_is_RS ? SmemAlignmentQKVdO : cutlass::detail::alignment_for_swizzle(SmemLayoutV{});
  static_assert(SmemAlignmentP >= 128 && SmemAlignmentdS >= 128, "Require at least 128B alignment");

  // TODO: do we have to worry that smem_dk and smem_dv in the epilogue don't line up w smem_k and smem_v due to alignment?
  using SmemdQacc_t = std::conditional_t<!dQacc_use_TMA, cute::array<ElementAccum, 0>, cute::array_aligned<ElementAccum, cute::cosize_v<SmemLayoutdQaccumTMA>>>;
  using SmemP_t = std::conditional_t<Mma_dKV_is_RS, cute::array<Element, 0>, cute::array_aligned<Element, cute::cosize_v<SmemLayoutPdS>, SmemAlignmentP>>;
  struct TensorStorage : cute::aligned_struct<cute::max(SmemAlignmentP, SmemAlignmentdS, SmemAlignmentQKVdO)> {
    cute::array_aligned<Element, cute::cosize_v<SmemLayoutK>, SmemAlignmentQKVdO> smem_k;
    cute::array_aligned<Element, cute::cosize_v<SmemLayoutV>, SmemAlignmentV> smem_v;
    cute::array_aligned<Element, cute::cosize_v<SmemLayoutQ>, SmemAlignmentQKVdO> smem_q;
    cute::array_aligned<Element, cute::cosize_v<SmemLayoutdO>, SmemAlignmentQKVdO> smem_do;
    cute::array_aligned<ElementAccum, cute::cosize_v<SmemLayoutLSE>, 128> smem_lse;
    cute::array_aligned<ElementAccum, cute::cosize_v<SmemLayoutLSE>, 128> smem_dpsum;
    SmemP_t smem_p;
    cute::array_aligned<Element, cute::cosize_v<SmemLayoutPdS>, SmemAlignmentdS> smem_ds;
    SmemdQacc_t smem_dqacc;
  };

  // Host side kernel arguments
  struct Arguments {
    Element const* const ptr_Q;
    ShapeQKV const shape_Q;
    StrideQKV const stride_Q;
    Element const* const ptr_K;
    ShapeQKV const shape_K;
    StrideQKV const stride_K;
    Element const* const ptr_V;
    StrideQKV const stride_V;
    Element const* const ptr_dO;
    StrideQKV const stride_dO;
    ElementAccum* const ptr_dQ;
    ShapeQKV const shape_dQ;
    StrideQKV const stride_dQ;
    float const* const ptr_LSE_log2;
    ShapeLSE const shape_LSE;
    StrideLSE const stride_LSE_log2;
    float const* const ptr_dPsum;
    StrideLSE const stride_dPsum;
    float const softmax_scale;
    float const softcap_val;
    int const* const q_ranges;
    int const* const k_ranges;
    int const* const attn_type_map = nullptr;
  };

  // Device side kernel params
  struct Params {
    ShapeQKV const shape_Q;
    ShapeQKV const shape_K;
    ElementAccum* const ptr_dQ;
    ShapeQKV const shape_dQ;
    StrideQKV const stride_dQ;
    cutlass::FastDivmod qhead_per_khead_divmod;
    TMA_QdO tma_load_Q, tma_load_dO;
    TMA_K tma_load_K;
    TMA_V tma_load_V;
    TMA_add_dQ tma_add_dQ;
    float const* const ptr_LSE_log2;
    ShapeLSE const shape_LSE;
    StrideLSE const stride_LSE_log2;
    float const* const ptr_dPsum;
    StrideLSE const stride_dPsum;
    float const softmax_scale, softmax_scale_log2;
    float const softcap_val;
    int const* const q_ranges;
    int const* const k_ranges;
    int const* const attn_type_map = nullptr;
  };

  static Params to_underlying_arguments(Arguments const& args) {
    Tensor mQ = make_tensor(make_gmem_ptr(args.ptr_Q), args.shape_Q, args.stride_Q);
    TMA_QdO tma_load_Q =
        make_tma_copy_A_sm90(GmemTiledCopyQdO{}, mQ, SmemLayoutQ{}(_, _, _0{}), TileShape_MNK{}, ClusterShape{}); // mcast along N mode for this M load, if any
    Tensor mdO = make_tensor(make_gmem_ptr(args.ptr_dO), args.shape_Q, args.stride_dO);
    TMA_QdO tma_load_dO =
        make_tma_copy_A_sm90(GmemTiledCopyQdO{}, mdO, SmemLayoutdO{}(_, _, _0{}), TileShape_MNK{}, ClusterShape{}); // mcast along N mode for this M load, if any
    Tensor mK = make_tensor(make_gmem_ptr(args.ptr_K), args.shape_K, args.stride_K);
    TMA_K tma_load_K = make_tma_copy_B_sm90(GmemTiledCopyKV{}, mK, SmemLayoutK{}, TileShape_MNK{}, ClusterShape{}); // no mcast for KV
    Tensor mV = make_tensor(make_gmem_ptr(args.ptr_V), args.shape_K, args.stride_V);
    TMA_V tma_load_V = make_tma_copy_B_sm90(GmemTiledCopyKV{}, mV, SmemLayoutV{}, TileShape_MNK{}, ClusterShape{}); // no mcast for KV
    TMA_add_dQ tma_add_dQ = make_tma_copy(
        GmemTiledCopydQaccum{},
        make_tensor(make_gmem_ptr(args.ptr_dQ), args.shape_dQ, args.stride_dQ),
        SmemLayoutdQaccumTMA{},
        TileShape_dQaccum{},
<<<<<<< HEAD
        _1{})); // no mcast for dQ

    using TMA_QdO = decltype(make_tma_copy_A_sm90(
        GmemTiledCopyQdO{},
        make_tensor(make_gmem_ptr(static_cast<Element const*>(nullptr)), ShapeQKV{}, StrideQKV{}),
        take<0, 2>(SmemLayoutQ{}),
        TileShape_MNK{},
        ClusterShape{})); // mcast along N mode for this M load, if any

    using TMA_K = decltype(make_tma_copy_B_sm90(
        GmemTiledCopyKV{},
        make_tensor(make_gmem_ptr(static_cast<Element const*>(nullptr)), ShapeQKV{}, StrideQKV{}),
        SmemLayoutK{},
        TileShape_MNK{},
        ClusterShape{})); // no mcast for KV

    using TMA_V = decltype(make_tma_copy_B_sm90(
        GmemTiledCopyKV{},
        make_tensor(make_gmem_ptr(static_cast<Element const*>(nullptr)), ShapeQKV{}, StrideQKV{}),
        SmemLayoutV{},
        TileShape_MNK{},
        ClusterShape{})); // no mcast for KV

    using MainloopPipeline = typename cutlass::PipelineTmaAsync<kStages>;
    using PipelineState = typename MainloopPipeline::PipelineState;
    using MainloopPipeline_dO = typename cutlass::PipelineTmaAsync<kStages_dO>;
    using PipelineState_dO = typename MainloopPipeline_dO::PipelineState;

    // Set the bytes transferred in this TMA transaction (may involve multiple issues)
    static constexpr uint32_t TmaTransactionBytesQ = static_cast<uint32_t>(size(take<0, 2>(SmemLayoutQ{})) * cutlass::sizeof_bits_v<Element> / 8);
    static constexpr uint32_t TmaTransactionBytesK = static_cast<uint32_t>(size(SmemLayoutK{}) * cutlass::sizeof_bits_v<Element> / 8);
    static constexpr uint32_t TmaTransactionBytesV = static_cast<uint32_t>(size(SmemLayoutV{}) * cutlass::sizeof_bits_v<Element> / 8);
    static constexpr uint32_t TmaTransactionBytesLSE = static_cast<uint32_t>(size(select<0>(SmemLayoutLSE{})) * cutlass::sizeof_bits_v<ElementAccum> / 8);

    // These are tuned for speed. They don't affect correctness.
    // We have separate iterations with causal masking. Not necessary for hdim 128 but for hdim 64
    // this helps quite a bit to not have to do causal masking for most of the iterations.
    // For hdim 192, separating masking iterations results in register spills.
    static constexpr bool SeparateMaskingIterations = kHeadDim <= 64;
    // Do we keep the LSE and dPsum in each thread, or split them across 8 threads that share them and then
    // shuffle to get the value whenever we need? This can reduce register pressure when SdP_swapAB, where each
    // thread needs to keep statistics for (kBlockM / 4) rows. If !SdP_swapAB, each thread only needs to keep
    // statistic for 2 rows.
    static constexpr bool ShuffleLSE = SdP_swapAB && kHeadDim <= 128;
    static constexpr bool ShuffledPsum = SdP_swapAB && kHeadDim <= 128;
    static constexpr bool dQacc_use_TMA = kHeadDim < 256;
    // For hdim256, we want to slice the dQ MMA (64 x 256 on 2 WGs) into two (64 x 128 on 2 WGs) so that we can
    // do atomic add on one half before doing the other half of the MMA, to reduce register pressure.
    static constexpr bool Slice_dQKV_Mma = kHeadDim == 256 && !dQacc_use_TMA && dQ_swapAB && AtomLayoutMdQ == 1 && NumMmaWarpGroups == 2;
    static_assert(!(Deterministic && Slice_dQKV_Mma), "Deterministic mode not supported with Slice_dQKV_Mma");

    static constexpr size_t SmemAlignmentP = cutlass::detail::alignment_for_swizzle(SmemLayoutPdS{});
    static constexpr size_t SmemAlignmentdS = cutlass::detail::alignment_for_swizzle(SmemLayoutPdS{});
    // Without this SmemAlignment, with hdim 256 we get "misaligned address" error in TMA
    static constexpr size_t SmemAlignmentQKVdO = kHeadDim % 256 == 0 ? 256 : 128;
    static constexpr size_t SmemAlignmentV = !Mma_dP_is_RS ? SmemAlignmentQKVdO : cutlass::detail::alignment_for_swizzle(SmemLayoutV{});
    static_assert(SmemAlignmentP >= 128 && SmemAlignmentdS >= 128, "Require at least 128B alignment");

    // TODO: do we have to worry that smem_dk and smem_dv in the epilogue don't line up w smem_k and smem_v due to alignment?
    using SmemdQacc_t = std::conditional_t<!dQacc_use_TMA, cute::array<ElementAccum, 0>, cute::array_aligned<ElementAccum, cute::cosize_v<SmemLayoutdQaccumTMA>>>;
    using SmemP_t = std::conditional_t<Mma_dKV_is_RS, cute::array<Element, 0>, cute::array_aligned<Element, cute::cosize_v<SmemLayoutPdS>, SmemAlignmentP>>;
    struct TensorStorage : cute::aligned_struct<cute::max(SmemAlignmentP, SmemAlignmentdS, SmemAlignmentQKVdO)> {
        cute::array_aligned<Element, cute::cosize_v<SmemLayoutK>, SmemAlignmentQKVdO> smem_k;
        cute::array_aligned<Element, cute::cosize_v<SmemLayoutV>, SmemAlignmentV> smem_v;
        cute::array_aligned<Element, cute::cosize_v<SmemLayoutQ>, SmemAlignmentQKVdO> smem_q;
        cute::array_aligned<Element, cute::cosize_v<SmemLayoutdO>, SmemAlignmentQKVdO> smem_do;
        cute::array_aligned<ElementAccum, cute::cosize_v<SmemLayoutLSE>, 128> smem_lse;
        cute::array_aligned<ElementAccum, cute::cosize_v<SmemLayoutLSE>, 128> smem_dpsum;
        SmemP_t smem_p;
        cute::array_aligned<Element, cute::cosize_v<SmemLayoutPdS>, SmemAlignmentdS> smem_ds;
        SmemdQacc_t smem_dqacc;
    };

    // Host side kernel arguments
    struct Arguments {
        Element const* const ptr_Q;
        ShapeQKV const shape_Q;
        StrideQKV const stride_Q;
        Element const* const ptr_K;
        ShapeQKV const shape_K;
        StrideQKV const stride_K;
        Element const* const ptr_V;
        StrideQKV const stride_V;
        Element const* const ptr_dO;
        StrideQKV const stride_dO;
        ElementAccum* const ptr_dQ;
        ShapeQKV const shape_dQ;
        StrideQKV const stride_dQ;
        float const* const ptr_LSE_log2;
        ShapeLSE const shape_LSE;
        StrideLSE const stride_LSE_log2;
        float const* const ptr_dPsum;
        StrideLSE const stride_dPsum;
        float const softmax_scale;
        float const softcap_val;
        int const* const q_ranges;
        int const* const k_ranges;
        int* dq_determin_conflict_state;
        int* dq_determin_range_locks;
        int const* const attn_type_map = nullptr;
    };

    // Device side kernel params
    struct Params {
        ShapeQKV const shape_Q;
        ShapeQKV const shape_K;
        ElementAccum* const ptr_dQ;
        ShapeQKV const shape_dQ;
        StrideQKV const stride_dQ;
        cutlass::FastDivmod qhead_per_khead_divmod;
        TMA_QdO tma_load_Q, tma_load_dO;
        TMA_K tma_load_K;
        TMA_V tma_load_V;
        TMA_add_dQ tma_add_dQ;
        float const* const ptr_LSE_log2;
        ShapeLSE const shape_LSE;
        StrideLSE const stride_LSE_log2;
        float const* const ptr_dPsum;
        StrideLSE const stride_dPsum;
        float const softmax_scale, softmax_scale_log2;
        float const softcap_val;
        int const* const q_ranges;
        int const* const k_ranges;
        int* dq_determin_conflict_state;
        int* dq_determin_range_locks;
        int const n_block_max_num;
        int const* const attn_type_map = nullptr;
    };

    static Params
    to_underlying_arguments(Arguments const& args) {
        Tensor mQ = make_tensor(make_gmem_ptr(args.ptr_Q), args.shape_Q, args.stride_Q);
        TMA_QdO tma_load_Q = make_tma_copy_A_sm90(
            GmemTiledCopyQdO{},
            mQ,
            SmemLayoutQ{}(_, _, _0{}),
            TileShape_MNK{},
            ClusterShape{}); // mcast along N mode for this M load, if any
        Tensor mdO = make_tensor(make_gmem_ptr(args.ptr_dO), args.shape_Q, args.stride_dO);
        TMA_QdO tma_load_dO = make_tma_copy_A_sm90(
            GmemTiledCopyQdO{},
            mdO,
            SmemLayoutdO{}(_, _, _0{}),
            TileShape_MNK{},
            ClusterShape{}); // mcast along N mode for this M load, if any
        Tensor mK = make_tensor(make_gmem_ptr(args.ptr_K), args.shape_K, args.stride_K);
        TMA_K tma_load_K = make_tma_copy_B_sm90(
            GmemTiledCopyKV{},
            mK,
            SmemLayoutK{},
            TileShape_MNK{},
            ClusterShape{}); // no mcast for KV
        Tensor mV = make_tensor(make_gmem_ptr(args.ptr_V), args.shape_K, args.stride_V);
        TMA_V tma_load_V = make_tma_copy_B_sm90(
            GmemTiledCopyKV{},
            mV,
            SmemLayoutV{},
            TileShape_MNK{},
            ClusterShape{}); // no mcast for KV
        TMA_add_dQ tma_add_dQ = make_tma_copy(
            GmemTiledCopydQaccum{},
            make_tensor(make_gmem_ptr(args.ptr_dQ), args.shape_dQ, args.stride_dQ),
            SmemLayoutdQaccumTMA{},
            TileShape_dQaccum{},
            _1{}); // no mcast for dQ

        if constexpr (Deterministic) { 
            assert(args.dq_determin_conflict_state != nullptr); 
            assert(args.dq_determin_range_locks != nullptr); 
        }
    
        // If there's tanh softcapping, we do tanh(scores * softmax_scale / softcap_val) * softcap_val.
        // Right after this, we multiply by log2(e) before applying exp2.
        // To reduce the number of instructions, we instead pre-multiply softmax_scale / softcap_val
        // (assigning it to params.softcap_val) and pre-multiply softcap_val * log2(e)
        // (assigning it to params.softmax_scale_log2).
        // In the backward, we need to multiply by
        // (1 - tanh^2) * softmax_scale / softcap_val * softcap_val = (1 - tanh^2) * softmax_scale.
        // Instead we multiply by (1 - tanh^2) and multiply dK and dV by params.softmax_scale
        // (the original softmax_scale) at the end.
        return {args.shape_Q, args.shape_K,
                args.ptr_dQ, args.shape_dQ, args.stride_dQ,
                cutlass::FastDivmod(cute::ceil_div(get<2>(args.shape_Q), get<2>(args.shape_K))),
                tma_load_Q, tma_load_dO, tma_load_K, tma_load_V, tma_add_dQ,
                args.ptr_LSE_log2, args.shape_LSE, args.stride_LSE_log2, args.ptr_dPsum, args.stride_dPsum,
                args.softmax_scale,
                !Has_softcap ? float(args.softmax_scale * M_LOG2E) : float(args.softcap_val * M_LOG2E),
                !Has_softcap ? 0.f : args.softmax_scale / args.softcap_val,
                args.q_ranges, args.k_ranges,
                args.dq_determin_conflict_state, args.dq_determin_range_locks,
                cute::ceil_div(get<0>(args.shape_K), kBlockN),
                args.attn_type_map};
=======
        _1{}); // no mcast for dQ

    // If there's tanh softcapping, we do tanh(scores * softmax_scale / softcap_val) * softcap_val.
    // Right after this, we multiply by log2(e) before applying exp2.
    // To reduce the number of instructions, we instead pre-multiply softmax_scale / softcap_val
    // (assigning it to params.softcap_val) and pre-multiply softcap_val * log2(e)
    // (assigning it to params.softmax_scale_log2).
    // In the backward, we need to multiply by
    // (1 - tanh^2) * softmax_scale / softcap_val * softcap_val = (1 - tanh^2) * softmax_scale.
    // Instead we multiply by (1 - tanh^2) and multiply dK and dV by params.softmax_scale
    // (the original softmax_scale) at the end.
    return {
        args.shape_Q,
        args.shape_K,
        args.ptr_dQ,
        args.shape_dQ,
        args.stride_dQ,
        cutlass::FastDivmod(cute::ceil_div(get<2>(args.shape_Q), get<2>(args.shape_K))),
        tma_load_Q,
        tma_load_dO,
        tma_load_K,
        tma_load_V,
        tma_add_dQ,
        args.ptr_LSE_log2,
        args.shape_LSE,
        args.stride_LSE_log2,
        args.ptr_dPsum,
        args.stride_dPsum,
        args.softmax_scale,
        !Has_softcap ? float(args.softmax_scale * M_LOG2E) : float(args.softcap_val * M_LOG2E),
        !Has_softcap ? 0.f : args.softmax_scale / args.softcap_val,
        args.q_ranges,
        args.k_ranges,
        args.attn_type_map};
  }

  /// Issue Tma Descriptor Prefetch -- ideally from a single thread for best performance
  CUTLASS_DEVICE
  static void prefetch_tma_descriptors(Params const& params) {
    cute::prefetch_tma_descriptor(params.tma_load_Q.get_tma_descriptor());
    cute::prefetch_tma_descriptor(params.tma_load_dO.get_tma_descriptor());
    cute::prefetch_tma_descriptor(params.tma_load_K.get_tma_descriptor());
    cute::prefetch_tma_descriptor(params.tma_load_V.get_tma_descriptor());
  }

  template <typename SharedStorage>
  CUTLASS_DEVICE bool load(
      Params const& params,
      MainloopPipeline pipeline_q,
      MainloopPipeline_dO pipeline_do,
      PipelineState& smem_pipe_write,
      PipelineState_dO& smem_pipe_write_do,
      SharedStorage& shared_storage,
      cute::tuple<int32_t, int32_t, int32_t> block_coord,
      bool const has_valid_tile) {
    auto [n_block, bidh, bidb] = block_coord;
    SeqlenInfo_t seqlen_info{bidb, params.q_ranges, params.k_ranges};

    flash::AttnType attn_type = static_cast<flash::AttnType>(params.attn_type_map ? params.attn_type_map[bidb] : 0);
    auto [m_block_min, m_block_max] = BlockMN_t::get_m_block_min_max(seqlen_info, n_block, bidb, attn_type);
    // It's possible to have m_block_max <= m_block_min. Loading Q, K can cause illegal memory access.

    if (m_block_max <= m_block_min) {
      return false;
>>>>>>> 5e7c3cf1
    }

    Tensor sQ = make_tensor(make_smem_ptr(shared_storage.tensors.mainloop.smem_q.data()), SmemLayoutQ{});
    Tensor sdO = make_tensor(make_smem_ptr(shared_storage.tensors.mainloop.smem_do.data()), SmemLayoutdO{});
    Tensor sK = make_tensor(make_smem_ptr(shared_storage.tensors.mainloop.smem_k.data()), SmemLayoutK{});
    Tensor sV = make_tensor(make_smem_ptr(shared_storage.tensors.mainloop.smem_v.data()), SmemLayoutV{});
    Tensor sLSE = make_tensor(make_smem_ptr(shared_storage.tensors.mainloop.smem_lse.data()), SmemLayoutLSE{});
    Tensor sdPsum = make_tensor(make_smem_ptr(shared_storage.tensors.mainloop.smem_dpsum.data()), SmemLayoutLSE{});

    int bidh_kv = params.qhead_per_khead_divmod.divide(bidh);

    // Prepare the TMA loads
    uint32_t block_rank_in_cluster = cute::block_rank_in_cluster();
    constexpr uint32_t cluster_shape_x = get<0>(ClusterShape());
    uint2 cluster_local_block_id = {block_rank_in_cluster % cluster_shape_x, block_rank_in_cluster / cluster_shape_x};
    Tensor mQ = params.tma_load_Q.get_tma_tensor(params.shape_Q)(_, _, bidh);
    Tensor mdO = params.tma_load_dO.get_tma_tensor(params.shape_Q)(_, _, bidh);
    Tensor mK = params.tma_load_K.get_tma_tensor(params.shape_K)(_, _, bidh_kv);
    Tensor mV = params.tma_load_V.get_tma_tensor(params.shape_K)(_, _, bidh_kv);
    Tensor mLSE = make_tensor(make_gmem_ptr(params.ptr_LSE_log2), params.shape_LSE, params.stride_LSE_log2)(_, bidh, bidb);
    Tensor mdPsum = make_tensor(make_gmem_ptr(params.ptr_dPsum), params.shape_LSE, params.stride_dPsum)(_, bidh, bidb);

    Tensor gQ = local_tile(domain_offset(make_coord(seqlen_info.offset_q, _0{}), mQ), select<0, 2>(TileShape_MNK{}), make_coord(_, _0{})); // (M, K, _)
    Tensor gdO = local_tile(domain_offset(make_coord(seqlen_info.offset_q, _0{}), mdO), select<0, 2>(TileShape_MNK{}), make_coord(_, _0{})); // (M, K, _)
    Tensor gK = local_tile(domain_offset(make_coord(seqlen_info.offset_k, _0{}), mK), select<1, 2>(TileShape_MNK{}), make_coord(n_block, _0{})); // (N, K)
    Tensor gV = local_tile(domain_offset(make_coord(seqlen_info.offset_k, _0{}), mV), select<1, 2>(TileShape_MNK{}), make_coord(n_block, _0{})); // (N, K)
    Tensor gLSE = local_tile(domain_offset(make_coord(0), mLSE), select<0>(TileShape_MNK{}), make_coord(_)); // (M, _)
    Tensor gdPsum = local_tile(domain_offset(make_coord(0), mdPsum), select<0>(TileShape_MNK{}), make_coord(_)); // (M, _)

    Tensor sK_x = make_tensor(sK.data(), make_layout(sK.layout(), Layout<_1>{}));
    Tensor gK_x = make_tensor(gK.data(), make_layout(gK.layout(), Layout<_1>{}));
    Tensor sV_x = make_tensor(sV.data(), make_layout(sV.layout(), Layout<_1>{}));
    Tensor gV_x = make_tensor(gV.data(), make_layout(gV.layout(), Layout<_1>{}));
    // auto [tQgQ, tQsQ] = tma_partition(params.tma_load_Q, block_rank_in_cluster, Layout<ClusterShape>{},
    //                                   group_modes<0, 2>(sQ), group_modes<0, 2>(gQ));  // (TMA, k), (TMA, PIPE)
    // auto [tdOgdO, tdOsdO] = tma_partition(params.tma_load_dO, block_rank_in_cluster, Layout<ClusterShape>{},
    //                                   group_modes<0, 2>(sdO), group_modes<0, 2>(gdO));  // (TMA, k), (TMA, PIPE)
    auto block_tma_Q = params.tma_load_Q.get_slice(cluster_local_block_id.y);
    auto block_tma_dO = params.tma_load_dO.get_slice(cluster_local_block_id.y);
    Tensor tQgQ = group_modes<0, 3>(block_tma_Q.partition_S(gQ));
    Tensor tQsQ = group_modes<0, 3>(block_tma_Q.partition_D(sQ));
    Tensor tdOgdO = group_modes<0, 3>(block_tma_dO.partition_S(gdO));
    Tensor tdOsdO = group_modes<0, 3>(block_tma_dO.partition_D(sdO));
    auto [tKgK, tKsK] = tma_partition(params.tma_load_K, _0{}, Layout<_1>{}, group_modes<0, 2>(sK_x), group_modes<0, 2>(gK_x)); // (TMA), (TMA)
    auto [tVgV, tVsV] = tma_partition(params.tma_load_V, _0{}, Layout<_1>{}, group_modes<0, 2>(sV_x), group_modes<0, 2>(gV_x)); // (TMA), (TMA)
    auto bulk_copy = Copy_Traits<SM90_BULK_COPY_AUTO>{};

    uint16_t mcast_mask_qdo = 0;
    if constexpr (cute::is_same_v<GmemTiledCopyQdO, SM90_TMA_LOAD_MULTICAST>) {
      auto block_layout = Layout<ClusterShape>{}; // (m,n) -> block_id
      for (int n = 0; n < size<1>(block_layout); ++n) {
        mcast_mask_qdo |= (uint16_t(1) << block_layout(cluster_local_block_id.x, n, _0{}));
      }
    }

    int m_block = m_block_min;

    int lane_predicate = cute::elect_one_sync();

    // Wait for the MMA warpgroups to say that smem_k and smem_v are ready
    cutlass::arch::NamedBarrier::sync(NumMmaThreads + cutlass::NumThreadsPerWarp, static_cast<uint32_t>(BwdNamedBarriers::KVEmpty) /*id*/);

    if (lane_predicate) {
      pipeline_q.producer_acquire(smem_pipe_write);
      copy(
          params.tma_load_Q.with(*pipeline_q.producer_get_barrier(smem_pipe_write), mcast_mask_qdo, TMA::CacheHintSm90::EVICT_LAST),
          tQgQ(_, m_block),
          tQsQ(_, smem_pipe_write.index()));
      copy(bulk_copy.with(*pipeline_q.producer_get_barrier(smem_pipe_write)), gLSE(_, m_block), sLSE(_, smem_pipe_write.index()));
    }

    if (lane_predicate) {
      // Copy K tile and V tile from GMEM to SMEM.
      if (!has_valid_tile) {
        shared_storage.pipelines.barrier_KV.arrive_and_expect_tx(TmaTransactionBytesK + TmaTransactionBytesV);
        copy(
            params.tma_load_K.with(reinterpret_cast<cutlass::arch::ClusterTransactionBarrier::ValueType&>(shared_storage.pipelines.barrier_KV), 0 /*mcast_mask*/),
            tKgK,
            tKsK);
        copy(
            params.tma_load_V.with(reinterpret_cast<cutlass::arch::ClusterTransactionBarrier::ValueType&>(shared_storage.pipelines.barrier_KV), 0 /*mcast_mask*/),
            tVgV,
            tVsV);
      }

#pragma unroll(kHeadDim < 256 ? 2 : 1)
      for (; m_block < m_block_max - 1; ++m_block) {
        // If Q and dO have the same number of stages, we can use the same pipeline state variable
        // to reduce registers
        PipelineState_dO smem_pipe_write_do_cur = cute::conditional_return<Q_dO_same_stages>(smem_pipe_write, smem_pipe_write_do);
        pipeline_do.producer_acquire(smem_pipe_write_do_cur);
        copy(
            params.tma_load_dO.with(*pipeline_do.producer_get_barrier(smem_pipe_write_do_cur), mcast_mask_qdo, TMA::CacheHintSm90::EVICT_LAST),
            tdOgdO(_, m_block),
            tdOsdO(_, smem_pipe_write_do_cur.index()));
        copy(bulk_copy.with(*pipeline_do.producer_get_barrier(smem_pipe_write_do_cur)), gdPsum(_, m_block), sdPsum(_, smem_pipe_write_do_cur.index()));
        if constexpr (!Q_dO_same_stages) {
          ++smem_pipe_write_do;
        }
        ++smem_pipe_write;
        pipeline_q.producer_acquire(smem_pipe_write);
        copy(
            params.tma_load_Q.with(*pipeline_q.producer_get_barrier(smem_pipe_write), mcast_mask_qdo, TMA::CacheHintSm90::EVICT_LAST),
            tQgQ(_, m_block + 1),
            tQsQ(_, smem_pipe_write.index()));
        copy(bulk_copy.with(*pipeline_q.producer_get_barrier(smem_pipe_write)), gLSE(_, m_block + 1), sLSE(_, smem_pipe_write.index()));
      }
    }

    if (lane_predicate) {
      PipelineState_dO smem_pipe_write_do_cur = cute::conditional_return<Q_dO_same_stages>(smem_pipe_write, smem_pipe_write_do);
      pipeline_do.producer_acquire(smem_pipe_write_do_cur);
      copy(
          params.tma_load_dO.with(*pipeline_do.producer_get_barrier(smem_pipe_write_do_cur), mcast_mask_qdo, TMA::CacheHintSm90::EVICT_LAST),
          tdOgdO(_, m_block),
          tdOsdO(_, smem_pipe_write_do_cur.index()));
      copy(bulk_copy.with(*pipeline_do.producer_get_barrier(smem_pipe_write_do_cur)), gdPsum(_, m_block), sdPsum(_, smem_pipe_write_do_cur.index()));
      if constexpr (!Q_dO_same_stages) {
        ++smem_pipe_write_do;
      }
      ++smem_pipe_write;
    }
    if constexpr (Q_dO_same_stages) {
      smem_pipe_write_do = smem_pipe_write;
    }

    return true;
  }

  /// Perform a Producer Epilogue to prevent early exit of blocks in a Cluster
  CUTLASS_DEVICE void load_tail(MainloopPipeline pipeline_q, MainloopPipeline_dO pipeline_do, PipelineState& smem_pipe_write) {
    static_assert(Q_dO_same_stages, "Q and dO must have the same number of stages");
    // Need to copy since pipeline_q.producer_tail(smem_pipe_write) will increment smem_pipe_write
    PipelineState smem_pipe_write_do = smem_pipe_write;
    // Issue the epilogue waits
    if (cute::elect_one_sync()) {
      /* This helps avoid early exit of blocks in Cluster
       * Waits for all stages to either be released (all Consumer UNLOCKs), or if the stage was never used
       * then would just be acquired since the phase was still inverted from make_producer_start_state
       */
      pipeline_q.producer_tail(smem_pipe_write);
      pipeline_do.producer_tail(smem_pipe_write_do);
    }
  }

  /// Perform a Producer Epilogue to prevent early exit of blocks in a Cluster
  CUTLASS_DEVICE void load_tail(MainloopPipeline pipeline_q, MainloopPipeline_dO pipeline_do, PipelineState& smem_pipe_write, PipelineState_dO& smem_pipe_write_do) {
    // Issue the epilogue waits
    if (cute::elect_one_sync()) {
      /* This helps avoid early exit of blocks in Cluster
       * Waits for all stages to either be released (all Consumer UNLOCKs), or if the stage was never used
       * then would just be acquired since the phase was still inverted from make_producer_start_state
       */
      pipeline_q.producer_tail(smem_pipe_write);
      pipeline_do.producer_tail(smem_pipe_write_do);
    }
  }

  template <typename SharedStorage>
  CUTLASS_DEVICE void store_dq(Params const& params, SharedStorage& shared_storage, cute::tuple<int32_t, int32_t, int32_t> block_coord) {
    if constexpr (!dQacc_use_TMA) {
      return;
    }

    auto [n_block, bidh, bidb] = block_coord;
    SeqlenInfo_t seqlen_info{bidb, params.q_ranges, params.k_ranges};
    flash::AttnType attn_type = static_cast<flash::AttnType>(params.attn_type_map ? params.attn_type_map[bidb] : 0);
    auto [m_block_min, m_block_max] = BlockMN_t::get_m_block_min_max(seqlen_info, n_block, bidb, attn_type);
    // It's possible to have m_block_max <= m_block_min. Exit early
    if (m_block_max <= m_block_min) {
      return;
    }

    Tensor sdQ = make_tensor(make_smem_ptr(shared_storage.tensors.mainloop.smem_dqacc.data()), SmemLayoutdQaccumTMA{});
    Tensor mdQaccum = params.tma_add_dQ.get_tma_tensor(params.shape_dQ)(_, _, bidh);
    Tensor gdQaccum = local_tile(domain_offset(make_coord(seqlen_info.offset_q, _0{}), mdQaccum), TileShape_dQaccum{}, make_coord(_, _0{})); // (M, K, _)

    auto block_tma_dQ = params.tma_add_dQ.get_slice(_0{});
    Tensor tdQgdQ = block_tma_dQ.partition_D(gdQaccum); // (TMA, TMA_M, TMA_K)
    Tensor tdQsdQ = block_tma_dQ.partition_S(sdQ); // (TMA, TMA_M, TMA_K)

    using Barrier = cutlass::GenericBarrier<cutlass::detail::SyncwarpSync>;
    bool const lane_predicate = cute::elect_one_sync();
    int m_block = m_block_min;
#pragma unroll 2
    for (; m_block < m_block_max; ++m_block) {
#pragma unroll
      for (int warpgroup_idx = 0; warpgroup_idx < NumMmaWarpGroups; ++warpgroup_idx) {
        cutlass::arch::NamedBarrier::sync(
            cutlass::NumThreadsPerWarpGroup + cutlass::NumThreadsPerWarp,
            static_cast<uint32_t>(BwdNamedBarriers::dQFullWG1) + warpgroup_idx /*id*/); // sdQ full, to be written to gmem
      }
      if (lane_predicate) {
        cute::copy(params.tma_add_dQ, tdQsdQ, tdQgdQ(_, _, _, m_block));
        tma_store_arrive();
        tma_store_wait<0>();
      }
      // Note, the for_each() function is required here to ensure `warpgroup_idx` is of type Int<x>.
      for_each(make_int_sequence<NumMmaWarpGroups>{}, [&](auto warpgroup_idx) {
        cutlass::arch::NamedBarrier::arrive(
            cutlass::NumThreadsPerWarpGroup + cutlass::NumThreadsPerWarp,
            static_cast<uint32_t>(BwdNamedBarriers::dQEmptyWG1) + warpgroup_idx /*id*/); // sdQ empty, ready to be written to
      });
    }
  }

  CUTLASS_DEVICE void mma_init() {
    // We're not currently using this bc we're not using persistent scheduler
    // // Tell producer (warp 0) that smem_k and smem_v are ready
    cutlass::arch::NamedBarrier::arrive(NumMmaThreads + cutlass::NumThreadsPerWarp, static_cast<uint32_t>(BwdNamedBarriers::KVEmpty) /*id*/);
    int warp_idx_in_warpgroup = __shfl_sync(0xffffffff, (threadIdx.x / 32) % 4, 0);
    if constexpr (dQacc_use_TMA) {
      if (warp_idx_in_warpgroup == 0) {
        cutlass::arch::NamedBarrier::arrive(
            cutlass::NumThreadsPerWarpGroup + cutlass::NumThreadsPerWarp,
            static_cast<uint32_t>(BwdNamedBarriers::dQEmptyWG1) - 1 + flash::canonical_warp_group_idx_nosync() /*id*/); // sdQ empty, ready to be written to
      }
    }
  }

  template <typename SharedStorage, typename FrgTensordKV>
  CUTLASS_DEVICE bool mma(
      Params const& params,
      MainloopPipeline pipeline_q,
      MainloopPipeline_dO pipeline_do,
      PipelineState& smem_pipe_read,
      PipelineState_dO& smem_pipe_read_do,
      FrgTensordKV& tdKrdK,
      FrgTensordKV& tdVrdV,
      int thread_idx,
      int& work_idx,
      cute::tuple<int32_t, int32_t, int32_t> block_coord,
      SharedStorage& shared_storage,
      bool const has_valid_tile) {
    static_assert(is_rmem<FrgTensordKV>::value, "dK and dV tensor must be rmem resident.");

    int n_block = get<0>(block_coord);
    int bidh = get<1>(block_coord);
    int bidb = get<2>(block_coord);
    SeqlenInfo_t seqlen_info{bidb, params.q_ranges, params.k_ranges};
    flash::AttnType attn_type = static_cast<flash::AttnType>(params.attn_type_map ? params.attn_type_map[bidb] : 0);
    auto [m_block_min, m_block_max] = BlockMN_t::get_m_block_min_max(seqlen_info, n_block, bidb, attn_type);

    // if (bidh == 0 && thread_idx == 0) {
    //     printf("[BWD] bidb: %d,  kBlockM: %d, kBlockN: %d, n_block: %d, m_block_min: %d, m_block_max: %d\n", bidb, kBlockM, kBlockN, n_block, m_block_min,
    //     m_block_max);
    // }
    // It's possible to have m_block_max <= m_block_min. Exit early
    if (m_block_max <= m_block_min) {
      return false;
    }

<<<<<<< HEAD
    CUTLASS_DEVICE
    void deterministic_sync(int* range_lock, int bidh, int offset, int q_block_size, int num_heads, int left_range_sync_num, int right_range_sync_num) {
        if (left_range_sync_num == 0 && right_range_sync_num == 0)
            return ;

        // Calculate lock index
        int left_range_block_idx = offset / q_block_size;
        int left_range_index = left_range_block_idx * num_heads + bidh;
        int right_range_block_idx = (offset + q_block_size - 1) / q_block_size;

        // Acquire the first lock
        #pragma unroll 1
        while (atomicCAS(&range_lock[left_range_index * 2], left_range_sync_num, left_range_sync_num) != left_range_sync_num) {
        }

        // If we need a second lock
        if (left_range_block_idx != right_range_block_idx) {
            int right_range_index = right_range_block_idx * num_heads + bidh;

            // Try to acquire the second lock
            #pragma unroll 1
            while (atomicCAS(&range_lock[right_range_index * 2], right_range_sync_num, right_range_sync_num) != right_range_sync_num) {
            }
        }
    }
    
    CUTLASS_DEVICE
    void deterministic_arrive(int* range_lock, int bidh, int offset, int q_block_size, int num_heads, int arrive_num, bool left_range_arrive_twice, bool right_range_arrive_twice) {
        // Calculate lock indices
        int left_range_block_idx = offset / q_block_size;
        int left_range_index = left_range_block_idx * num_heads + bidh;
        int right_range_block_idx = (offset + q_block_size - 1) / q_block_size;
        int right_range_index = right_range_block_idx * num_heads + bidh;

        // Release the second lock
        int add_cnt = right_range_arrive_twice ? 2 : 1;
        int tmp = atomicAdd(&range_lock[right_range_index * 2 + 1], add_cnt);
        if (tmp + add_cnt == 2) {
            atomicExch(&range_lock[right_range_index * 2 + 1], 0);
            atomicExch(&range_lock[right_range_index * 2], arrive_num);
        }

        // Release the first lock
        add_cnt = left_range_arrive_twice ? 2 : 1;
        tmp = atomicAdd(&range_lock[left_range_index * 2 + 1], add_cnt);
        if (tmp + add_cnt == 2) {
            atomicExch(&range_lock[left_range_index * 2 + 1], 0);
            atomicExch(&range_lock[left_range_index * 2], arrive_num);
        }
    }

    template <typename SharedStorage>
    CUTLASS_DEVICE void
    store_dq(Params const& params,
             SharedStorage &shared_storage,
             cute::tuple<int32_t, int32_t, int32_t> block_coord,
             int bidb_last = 0
             ) {
        if constexpr (!dQacc_use_TMA) { return; }

        static constexpr int kBlockM = get<0>(TileShape_MNK{});
        static constexpr int kBlockN = get<1>(TileShape_MNK{});

        int n_block = get<0>(block_coord);
        int bidh = get<1>(block_coord);
        int bidb = get<2>(block_coord);
        SeqlenInfo_t seqlen_info{
            bidb, params.q_ranges, params.k_ranges
        };
        flash::AttnType attn_type = static_cast<flash::AttnType>(params.attn_type_map ? params.attn_type_map[bidb] : 0);
        auto [m_block_min, m_block_max] = BlockMN_t::get_m_block_min_max(seqlen_info, n_block, bidb, attn_type);

        if constexpr (Deterministic) {
            // update conflict state of batches
            // [l, r) is the range of bidb, r is not include
            int lane = threadIdx.x % cutlass::NumThreadsPerWarp;
            uint32_t smid = blockIdx.x;
            uint32_t sm_stride = gridDim.x;
            int * conflict_state = params.dq_determin_conflict_state;
            while (bidb_last < bidb) {
                int q_l_index = params.q_ranges[2 * bidb_last], q_r_index = params.q_ranges[2 * bidb_last + 1];
                int l = q_l_index / kBlockM + lane;
                int block_num = cute::ceil_div(q_r_index - q_l_index, kBlockM);
                int r = (q_l_index + block_num * kBlockM - 1) / kBlockM;
                while(l <= r) {
                    conflict_state[l * sm_stride + smid] = bidb_last + 1; // batch id + 1 (make it different to inital value 0)
                    l += cutlass::NumThreadsPerWarp;
                }
                bidb_last++;
            }
            __syncwarp();
        }

        int const last_n_block = cute::ceil_div(seqlen_info.seqlen_k, kBlockN) - 1;
        int const m_block_num = cute::ceil_div(seqlen_info.seqlen_q, kBlockM);
        bool const lane_predicate = cute::elect_one_sync();
        int const num_heads = get<2>(params.shape_Q);
        // batch i use [i * n_block_max_num + 1 , i * n_block_max_num + n_block_size - 1] for add rank of same qhead
        // except for the last n_block_id, the last is always (i + 1) * n_block_max_num
        auto m_block_sync = [&] (int m_block_id) {
            uint32_t smid = blockIdx.x;
            uint32_t sm_stride = gridDim.x;
            int left_dq_conflict_index = seqlen_info.offset_q / kBlockM + m_block_id;
            int right_dq_conflict_index = (seqlen_info.offset_q + kBlockM - 1) / kBlockM + m_block_id;
            int sync_num1 = n_block == 0 ? params.dq_determin_conflict_state[left_dq_conflict_index * sm_stride + smid] * params.n_block_max_num
                                    : bidb * params.n_block_max_num + n_block;
            int sync_num2 = n_block == 0 ? params.dq_determin_conflict_state[right_dq_conflict_index * sm_stride + smid] * params.n_block_max_num
                                    : bidb * params.n_block_max_num + n_block;
            deterministic_sync(params.dq_determin_range_locks, bidh, seqlen_info.offset_q + m_block_id * kBlockM, kBlockM, num_heads, sync_num1, sync_num2);
        };

        auto m_block_arrive = [&] (int m_block_id) {
            bool l_arrive_twice = (m_block_id == 0) && (seqlen_info.offset_q % kBlockM != 0);
            bool r_arrive_twice = (m_block_id == m_block_num - 1) && (seqlen_info.offset_q % kBlockM != 0);
            int arrive_num = n_block == last_n_block ? (bidb + 1) * params.n_block_max_num
                                    : bidb * params.n_block_max_num + n_block + 1;
            deterministic_arrive(params.dq_determin_range_locks, bidh, seqlen_info.offset_q + m_block_id * kBlockM, kBlockM, num_heads, arrive_num, l_arrive_twice, r_arrive_twice);
        };

        // It's possible to have m_block_max <= m_block_min. Exit early
        if (m_block_max <= m_block_min) { 
            if constexpr (Deterministic) {
                if (lane_predicate) {
                    for (int m_block = 0; m_block < m_block_num; ++m_block) {
                        m_block_sync(m_block);
                        m_block_arrive(m_block);
                    }
                }
            }
            return;
        }

        Tensor sdQ = make_tensor(make_smem_ptr(shared_storage.tensors.mainloop.smem_dqacc.data()), SmemLayoutdQaccumTMA{});
        Tensor mdQaccum = params.tma_add_dQ.get_tma_tensor(params.shape_dQ)(_, _, bidh);
        Tensor gdQaccum = local_tile(domain_offset(make_coord(seqlen_info.offset_q, _0{}), mdQaccum), TileShape_dQaccum{}, make_coord(_, _0{}));  // (M, K, _)

        auto block_tma_dQ = params.tma_add_dQ.get_slice(_0{});
        Tensor tdQgdQ = block_tma_dQ.partition_D(gdQaccum);  // (TMA, TMA_M, TMA_K)
        Tensor tdQsdQ = block_tma_dQ.partition_S(sdQ); // (TMA, TMA_M, TMA_K)

        int m_block = m_block_min;
        if constexpr(Deterministic) {
            if (lane_predicate) {
                for (int m_block = 0; m_block < m_block_min; ++m_block) {
                    m_block_sync(m_block);
                    m_block_arrive(m_block);
                }
            }
        }
        #pragma unroll 2
        for (; m_block < m_block_max; ++m_block) {
            #pragma unroll
            for (int warpgroup_idx = 0; warpgroup_idx < NumMmaWarpGroups; ++warpgroup_idx) {
                cutlass::arch::NamedBarrier::sync(cutlass::NumThreadsPerWarpGroup + cutlass::NumThreadsPerWarp, static_cast<uint32_t>(BwdNamedBarriers::dQFullWG1) + warpgroup_idx /*id*/);  // sdQ full, to be written to gmem
            }

            if (lane_predicate) {
                if constexpr (Deterministic) {
                    m_block_sync(m_block);
                }
                cute::copy(params.tma_add_dQ, tdQsdQ, tdQgdQ(_, _, _, m_block));
                tma_store_arrive();
                tma_store_wait<0>();
                if constexpr (Deterministic) {
                    m_block_arrive(m_block);
                }
            }
            // Note, the for_each() function is required here to ensure `warpgroup_idx` is of type Int<x>.
            for_each(make_int_sequence<NumMmaWarpGroups>{}, [&] (auto warpgroup_idx) {
                cutlass::arch::NamedBarrier::arrive(cutlass::NumThreadsPerWarpGroup + cutlass::NumThreadsPerWarp, static_cast<uint32_t>(BwdNamedBarriers::dQEmptyWG1) + warpgroup_idx /*id*/);  // sdQ empty, ready to be written to
            });
        }
        if constexpr (Deterministic) {
            if (lane_predicate) {
                for (int m_block = m_block_max; m_block < m_block_num; ++m_block) {
                    m_block_sync(m_block);
                    m_block_arrive(m_block);
                }
            }
        }
=======
    Tensor sQ = make_tensor(make_smem_ptr(shared_storage.tensors.mainloop.smem_q.data()), SmemLayoutQ{});
    Tensor sdO = make_tensor(make_smem_ptr(shared_storage.tensors.mainloop.smem_do.data()), SmemLayoutdO{});
    Tensor sK = make_tensor(make_smem_ptr(shared_storage.tensors.mainloop.smem_k.data()), SmemLayoutK{});
    Tensor sV = make_tensor(make_smem_ptr(shared_storage.tensors.mainloop.smem_v.data()), SmemLayoutV{});
    Tensor sQt = make_tensor(make_smem_ptr(shared_storage.tensors.mainloop.smem_q.data()), SmemLayoutQt{});
    Tensor sdOt = make_tensor(make_smem_ptr(shared_storage.tensors.mainloop.smem_do.data()), SmemLayoutdOt{});
    Tensor sKt = make_tensor(make_smem_ptr(shared_storage.tensors.mainloop.smem_k.data()), SmemLayoutKt{});
    Tensor sP = make_tensor(make_smem_ptr(shared_storage.tensors.mainloop.smem_p.data()), SmemLayoutPdS{});
    Tensor sP_pi = cute::as_position_independent_swizzle_tensor(sP);
    Tensor sPt = make_tensor(make_smem_ptr(shared_storage.tensors.mainloop.smem_p.data()), SmemLayoutPdSt{});
    Tensor sPt_pi = cute::as_position_independent_swizzle_tensor(sPt);
    Tensor sdS = make_tensor(make_smem_ptr(shared_storage.tensors.mainloop.smem_ds.data()), SmemLayoutPdS{});
    Tensor sdS_pi = cute::as_position_independent_swizzle_tensor(sdS);
    Tensor sdSt = make_tensor(make_smem_ptr(shared_storage.tensors.mainloop.smem_ds.data()), SmemLayoutPdSt{});
    Tensor sdSt_pi = cute::as_position_independent_swizzle_tensor(sdSt);
    Tensor sdQ = cute::as_position_independent_swizzle_tensor(make_tensor(make_smem_ptr(shared_storage.tensors.mainloop.smem_dqacc.data()), SmemLayoutdQaccumTMA{}));
    Tensor sdQt = cute::as_position_independent_swizzle_tensor(make_tensor(make_smem_ptr(shared_storage.tensors.mainloop.smem_dqacc.data()), SmemLayoutdQaccumtTMA{}));
    // Tensor cdQsdQ = make_identity_tensor(SmemLayoutdQaccumTMA{}.shape());
    Tensor sLSEMma = make_tensor(make_smem_ptr(shared_storage.tensors.mainloop.smem_lse.data()), SmemLayoutLSEMma{});
    Tensor sdPsumMma = make_tensor(make_smem_ptr(shared_storage.tensors.mainloop.smem_dpsum.data()), SmemLayoutLSEMma{});

    static_assert(
        stride<0>(typename TiledMmaSdP::ALayout{}) == 0 and stride<0>(typename TiledMmaSdP::BLayout{}) == 0 and
            size<0>(typename TiledMmaSdP::ALayout{}) == cutlass::NumThreadsPerWarpGroup and size<0>(typename TiledMmaSdP::BLayout{}) == cutlass::NumThreadsPerWarpGroup,
        "Stride of the first mode must be 0 and the size of the mode must be NumThreadsPerWarpGroup");
    constexpr int MmaWarpGroups = NumMmaThreads / cutlass::NumThreadsPerWarpGroup;
    Layout warp_group_thread_layout = make_layout(make_shape(Int<MmaWarpGroups>{}), make_stride(Int<cutlass::NumThreadsPerWarpGroup>{}));
    Layout warp_group_thread_layout_dq = make_layout(make_shape(Int<NumMmaWarpGroups>{}), make_stride(Int<cutlass::NumThreadsPerWarpGroup>{}));

    int warp_group_idx = __shfl_sync(0xFFFFFFFF, thread_idx / cutlass::NumThreadsPerWarpGroup, 0);
    TiledMmaSdP tiled_mma_SdP;
    using TiledMmadP = std::conditional_t<!Mma_dP_is_RS, TiledMmaSdP, TiledMmadPRS>;
    TiledMmadP tiled_mma_dP;
    TiledMmadKV tiled_mma_dKV;
    TiledMmadQ tiled_mma_dQ;

    auto wg_mma_SdP = tiled_mma_SdP.get_slice(warp_group_thread_layout(warp_group_idx));
    auto wg_mma_dP = tiled_mma_dP.get_slice(warp_group_thread_layout(warp_group_idx));
    auto thread_mma_SdP = tiled_mma_SdP.get_thread_slice(thread_idx);
    auto wg_mma_dKV = tiled_mma_dKV.get_slice(warp_group_thread_layout(warp_group_idx));
    auto wg_mma_dQ = tiled_mma_dQ.get_slice(warp_group_thread_layout_dq(warp_group_idx));

    auto smem_tiled_copy_PdS = make_tiled_copy_C(SmemCopyAtomPdS{}, tiled_mma_SdP);
    auto smem_thr_copy_PdS = smem_tiled_copy_PdS.get_thread_slice(thread_idx);

    // R2STiledCopydQaccum r2s_tiled_copy_dQaccum;
    auto r2s_tiled_copy_dQaccum = make_tiled_copy_C(Copy_Atom<DefaultCopy, ElementAccum>{}, tiled_mma_dQ);
    auto r2s_thr_copy_dQaccum = r2s_tiled_copy_dQaccum.get_thread_slice(thread_idx);
    Tensor tdQsdQaccum = r2s_thr_copy_dQaccum.partition_D(cute::conditional_return<!dQ_swapAB>(sdQ, sdQt));
    // Tensor tcdQsdQaccum = r2s_thr_copy_dQaccum.partition_D(cdQsdQ);
    // if (thread_idx == 0) { print(sdQ); printf("\n"); print(tdQsdQaccum); printf("\n"); }

    // Allocate "fragments/descriptors"
    // We have to use the templated mma_partition_fragment_AB instead of cute::conditional_return or lambda,
    // because some partition_fragment_A/B don't compile.
    // https://stackoverflow.com/questions/50051473/if-constexpr-in-c17-does-not-work-in-a-non-templated-function
    Tensor tSrQ = mma_partition_fragment_AB</*A=*/!SdP_swapAB>(wg_mma_SdP, sQ);
    Tensor tSrK = mma_partition_fragment_AB</*A=*/SdP_swapAB>(wg_mma_SdP, sK);
    Tensor tdPrdO = mma_partition_fragment_AB</*A=*/!SdP_swapAB>(wg_mma_SdP, sdO);
    Tensor tdPrV = mma_partition_fragment_AB</*A=*/SdP_swapAB>(wg_mma_dP, sV);
    Tensor tdVrdO = mma_partition_fragment_AB</*A=*/dKV_swapAB>(wg_mma_dKV, sdOt);
    Tensor tdKrQ = mma_partition_fragment_AB</*A=*/dKV_swapAB>(wg_mma_dKV, sQt);
    Tensor tdQrdS = mma_partition_fragment_AB</*A=*/!dQ_swapAB>(wg_mma_dQ, sdS);
    Tensor tdQrK = mma_partition_fragment_AB</*A=*/dQ_swapAB>(wg_mma_dQ, sKt);

    Tensor tPsP = smem_thr_copy_PdS.partition_D(cute::conditional_return<!SdP_swapAB>(sP_pi, sPt_pi)); // ((Atom,AtomNum),PIPE_M,PIPE_N)
    Tensor tdSsdS = smem_thr_copy_PdS.partition_D(cute::conditional_return<!SdP_swapAB>(sdS_pi, sdSt_pi)); // ((Atom,AtomNum),PIPE_M,PIPE_N)
    // if (blockIdx.x == 0 && threadIdx.x == 128) { print(smem_thr_copy_PdS); print(sP_pi); printf("\n"); print(sPt_pi); printf("\n"); print(tPsP); printf("\n");
    // print(tdSsdS); printf("\n"); }

    // thread_mma_SdP.partition_C(sLSEMma) has shape ((2, 2, V), MMA_M, MMA_N, PIPE), we only take the col indices
    // or row indices, depending on whether SdP_swapAB.
    Tensor tLSEsLSE = cute::conditional_return<!SdP_swapAB>(
        group_modes<0, 2>(thread_mma_SdP.partition_C(sLSEMma)(make_coord(_0{}, _, _0{}), _, _0{}, _)), // (2, MMA_M, PIPE)
        group_modes<0, 3>(thread_mma_SdP.partition_C(sLSEMma)(make_coord(_, _0{}, _), _0{}, _, _))); // (2, V, MMA_N, PIPE)
    Tensor tLSEsdPsum = cute::conditional_return<!SdP_swapAB>(
        group_modes<0, 2>(thread_mma_SdP.partition_C(sdPsumMma)(make_coord(_0{}, _, _0{}), _, _0{}, _)),
        group_modes<0, 3>(thread_mma_SdP.partition_C(sdPsumMma)(make_coord(_, _0{}, _), _0{}, _, _)));
    // if (blockIdx.x == 0 && threadIdx.x == 128) { print(sLSEMma); printf("\n"); print(tLSEsLSE); printf("\n"); }
    // If we want to split the stats among the 8 threads that share the same rows.
    static constexpr int kStatsPerThread = cute::ceil_div(decltype(size(tLSEsLSE))::value, 8);

    auto consumer_wait = [](auto& pipeline, auto& smem_pipe_read) {
      auto barrier_token = pipeline.consumer_try_wait(smem_pipe_read);
      pipeline.consumer_wait(smem_pipe_read, barrier_token);
    };

    int const seqlen_q = seqlen_info.seqlen_q;
    int const seqlen_k = seqlen_info.seqlen_k;

    // For the case where we do atomicAdd directly to gdQaccum instead of using TMA
    Tensor mdQaccum = make_tensor(make_gmem_ptr(reinterpret_cast<ElementAccum*>(params.ptr_dQ)), params.shape_dQ, params.stride_dQ)(_, _, bidh);
    Tensor gdQaccum_ = local_tile(domain_offset(make_coord(seqlen_info.offset_q, _0{}), mdQaccum), TileShape_dQaccum{}, make_coord(_, _0{})); // (M, K, _)
    Tensor gdQaccum = cute::flat_divide(gdQaccum_, make_shape(Int<kBlockM / NumMmaWarpGroups>{}, Int<kHeadDim>{})); // (M / WG, K, WG, 1, _)

    auto block_tma_dQ = params.tma_add_dQ.get_slice(_0{});
    Tensor tdQgdQ = block_tma_dQ.partition_D(gdQaccum); // (TMA, TMA_M, TMA_K)
    Tensor tdQsdQ = block_tma_dQ.partition_S(sdQ); // (TMA, TMA_M, TMA_K)

    // if (thread_idx == 0 && bidh == 0 && n_block == 0){
    //     printf("bidb: %d, offset_q: %d\n", bidb, seqlen_info.offset_q);
    //     printf("mdQaccum: "); print(mdQaccum); printf("\n");
    //     printf("gdQaccum_: "); print(gdQaccum_); printf("\n");
    //     printf("gdQaccum: "); print(gdQaccum); printf("\n");
    //     printf("tdQgdQ: "); print(tdQgdQ); printf("\n");
    //     printf("tdQsdQ: "); print(tdQsdQ); printf("\n");
    // }
    // We can reuse r2s_thr_copy_dQaccum for this partitioning
    Tensor tdQgdQaccum = r2s_thr_copy_dQaccum.partition_D(gdQaccum);
    // if (blockIdx.x == 0 && threadIdx.x == 128) { print(mdQaccum); printf("\n"); print(gdQaccum_); printf("\n"); print(gdQaccum); printf("\n"); print(tdQgdQaccum);
    // printf("\n"); }

    flash::Mask<kBlockM, kBlockN, TiledMmaSdP, SdP_swapAB> mask(thread_idx, seqlen_q, seqlen_k);

    int m_block = m_block_min;
    // tiled_mma_dKV.accumulate_ = GMMA::ScaleOut::Zero;

    if (!has_valid_tile) {
      cutlass::ConsumerToken barrier_token = static_cast<cutlass::BarrierStatus>(shared_storage.pipelines.barrier_KV.try_wait(work_idx % 2));
      if (barrier_token == cutlass::BarrierStatus::WaitAgain) {
        shared_storage.pipelines.barrier_KV.wait(work_idx % 2);
      }
>>>>>>> 5e7c3cf1
    }

    if constexpr (Mma_dP_is_RS) {
      using SmemCopyAtomV = Copy_Atom<cute::SM75_U32x4_LDSM_N, Element>;
      auto smem_tiled_copy_V = make_tiled_copy_A(SmemCopyAtomV{}, tiled_mma_dP);
      auto smem_thr_copy_V = smem_tiled_copy_V.get_thread_slice(thread_idx);
      Tensor tdPrV_copy_view = smem_thr_copy_V.retile_D(tdPrV);
      Tensor tdPsV_copy_view = smem_thr_copy_V.partition_S(cute::as_position_independent_swizzle_tensor(sV));
      cute::copy(smem_tiled_copy_V, tdPsV_copy_view, tdPrV_copy_view);
    }

<<<<<<< HEAD
    template <typename SharedStorage, typename FrgTensordKV>
    CUTLASS_DEVICE bool
    mma(Params const& params,
        MainloopPipeline pipeline_q,
        MainloopPipeline_dO pipeline_do,
        PipelineState& smem_pipe_read,
        PipelineState_dO& smem_pipe_read_do,
        FrgTensordKV& tdKrdK,
        FrgTensordKV& tdVrdV,
        int thread_idx,
        int &work_idx,
        cute::tuple<int32_t, int32_t, int32_t> block_coord,
        SharedStorage& shared_storage,
        bool const has_valid_tile
        ) {
        static_assert(is_rmem<FrgTensordKV>::value, "dK and dV tensor must be rmem resident.");

        int n_block = get<0>(block_coord);
        int bidh = get<1>(block_coord);
        int bidb = get<2>(block_coord);
        SeqlenInfo_t seqlen_info{
            bidb, params.q_ranges, params.k_ranges
        };
        flash::AttnType attn_type = static_cast<flash::AttnType>(params.attn_type_map ? params.attn_type_map[bidb] : 0);
        auto [m_block_min, m_block_max] = BlockMN_t::get_m_block_min_max(seqlen_info, n_block, bidb, attn_type);

        // if (bidh == 0 && thread_idx == 0) {
        //     printf("[BWD] bidb: %d,  kBlockM: %d, kBlockN: %d, n_block: %d, m_block_min: %d, m_block_max: %d\n", bidb, kBlockM, kBlockN, n_block, m_block_min, m_block_max);
        // }
        // It's possible to have m_block_max <= m_block_min. Exit early
        if (m_block_max <= m_block_min) { return false; }


        Tensor sQ = make_tensor(make_smem_ptr(shared_storage.tensors.mainloop.smem_q.data()), SmemLayoutQ{});
        Tensor sdO = make_tensor(make_smem_ptr(shared_storage.tensors.mainloop.smem_do.data()), SmemLayoutdO{});
        Tensor sK = make_tensor(make_smem_ptr(shared_storage.tensors.mainloop.smem_k.data()), SmemLayoutK{});
        Tensor sV = make_tensor(make_smem_ptr(shared_storage.tensors.mainloop.smem_v.data()), SmemLayoutV{});
        Tensor sQt = make_tensor(make_smem_ptr(shared_storage.tensors.mainloop.smem_q.data()), SmemLayoutQt{});
        Tensor sdOt = make_tensor(make_smem_ptr(shared_storage.tensors.mainloop.smem_do.data()), SmemLayoutdOt{});
        Tensor sKt = make_tensor(make_smem_ptr(shared_storage.tensors.mainloop.smem_k.data()), SmemLayoutKt{});
        Tensor sP = make_tensor(make_smem_ptr(shared_storage.tensors.mainloop.smem_p.data()), SmemLayoutPdS{});
        Tensor sP_pi = cute::as_position_independent_swizzle_tensor(sP);
        Tensor sPt = make_tensor(make_smem_ptr(shared_storage.tensors.mainloop.smem_p.data()), SmemLayoutPdSt{});
        Tensor sPt_pi = cute::as_position_independent_swizzle_tensor(sPt);
        Tensor sdS = make_tensor(make_smem_ptr(shared_storage.tensors.mainloop.smem_ds.data()), SmemLayoutPdS{});
        Tensor sdS_pi = cute::as_position_independent_swizzle_tensor(sdS);
        Tensor sdSt = make_tensor(make_smem_ptr(shared_storage.tensors.mainloop.smem_ds.data()), SmemLayoutPdSt{});
        Tensor sdSt_pi = cute::as_position_independent_swizzle_tensor(sdSt);
        Tensor sdQ = cute::as_position_independent_swizzle_tensor(make_tensor(make_smem_ptr(shared_storage.tensors.mainloop.smem_dqacc.data()), SmemLayoutdQaccumTMA{}));
        Tensor sdQt = cute::as_position_independent_swizzle_tensor(make_tensor(make_smem_ptr(shared_storage.tensors.mainloop.smem_dqacc.data()), SmemLayoutdQaccumtTMA{}));
        // Tensor cdQsdQ = make_identity_tensor(SmemLayoutdQaccumTMA{}.shape());
        Tensor sLSEMma = make_tensor(make_smem_ptr(shared_storage.tensors.mainloop.smem_lse.data()), SmemLayoutLSEMma{});
        Tensor sdPsumMma = make_tensor(make_smem_ptr(shared_storage.tensors.mainloop.smem_dpsum.data()), SmemLayoutLSEMma{});

        static_assert(stride<0>(typename TiledMmaSdP::ALayout{}) == 0 and
                      stride<0>(typename TiledMmaSdP::BLayout{}) == 0 and
                      size<0>(typename TiledMmaSdP::ALayout{}) == cutlass::NumThreadsPerWarpGroup and
                      size<0>(typename TiledMmaSdP::BLayout{}) == cutlass::NumThreadsPerWarpGroup,
                      "Stride of the first mode must be 0 and the size of the mode must be NumThreadsPerWarpGroup");
        Layout warp_group_thread_layout = make_layout(make_shape(Int<NumMmaWarpGroups>{}),
                                                      make_stride(Int<cutlass::NumThreadsPerWarpGroup>{}));
        Layout warp_group_thread_layout_dq = make_layout(make_shape(Int<NumMmaWarpGroups>{}),
                                                      make_stride(Int<cutlass::NumThreadsPerWarpGroup>{}));

        int warp_group_idx = __shfl_sync(0xFFFFFFFF, thread_idx / cutlass::NumThreadsPerWarpGroup, 0);
        TiledMmaSdP tiled_mma_SdP;
        using TiledMmadP = std::conditional_t<!Mma_dP_is_RS, TiledMmaSdP, TiledMmadPRS>;
        TiledMmadP tiled_mma_dP;
        TiledMmadKV tiled_mma_dKV;
        TiledMmadQ tiled_mma_dQ;

        auto wg_mma_SdP = tiled_mma_SdP.get_slice(warp_group_thread_layout(warp_group_idx));
        auto wg_mma_dP = tiled_mma_dP.get_slice(warp_group_thread_layout(warp_group_idx));
        auto thread_mma_SdP = tiled_mma_SdP.get_thread_slice(thread_idx);
        auto wg_mma_dKV = tiled_mma_dKV.get_slice(warp_group_thread_layout(warp_group_idx));
        auto wg_mma_dQ = tiled_mma_dQ.get_slice(warp_group_thread_layout_dq(warp_group_idx));

        auto smem_tiled_copy_PdS = make_tiled_copy_C(SmemCopyAtomPdS{}, tiled_mma_SdP);
        auto smem_thr_copy_PdS = smem_tiled_copy_PdS.get_thread_slice(thread_idx);

        // R2STiledCopydQaccum r2s_tiled_copy_dQaccum;
        auto r2s_tiled_copy_dQaccum = make_tiled_copy_C(Copy_Atom<DefaultCopy, ElementAccum>{}, tiled_mma_dQ);
        auto r2s_thr_copy_dQaccum = r2s_tiled_copy_dQaccum.get_thread_slice(thread_idx);
        Tensor tdQsdQaccum = r2s_thr_copy_dQaccum.partition_D(cute::conditional_return<!dQ_swapAB>(sdQ, sdQt));
        // Tensor tcdQsdQaccum = r2s_thr_copy_dQaccum.partition_D(cdQsdQ);
        // if (thread_idx == 0) { print(sdQ); printf("\n"); print(tdQsdQaccum); printf("\n"); }

        // Allocate "fragments/descriptors"
        // We have to use the templated mma_partition_fragment_AB instead of cute::conditional_return or lambda,
        // because some partition_fragment_A/B don't compile.
        // https://stackoverflow.com/questions/50051473/if-constexpr-in-c17-does-not-work-in-a-non-templated-function
        Tensor tSrQ = mma_partition_fragment_AB</*A=*/!SdP_swapAB>(wg_mma_SdP, sQ);
        Tensor tSrK = mma_partition_fragment_AB</*A=*/SdP_swapAB>(wg_mma_SdP, sK);
        Tensor tdPrdO = mma_partition_fragment_AB</*A=*/!SdP_swapAB>(wg_mma_SdP, sdO);
        Tensor tdPrV = mma_partition_fragment_AB</*A=*/SdP_swapAB>(wg_mma_dP, sV);
        Tensor tdVrdO = mma_partition_fragment_AB</*A=*/dKV_swapAB>(wg_mma_dKV, sdOt);
        Tensor tdKrQ = mma_partition_fragment_AB</*A=*/dKV_swapAB>(wg_mma_dKV, sQt);
        Tensor tdQrdS = mma_partition_fragment_AB</*A=*/!dQ_swapAB>(wg_mma_dQ, sdS);
        Tensor tdQrK = mma_partition_fragment_AB</*A=*/dQ_swapAB>(wg_mma_dQ, sKt);

        Tensor tPsP = smem_thr_copy_PdS.partition_D(cute::conditional_return<!SdP_swapAB>(sP_pi, sPt_pi));      // ((Atom,AtomNum),PIPE_M,PIPE_N)
        Tensor tdSsdS = smem_thr_copy_PdS.partition_D(cute::conditional_return<!SdP_swapAB>(sdS_pi, sdSt_pi));      // ((Atom,AtomNum),PIPE_M,PIPE_N)
        // if (blockIdx.x == 0 && threadIdx.x == 128) { print(smem_thr_copy_PdS); print(sP_pi); printf("\n"); print(sPt_pi); printf("\n"); print(tPsP); printf("\n"); print(tdSsdS); printf("\n"); }

        // thread_mma_SdP.partition_C(sLSEMma) has shape ((2, 2, V), MMA_M, MMA_N, PIPE), we only take the col indices
        // or row indices, depending on whether SdP_swapAB.
        Tensor tLSEsLSE = cute::conditional_return<!SdP_swapAB>(
            group_modes<0, 2>(thread_mma_SdP.partition_C(sLSEMma)(make_coord(_0{}, _, _0{}), _, _0{}, _)),  // (2, MMA_M, PIPE)
            group_modes<0, 3>(thread_mma_SdP.partition_C(sLSEMma)(make_coord(_, _0{}, _), _0{}, _, _)));  // (2, V, MMA_N, PIPE)
        Tensor tLSEsdPsum = cute::conditional_return<!SdP_swapAB>(
            group_modes<0, 2>(thread_mma_SdP.partition_C(sdPsumMma)(make_coord(_0{}, _, _0{}), _, _0{}, _)),
            group_modes<0, 3>(thread_mma_SdP.partition_C(sdPsumMma)(make_coord(_, _0{}, _), _0{}, _, _)));
        // if (blockIdx.x == 0 && threadIdx.x == 128) { print(sLSEMma); printf("\n"); print(tLSEsLSE); printf("\n"); }
        // If we want to split the stats among the 8 threads that share the same rows.
        static constexpr int kStatsPerThread = cute::ceil_div(decltype(size(tLSEsLSE))::value, 8);

        auto consumer_wait = [](auto& pipeline, auto& smem_pipe_read) {
            auto barrier_token = pipeline.consumer_try_wait(smem_pipe_read);
            pipeline.consumer_wait(smem_pipe_read, barrier_token);
        };

        int const seqlen_q = seqlen_info.seqlen_q;
        int const seqlen_k = seqlen_info.seqlen_k;

        // For the case where we do atomicAdd directly to gdQaccum instead of using TMA
        Tensor mdQaccum = make_tensor(make_gmem_ptr(reinterpret_cast<ElementAccum*>(params.ptr_dQ)),
                                      params.shape_dQ, params.stride_dQ)(_, _, bidh);
        Tensor gdQaccum_ = local_tile(domain_offset(make_coord(seqlen_info.offset_q, _0{}), mdQaccum), TileShape_dQaccum{}, make_coord(_, _0{}));  // (M, K, _)
        Tensor gdQaccum = cute::flat_divide(gdQaccum_, make_shape(Int<kBlockM  / NumMmaWarpGroups>{}, Int<kHeadDim>{}));  // (M / WG, K, WG, 1, _)

        auto block_tma_dQ = params.tma_add_dQ.get_slice(_0{});
        Tensor tdQgdQ = block_tma_dQ.partition_D(gdQaccum);  // (TMA, TMA_M, TMA_K)
        Tensor tdQsdQ = block_tma_dQ.partition_S(sdQ); // (TMA, TMA_M, TMA_K)

        // if (thread_idx == 0 && bidh == 0 && n_block == 0){
        //     printf("bidb: %d, offset_q: %d\n", bidb, seqlen_info.offset_q);
        //     printf("mdQaccum: "); print(mdQaccum); printf("\n");
        //     printf("gdQaccum_: "); print(gdQaccum_); printf("\n");
        //     printf("gdQaccum: "); print(gdQaccum); printf("\n");
        //     printf("tdQgdQ: "); print(tdQgdQ); printf("\n");
        //     printf("tdQsdQ: "); print(tdQsdQ); printf("\n");
        // }
        // We can reuse r2s_thr_copy_dQaccum for this partitioning
        Tensor tdQgdQaccum = r2s_thr_copy_dQaccum.partition_D(gdQaccum);
        // if (blockIdx.x == 0 && threadIdx.x == 128) { print(mdQaccum); printf("\n"); print(gdQaccum_); printf("\n"); print(gdQaccum); printf("\n"); print(tdQgdQaccum); printf("\n"); }

        flash::Mask<kBlockM, kBlockN, TiledMmaSdP, SdP_swapAB> mask(thread_idx, seqlen_q, seqlen_k);

        int m_block = m_block_min;
        // tiled_mma_dKV.accumulate_ = GMMA::ScaleOut::Zero;


        if (!has_valid_tile) {
            cutlass::ConsumerToken barrier_token = static_cast<cutlass::BarrierStatus>(shared_storage.pipelines.barrier_KV.try_wait(work_idx % 2));
            if (barrier_token == cutlass::BarrierStatus::WaitAgain) { shared_storage.pipelines.barrier_KV.wait(work_idx % 2); }
=======
    auto bwd_step = [&](int m_block, auto mask_fn) {
      Tensor tSrS = partition_fragment_C(tiled_mma_SdP, select < !SdP_swapAB ? 0 : 1, !SdP_swapAB ? 1 : 0 > (TileShape_MNK{}));
      consumer_wait(pipeline_q, smem_pipe_read);
      flash::gemm</*zero_init=*/true, /*wg_wait=*/-1, /*SwapAB=*/SdP_swapAB>(tiled_mma_SdP, tSrQ(_, _, _, smem_pipe_read.index()), tSrK, tSrS);
      Tensor tLSErLSE = cute::conditional_return<!ShuffleLSE>(make_fragment_like(tLSEsLSE(_, _0{})), make_tensor<ElementAccum>(Int<kStatsPerThread>{}));
      if constexpr (!ShuffleLSE) {
        cute::copy(tLSEsLSE(_, smem_pipe_read.index()), tLSErLSE);
      } else {
#pragma unroll
        for (int i = 0; i < kStatsPerThread; ++i) {
          // It's ok to read OOB, since we made sure sLSE is large enough and we won't use the OOB values
          tLSErLSE(i) = tLSEsLSE((thread_idx % 32) / 4 + i * 8, smem_pipe_read.index());
>>>>>>> 5e7c3cf1
        }
      }
      Tensor tdPrdP = partition_fragment_C(tiled_mma_SdP, select < !SdP_swapAB ? 0 : 1, !SdP_swapAB ? 1 : 0 > (TileShape_MNK{}));
      PipelineState_dO smem_pipe_read_do_cur = cute::conditional_return<Q_dO_same_stages>(smem_pipe_read, smem_pipe_read_do);
      consumer_wait(pipeline_do, smem_pipe_read_do_cur);
      flash::gemm</*zero_init=*/true, /*wg_wait=*/-1, /*SwapAB=*/SdP_swapAB>(tiled_mma_dP, tdPrdO(_, _, _, smem_pipe_read_do_cur.index()), tdPrV, tdPrdP);
      warpgroup_wait<1>();
      if constexpr (Has_softcap) {
        flash::apply_softcap(tSrS, params.softcap_val);
      }

      // Reshape tSrS from ((2, 2, V), MMA_N, MMA_M) to (nrow=(2, V, MMA_M), ncol=(2, MMA_N))
      Tensor scores = make_tensor(tSrS.data(), flash::convert_layout_acc_rowcol</*Transposed=*/SdP_swapAB>(tSrS.layout()));
      // dtanh needs to happen before masking, otherwise we get 1 - (-inf)^2 = NaN in the dtanh
      auto dtanh = [&] {
        if constexpr (Has_softcap)
          return flash::calculate_dtanh(scores);
        else
          return nullptr;
      }();
      mask_fn(tSrS, m_block);
#pragma unroll
      for (int mi = 0; mi < size<0>(scores); ++mi) {
        float const lse_scaled = [&] {
          if constexpr (!ShuffleLSE)
            return tLSErLSE(mi);
          else
            return __shfl_sync(0xffffffff, tLSErLSE(mi / 8), (mi % 8) * 4 + (thread_idx % 4));
        }();
#pragma unroll
        for (int ni = 0; ni < size<1>(scores); ++ni) {
          scores(mi, ni) = exp2f(scores(mi, ni) * params.softmax_scale_log2 - lse_scaled);
        }
      }

      Tensor tLSErdPsum = cute::conditional_return<!ShuffledPsum>(make_fragment_like(tLSEsdPsum(_, _0{})), make_tensor<ElementAccum>(Int<kStatsPerThread>{}));
      if constexpr (!ShuffledPsum) {
        cute::copy(tLSEsdPsum(_, smem_pipe_read_do_cur.index()), tLSErdPsum);
      } else {
#pragma unroll
        for (int i = 0; i < kStatsPerThread; ++i) {
          tLSErdPsum(i) = tLSEsdPsum((thread_idx % 32) / 4 + i * 8, smem_pipe_read_do_cur.index());
        }
      }

      warpgroup_wait<0>();
      // Reshape tdPrdP from ((2, 2, V), MMA_N, MMA_M) to (nrow=(2, V, MMA_M), ncol=(2, MMA_N))
      Tensor dS = make_tensor(tdPrdP.data(), scores.layout());
#pragma unroll
      for (int mi = 0; mi < size<0>(dS); ++mi) {
        float const dP_sum_cur = [&] {
          if constexpr (!ShuffledPsum)
            return tLSErdPsum(mi);
          else
            return __shfl_sync(0xffffffff, tLSErdPsum(mi / 8), (mi % 8) * 4 + (thread_idx % 4));
        }();
#pragma unroll
        for (int ni = 0; ni < size<1>(dS); ++ni) {
          dS(mi, ni) = scores(mi, ni) * (dS(mi, ni) - dP_sum_cur);
          if constexpr (Has_softcap) {
            dS(mi, ni) *= dtanh(mi, ni);
          }
        }
      }

      // Convert scores from fp32 to fp16/bf16
      Tensor rP = make_tensor_like<Element>(tSrS);
      flash::convert_type_out(tSrS, rP);
      if constexpr (!Mma_dKV_is_RS) {
        // Need to sync to make sure P has already been used in the previous iteration before writing new values
        if constexpr (kStages_dS == 1) {
          cutlass::arch::NamedBarrier::sync(NumMmaThreads, static_cast<uint32_t>(BwdNamedBarriers::PdS) /*id*/);
        }
        Tensor tPaP = smem_thr_copy_PdS.retile_S(rP); // ((Atom,AtomNum), MMA_N, MMA_N)
        cute::copy(smem_tiled_copy_PdS, tPaP, tPsP(_, _, _, cute::conditional_return<kStages_dS == 1>(_0{}, smem_pipe_read.index())));
      }
      Tensor rdS = make_tensor_like<Element>(tdPrdP);
      flash::convert_type_out(tdPrdP, rdS);
      // If there's double buffering on dS, we don't need to sync here.
      // Otherwise we might have WG1 writing to dS before WG2 is done reading from it during MmadQ.
      // But because both WGs have to sync at the end of the loop and double buffering,
      // this race condition is not possible.
      // This sync is to ensure (1) P is written in case of !Mma_dKV_is_RS and
      // (2) dS is already read by the Mma in the previous iteration in case of Mma_dKV_is_RS.
      if constexpr (!Mma_dKV_is_RS || (kStages_dS == 1 && Mma_dKV_is_RS)) {
        cutlass::arch::fence_view_async_shared();
        cutlass::arch::NamedBarrier::sync(NumMmaThreads, static_cast<uint32_t>(BwdNamedBarriers::PdS) /*id*/);
      }
      // For hdim 64, It's faster to write to smem_dS first before the dV gemm
      Tensor tdSadS = smem_thr_copy_PdS.retile_S(rdS); // ((Atom,AtomNum), MMA_N, MMA_N)
      cute::copy(smem_tiled_copy_PdS, tdSadS, tdSsdS(_, _, _, cute::conditional_return<kStages_dS == 1>(_0{}, smem_pipe_read.index())));

      if constexpr (!Slice_dQKV_Mma) {
        // Most cases take this path, except for hdim256 where we want to slice to reduce register pressure
        if constexpr (Mma_dKV_is_RS) {
          Tensor tdVrP = make_tensor(rP.data(), convert_layout_acc_Aregs<TiledMmadKV>(tSrS.layout()));
          flash::gemm</*zero_init=*/false, /*wg_wait=*/-1>(tiled_mma_dKV, tdVrP, tdVrdO(_, _, _, smem_pipe_read_do_cur.index()), tdVrdV);
        } else {
          Tensor tdVrP = mma_partition_fragment_AB</*A=*/!dKV_swapAB>(wg_mma_dKV, sPt);
          Tensor tdVrP_cur = tdVrP(_, _, _, cute::conditional_return<kStages_dS == 1>(_0{}, smem_pipe_read.index()));
          flash::gemm</*zero_init=*/false, /*wg_wait=*/-1, /*SwapAB=*/dKV_swapAB>(tiled_mma_dKV, tdVrP_cur, tdVrdO(_, _, _, smem_pipe_read_do_cur.index()), tdVrdV);
        }
        // SMEM fence to make sure sdS is written before it's read by WGMMA
        cutlass::arch::fence_view_async_shared();
        cutlass::arch::NamedBarrier::sync(NumMmaThreads, static_cast<uint32_t>(BwdNamedBarriers::PdS) /*id*/);
        Tensor tdQrdQ = partition_fragment_C(tiled_mma_dQ, select < !dQ_swapAB ? 0 : 2, !dQ_swapAB ? 2 : 0 > (TileShape_MNK{}));
        Tensor tdQrdS_cur = tdQrdS(_, _, _, cute::conditional_return<kStages_dS == 1>(_0{}, smem_pipe_read.index()));
        flash::gemm</*zero_init=*/true, /*wg_wait=*/1, /*SwapAB=*/dQ_swapAB>(tiled_mma_dQ, tdQrdS_cur, tdQrK, tdQrdQ);
        pipeline_do.consumer_release(smem_pipe_read_do_cur); // release dO

        if constexpr (Mma_dKV_is_RS) {
          Tensor tdKrdS = make_tensor(rdS.data(), convert_layout_acc_Aregs<TiledMmadKV>(tdPrdP.layout()));
          flash::gemm</*zero_init=*/false, /*wg_wait=*/1>(tiled_mma_dKV, tdKrdS, tdKrQ(_, _, _, smem_pipe_read.index()), tdKrdK);
        } else {
          Tensor tdKrdS = mma_partition_fragment_AB</*A=*/!dKV_swapAB>(wg_mma_dKV, sdSt);
          Tensor tdKrdS_cur = tdKrdS(_, _, _, cute::conditional_return<kStages_dS == 1>(_0{}, smem_pipe_read.index()));
          flash::gemm</*zero_init=*/false, /*wg_wait=*/1, /*SwapAB=*/dKV_swapAB>(tiled_mma_dKV, tdKrdS_cur, tdKrQ(_, _, _, smem_pipe_read.index()), tdKrdK);
        }
        if constexpr (dQacc_use_TMA) {
          int const warp_group_idx = flash::canonical_warp_group_idx_nosync() - 1;
          cutlass::arch::NamedBarrier::sync(
              cutlass::NumThreadsPerWarpGroup + cutlass::NumThreadsPerWarp,
              static_cast<uint32_t>(BwdNamedBarriers::dQEmptyWG1) + warp_group_idx /*id*/); // sdQ full, to be written to gmem
          Tensor taccdQrdQ = r2s_thr_copy_dQaccum.retile_S(tdQrdQ);
          for (int dqi = 0; dqi < size(taccdQrdQ); ++dqi) {
            taccdQrdQ(dqi) *= params.softmax_scale;
          }
          cute::copy(r2s_tiled_copy_dQaccum, taccdQrdQ, tdQsdQaccum);
          // if (thread_idx == 0 && bidh == 0 && bidb == 0 && n_block == 0) {
          //     printf("=================== before retile ===================\n");
          //     cute::print_tensor(tdQrdQ);
          //     printf("=================== after retile ===================\n");
          //     cute::print_tensor(taccdQrdQ);
          //     printf("=================== after copy ===================\n");
          //     cute::print_tensor(tdQsdQaccum);
          // }
          // Tensor cdQoob = make_identity_tensor(SmemLayoutdQaccumOOB{}.shape);
          // Tensor sdQoob = make_tensor(make_smem_ptr(shared_storage.tensors.mainloop.smem_dqacc.data()), SmemLayoutdQaccumOOB{});
          // Tensor sdQoobP = make_tensor<bool>(SmemLayoutdQaccumOOB{}.shape, make_stride(Int<1>{}, Int<0>{}, Int<0>{}));
          // Tensor tsdQoob = sdqoob.tile(TiledFillOOBLayout{});
          // Tensor tcdQoob = cdQoob.tile(TiledFillOOBLayout{});
          // int bound = seqlen_info.seqlen_q - m_block * kBlockM;
          // for (int i = 0; i < size<0>(tsdqoob); ++i){
          //     tsdqoob(i, _0{}, _0{}) = get<0>(tcdQoob(i, _0{}, _0{})) < bound;
          // }

          // if (m_block == m_block_max - 1){
          //     uint64_t seqlen_q = seqlen_info.seqlen_q;
          //     uint64_t bound = (seqlen_q - m_block * kBlockM) * kHeadDim / NumMmaWarpGroups;
          //     #pragma unroll
          //     for (int i = 0; i < size(tdQsdQaccum); ++i){
          //         if (get<0>(tcdQsdQaccum(i)) >= bound){
          //             tdQsdQaccum(i) = 0;
          //         }
          //     }
          //     if (thread_idx == 0 && bidh == 0 && bidb == 0 && n_block == 0) {
          //         printf("=================== tdQsdQaccum ===================\n");
          //         cute::print_tensor(tdQsdQaccum);
          //         printf("=================== bound ===================\n");
          //         printf("seqlen_q: %d, kHeadDim: %d, NumMmaWarpGroups: %d, m_block: %d, kBlockM: %d\n", seqlen_info.seqlen_q, kHeadDim, NumMmaWarpGroups, m_block,
          //         kBlockM); printf("=================== tcdQsdQaccum ===================\n"); cute::print_tensor(tcdQsdQaccum);
          //         printf("============================================\n");
          //     }
          // }
          cutlass::arch::fence_view_async_shared();
          cutlass::arch::NamedBarrier::arrive(
              cutlass::NumThreadsPerWarpGroup + cutlass::NumThreadsPerWarp,
              static_cast<uint32_t>(BwdNamedBarriers::dQFullWG1) + warp_group_idx /*id*/); // sdQ full, to be written to gmem
        } else {
          // We can reuse r2s_thr_copy_dQaccum for this partitioning
          Tensor tdQrdQ_atomic = recast<float4>(r2s_thr_copy_dQaccum.retile_S(tdQrdQ));
          Tensor tdQgdQaccum_atomic = recast<float4>(tdQgdQaccum(_, _, _, m_block));
          static_assert(CUTE_STATIC_V(size(tdQrdQ_atomic)) == CUTE_STATIC_V(size(tdQgdQaccum_atomic)));
#pragma unroll
          for (int i = 0; i < size(tdQrdQ_atomic); ++i) {
            atomicAdd(&tdQgdQaccum_atomic(i), tdQrdQ_atomic(i));
          }
        }

      } else { // Slice_dQKV_Mma

        static_assert(!(Slice_dQKV_Mma && Mma_dKV_is_RS));
        Tensor tdVrP = mma_partition_fragment_AB</*A=*/!dKV_swapAB>(wg_mma_dKV, sPt);
        Tensor tdVrP_cur = tdVrP(_, _, _, cute::conditional_return<kStages_dS == 1>(_0{}, smem_pipe_read.index()));
        flash::gemm</*zero_init=*/false, /*wg_wait=*/-1, /*SwapAB=*/dKV_swapAB, /*M_slice=*/0>(
            tiled_mma_dKV, tdVrP_cur, tdVrdO(_, _, _, smem_pipe_read_do_cur.index()), tdVrdV);

        cutlass::arch::fence_view_async_shared();
        cutlass::arch::NamedBarrier::sync(NumMmaThreads, static_cast<uint32_t>(BwdNamedBarriers::PdS) /*id*/);
        Tensor tdQrdQ = partition_fragment_C(tiled_mma_dQ, select < !dQ_swapAB ? 0 : 2, !dQ_swapAB ? 2 : 0 > (TileShape_MNK{}));
        Tensor tdQrdS_cur = tdQrdS(_, _, _, cute::conditional_return<kStages_dS == 1>(_0{}, smem_pipe_read.index()));
        flash::gemm</*zero_init=*/true, /*wg_wait=*/-1, /*SwapAB=*/dQ_swapAB, /*M_slice=*/0>(tiled_mma_dQ, tdQrdS_cur, tdQrK, tdQrdQ);
        flash::gemm</*zero_init=*/false, /*wg_wait=*/1, /*SwapAB=*/dKV_swapAB, /*M_slice=*/1>(
            tiled_mma_dKV, tdVrP_cur, tdVrdO(_, _, _, smem_pipe_read_do_cur.index()), tdVrdV);
        Tensor tdQrdQ_atomic = recast<float4>(r2s_thr_copy_dQaccum.retile_S(tdQrdQ));
        Tensor tdQgdQaccum_atomic = recast<float4>(tdQgdQaccum(_, _, _, m_block));
#pragma unroll
        for (int i = 0; i < size(tdQrdQ_atomic) / 2; ++i) {
          atomicAdd(&tdQgdQaccum_atomic(i), tdQrdQ_atomic(i));
        }

        Tensor tdKrdS = mma_partition_fragment_AB</*A=*/!dKV_swapAB>(wg_mma_dKV, sdSt);
        Tensor tdKrdS_cur = tdKrdS(_, _, _, cute::conditional_return<kStages_dS == 1>(_0{}, smem_pipe_read.index()));
        flash::gemm</*zero_init=*/false, /*wg_wait=*/1, /*SwapAB=*/dKV_swapAB, /*M_slice=*/0>(
            tiled_mma_dKV, tdKrdS_cur, tdKrQ(_, _, _, smem_pipe_read.index()), tdKrdK);
        pipeline_do.consumer_release(smem_pipe_read_do_cur); // release dO

        flash::gemm</*zero_init=*/true, /*wg_wait=*/0, /*SwapAB=*/dQ_swapAB, /*M_slice=*/1>(tiled_mma_dQ, tdQrdS_cur, tdQrK, tdQrdQ);
#pragma unroll
        for (int i = size(tdQrdQ_atomic) / 2; i < size(tdQrdQ_atomic); ++i) {
          atomicAdd(&tdQgdQaccum_atomic(i), tdQrdQ_atomic(i));
        }

        flash::gemm</*zero_init=*/false, /*wg_wait=*/-1, /*SwapAB=*/dKV_swapAB, /*M_slice=*/1>(
            tiled_mma_dKV, tdKrdS_cur, tdKrQ(_, _, _, smem_pipe_read.index()), tdKrdK);
      }

      warpgroup_wait<0>();
      pipeline_q.consumer_release(smem_pipe_read); // release Q
      ++smem_pipe_read;
      if constexpr (!Q_dO_same_stages) {
        ++smem_pipe_read_do;
      }
    };

    if (attn_type == flash::AttnType::Causal || attn_type == flash::AttnType::BiCausal) {
      // TODO: Handle causal part, can be optimized
    }

    static constexpr int kBlockM = get<0>(TileShape_MNK{});
    static constexpr int kBlockN = get<1>(TileShape_MNK{});

    auto mask_fn = [&](auto& tSrS, int m_block) { mask.template apply<true /*Seqlenk_mask*/>(tSrS, m_block, n_block, attn_type); };
    CUTLASS_PRAGMA_NO_UNROLL
    for (; m_block < m_block_max; ++m_block) {
      bwd_step(m_block, mask_fn);
    }

    if (attn_type == flash::AttnType::InvCausal || attn_type == flash::AttnType::BiCausal) {
      // TODO: Handle inv causal part, can be optimized
    }

    // if (blockIdx.x == 0 && threadIdx.x == 128) { print_tensor(tdVrdV); }
    if constexpr (Q_dO_same_stages) {
      smem_pipe_read_do = smem_pipe_read;
    }
    return true;
  }
};

} // namespace flash<|MERGE_RESOLUTION|>--- conflicted
+++ resolved
@@ -319,6 +319,8 @@
     float const softcap_val;
     int const* const q_ranges;
     int const* const k_ranges;
+    int* dq_determin_conflict_state;
+    int* dq_determin_range_locks;
     int const* const attn_type_map = nullptr;
   };
 
@@ -343,6 +345,9 @@
     float const softcap_val;
     int const* const q_ranges;
     int const* const k_ranges;
+    int* dq_determin_conflict_state;
+    int* dq_determin_range_locks;
+    int const n_block_max_num;
     int const* const attn_type_map = nullptr;
   };
 
@@ -362,201 +367,12 @@
         make_tensor(make_gmem_ptr(args.ptr_dQ), args.shape_dQ, args.stride_dQ),
         SmemLayoutdQaccumTMA{},
         TileShape_dQaccum{},
-<<<<<<< HEAD
-        _1{})); // no mcast for dQ
-
-    using TMA_QdO = decltype(make_tma_copy_A_sm90(
-        GmemTiledCopyQdO{},
-        make_tensor(make_gmem_ptr(static_cast<Element const*>(nullptr)), ShapeQKV{}, StrideQKV{}),
-        take<0, 2>(SmemLayoutQ{}),
-        TileShape_MNK{},
-        ClusterShape{})); // mcast along N mode for this M load, if any
-
-    using TMA_K = decltype(make_tma_copy_B_sm90(
-        GmemTiledCopyKV{},
-        make_tensor(make_gmem_ptr(static_cast<Element const*>(nullptr)), ShapeQKV{}, StrideQKV{}),
-        SmemLayoutK{},
-        TileShape_MNK{},
-        ClusterShape{})); // no mcast for KV
-
-    using TMA_V = decltype(make_tma_copy_B_sm90(
-        GmemTiledCopyKV{},
-        make_tensor(make_gmem_ptr(static_cast<Element const*>(nullptr)), ShapeQKV{}, StrideQKV{}),
-        SmemLayoutV{},
-        TileShape_MNK{},
-        ClusterShape{})); // no mcast for KV
-
-    using MainloopPipeline = typename cutlass::PipelineTmaAsync<kStages>;
-    using PipelineState = typename MainloopPipeline::PipelineState;
-    using MainloopPipeline_dO = typename cutlass::PipelineTmaAsync<kStages_dO>;
-    using PipelineState_dO = typename MainloopPipeline_dO::PipelineState;
-
-    // Set the bytes transferred in this TMA transaction (may involve multiple issues)
-    static constexpr uint32_t TmaTransactionBytesQ = static_cast<uint32_t>(size(take<0, 2>(SmemLayoutQ{})) * cutlass::sizeof_bits_v<Element> / 8);
-    static constexpr uint32_t TmaTransactionBytesK = static_cast<uint32_t>(size(SmemLayoutK{}) * cutlass::sizeof_bits_v<Element> / 8);
-    static constexpr uint32_t TmaTransactionBytesV = static_cast<uint32_t>(size(SmemLayoutV{}) * cutlass::sizeof_bits_v<Element> / 8);
-    static constexpr uint32_t TmaTransactionBytesLSE = static_cast<uint32_t>(size(select<0>(SmemLayoutLSE{})) * cutlass::sizeof_bits_v<ElementAccum> / 8);
-
-    // These are tuned for speed. They don't affect correctness.
-    // We have separate iterations with causal masking. Not necessary for hdim 128 but for hdim 64
-    // this helps quite a bit to not have to do causal masking for most of the iterations.
-    // For hdim 192, separating masking iterations results in register spills.
-    static constexpr bool SeparateMaskingIterations = kHeadDim <= 64;
-    // Do we keep the LSE and dPsum in each thread, or split them across 8 threads that share them and then
-    // shuffle to get the value whenever we need? This can reduce register pressure when SdP_swapAB, where each
-    // thread needs to keep statistics for (kBlockM / 4) rows. If !SdP_swapAB, each thread only needs to keep
-    // statistic for 2 rows.
-    static constexpr bool ShuffleLSE = SdP_swapAB && kHeadDim <= 128;
-    static constexpr bool ShuffledPsum = SdP_swapAB && kHeadDim <= 128;
-    static constexpr bool dQacc_use_TMA = kHeadDim < 256;
-    // For hdim256, we want to slice the dQ MMA (64 x 256 on 2 WGs) into two (64 x 128 on 2 WGs) so that we can
-    // do atomic add on one half before doing the other half of the MMA, to reduce register pressure.
-    static constexpr bool Slice_dQKV_Mma = kHeadDim == 256 && !dQacc_use_TMA && dQ_swapAB && AtomLayoutMdQ == 1 && NumMmaWarpGroups == 2;
-    static_assert(!(Deterministic && Slice_dQKV_Mma), "Deterministic mode not supported with Slice_dQKV_Mma");
-
-    static constexpr size_t SmemAlignmentP = cutlass::detail::alignment_for_swizzle(SmemLayoutPdS{});
-    static constexpr size_t SmemAlignmentdS = cutlass::detail::alignment_for_swizzle(SmemLayoutPdS{});
-    // Without this SmemAlignment, with hdim 256 we get "misaligned address" error in TMA
-    static constexpr size_t SmemAlignmentQKVdO = kHeadDim % 256 == 0 ? 256 : 128;
-    static constexpr size_t SmemAlignmentV = !Mma_dP_is_RS ? SmemAlignmentQKVdO : cutlass::detail::alignment_for_swizzle(SmemLayoutV{});
-    static_assert(SmemAlignmentP >= 128 && SmemAlignmentdS >= 128, "Require at least 128B alignment");
-
-    // TODO: do we have to worry that smem_dk and smem_dv in the epilogue don't line up w smem_k and smem_v due to alignment?
-    using SmemdQacc_t = std::conditional_t<!dQacc_use_TMA, cute::array<ElementAccum, 0>, cute::array_aligned<ElementAccum, cute::cosize_v<SmemLayoutdQaccumTMA>>>;
-    using SmemP_t = std::conditional_t<Mma_dKV_is_RS, cute::array<Element, 0>, cute::array_aligned<Element, cute::cosize_v<SmemLayoutPdS>, SmemAlignmentP>>;
-    struct TensorStorage : cute::aligned_struct<cute::max(SmemAlignmentP, SmemAlignmentdS, SmemAlignmentQKVdO)> {
-        cute::array_aligned<Element, cute::cosize_v<SmemLayoutK>, SmemAlignmentQKVdO> smem_k;
-        cute::array_aligned<Element, cute::cosize_v<SmemLayoutV>, SmemAlignmentV> smem_v;
-        cute::array_aligned<Element, cute::cosize_v<SmemLayoutQ>, SmemAlignmentQKVdO> smem_q;
-        cute::array_aligned<Element, cute::cosize_v<SmemLayoutdO>, SmemAlignmentQKVdO> smem_do;
-        cute::array_aligned<ElementAccum, cute::cosize_v<SmemLayoutLSE>, 128> smem_lse;
-        cute::array_aligned<ElementAccum, cute::cosize_v<SmemLayoutLSE>, 128> smem_dpsum;
-        SmemP_t smem_p;
-        cute::array_aligned<Element, cute::cosize_v<SmemLayoutPdS>, SmemAlignmentdS> smem_ds;
-        SmemdQacc_t smem_dqacc;
-    };
-
-    // Host side kernel arguments
-    struct Arguments {
-        Element const* const ptr_Q;
-        ShapeQKV const shape_Q;
-        StrideQKV const stride_Q;
-        Element const* const ptr_K;
-        ShapeQKV const shape_K;
-        StrideQKV const stride_K;
-        Element const* const ptr_V;
-        StrideQKV const stride_V;
-        Element const* const ptr_dO;
-        StrideQKV const stride_dO;
-        ElementAccum* const ptr_dQ;
-        ShapeQKV const shape_dQ;
-        StrideQKV const stride_dQ;
-        float const* const ptr_LSE_log2;
-        ShapeLSE const shape_LSE;
-        StrideLSE const stride_LSE_log2;
-        float const* const ptr_dPsum;
-        StrideLSE const stride_dPsum;
-        float const softmax_scale;
-        float const softcap_val;
-        int const* const q_ranges;
-        int const* const k_ranges;
-        int* dq_determin_conflict_state;
-        int* dq_determin_range_locks;
-        int const* const attn_type_map = nullptr;
-    };
-
-    // Device side kernel params
-    struct Params {
-        ShapeQKV const shape_Q;
-        ShapeQKV const shape_K;
-        ElementAccum* const ptr_dQ;
-        ShapeQKV const shape_dQ;
-        StrideQKV const stride_dQ;
-        cutlass::FastDivmod qhead_per_khead_divmod;
-        TMA_QdO tma_load_Q, tma_load_dO;
-        TMA_K tma_load_K;
-        TMA_V tma_load_V;
-        TMA_add_dQ tma_add_dQ;
-        float const* const ptr_LSE_log2;
-        ShapeLSE const shape_LSE;
-        StrideLSE const stride_LSE_log2;
-        float const* const ptr_dPsum;
-        StrideLSE const stride_dPsum;
-        float const softmax_scale, softmax_scale_log2;
-        float const softcap_val;
-        int const* const q_ranges;
-        int const* const k_ranges;
-        int* dq_determin_conflict_state;
-        int* dq_determin_range_locks;
-        int const n_block_max_num;
-        int const* const attn_type_map = nullptr;
-    };
-
-    static Params
-    to_underlying_arguments(Arguments const& args) {
-        Tensor mQ = make_tensor(make_gmem_ptr(args.ptr_Q), args.shape_Q, args.stride_Q);
-        TMA_QdO tma_load_Q = make_tma_copy_A_sm90(
-            GmemTiledCopyQdO{},
-            mQ,
-            SmemLayoutQ{}(_, _, _0{}),
-            TileShape_MNK{},
-            ClusterShape{}); // mcast along N mode for this M load, if any
-        Tensor mdO = make_tensor(make_gmem_ptr(args.ptr_dO), args.shape_Q, args.stride_dO);
-        TMA_QdO tma_load_dO = make_tma_copy_A_sm90(
-            GmemTiledCopyQdO{},
-            mdO,
-            SmemLayoutdO{}(_, _, _0{}),
-            TileShape_MNK{},
-            ClusterShape{}); // mcast along N mode for this M load, if any
-        Tensor mK = make_tensor(make_gmem_ptr(args.ptr_K), args.shape_K, args.stride_K);
-        TMA_K tma_load_K = make_tma_copy_B_sm90(
-            GmemTiledCopyKV{},
-            mK,
-            SmemLayoutK{},
-            TileShape_MNK{},
-            ClusterShape{}); // no mcast for KV
-        Tensor mV = make_tensor(make_gmem_ptr(args.ptr_V), args.shape_K, args.stride_V);
-        TMA_V tma_load_V = make_tma_copy_B_sm90(
-            GmemTiledCopyKV{},
-            mV,
-            SmemLayoutV{},
-            TileShape_MNK{},
-            ClusterShape{}); // no mcast for KV
-        TMA_add_dQ tma_add_dQ = make_tma_copy(
-            GmemTiledCopydQaccum{},
-            make_tensor(make_gmem_ptr(args.ptr_dQ), args.shape_dQ, args.stride_dQ),
-            SmemLayoutdQaccumTMA{},
-            TileShape_dQaccum{},
-            _1{}); // no mcast for dQ
-
-        if constexpr (Deterministic) { 
-            assert(args.dq_determin_conflict_state != nullptr); 
-            assert(args.dq_determin_range_locks != nullptr); 
-        }
-    
-        // If there's tanh softcapping, we do tanh(scores * softmax_scale / softcap_val) * softcap_val.
-        // Right after this, we multiply by log2(e) before applying exp2.
-        // To reduce the number of instructions, we instead pre-multiply softmax_scale / softcap_val
-        // (assigning it to params.softcap_val) and pre-multiply softcap_val * log2(e)
-        // (assigning it to params.softmax_scale_log2).
-        // In the backward, we need to multiply by
-        // (1 - tanh^2) * softmax_scale / softcap_val * softcap_val = (1 - tanh^2) * softmax_scale.
-        // Instead we multiply by (1 - tanh^2) and multiply dK and dV by params.softmax_scale
-        // (the original softmax_scale) at the end.
-        return {args.shape_Q, args.shape_K,
-                args.ptr_dQ, args.shape_dQ, args.stride_dQ,
-                cutlass::FastDivmod(cute::ceil_div(get<2>(args.shape_Q), get<2>(args.shape_K))),
-                tma_load_Q, tma_load_dO, tma_load_K, tma_load_V, tma_add_dQ,
-                args.ptr_LSE_log2, args.shape_LSE, args.stride_LSE_log2, args.ptr_dPsum, args.stride_dPsum,
-                args.softmax_scale,
-                !Has_softcap ? float(args.softmax_scale * M_LOG2E) : float(args.softcap_val * M_LOG2E),
-                !Has_softcap ? 0.f : args.softmax_scale / args.softcap_val,
-                args.q_ranges, args.k_ranges,
-                args.dq_determin_conflict_state, args.dq_determin_range_locks,
-                cute::ceil_div(get<0>(args.shape_K), kBlockN),
-                args.attn_type_map};
-=======
         _1{}); // no mcast for dQ
+
+    if constexpr (Deterministic) { 
+        assert(args.dq_determin_conflict_state != nullptr); 
+        assert(args.dq_determin_range_locks != nullptr); 
+    }
 
     // If there's tanh softcapping, we do tanh(scores * softmax_scale / softcap_val) * softcap_val.
     // Right after this, we multiply by log2(e) before applying exp2.
@@ -589,6 +405,8 @@
         !Has_softcap ? 0.f : args.softmax_scale / args.softcap_val,
         args.q_ranges,
         args.k_ranges,
+        args.dq_determin_conflict_state, args.dq_determin_range_locks,
+        cute::ceil_div(get<0>(args.shape_K), kBlockN),
         args.attn_type_map};
   }
 
@@ -620,7 +438,6 @@
 
     if (m_block_max <= m_block_min) {
       return false;
->>>>>>> 5e7c3cf1
     }
 
     Tensor sQ = make_tensor(make_smem_ptr(shared_storage.tensors.mainloop.smem_q.data()), SmemLayoutQ{});
@@ -779,160 +596,62 @@
     }
   }
 
-  template <typename SharedStorage>
-  CUTLASS_DEVICE void store_dq(Params const& params, SharedStorage& shared_storage, cute::tuple<int32_t, int32_t, int32_t> block_coord) {
-    if constexpr (!dQacc_use_TMA) {
-      return;
-    }
-
-    auto [n_block, bidh, bidb] = block_coord;
-    SeqlenInfo_t seqlen_info{bidb, params.q_ranges, params.k_ranges};
-    flash::AttnType attn_type = static_cast<flash::AttnType>(params.attn_type_map ? params.attn_type_map[bidb] : 0);
-    auto [m_block_min, m_block_max] = BlockMN_t::get_m_block_min_max(seqlen_info, n_block, bidb, attn_type);
-    // It's possible to have m_block_max <= m_block_min. Exit early
-    if (m_block_max <= m_block_min) {
-      return;
-    }
-
-    Tensor sdQ = make_tensor(make_smem_ptr(shared_storage.tensors.mainloop.smem_dqacc.data()), SmemLayoutdQaccumTMA{});
-    Tensor mdQaccum = params.tma_add_dQ.get_tma_tensor(params.shape_dQ)(_, _, bidh);
-    Tensor gdQaccum = local_tile(domain_offset(make_coord(seqlen_info.offset_q, _0{}), mdQaccum), TileShape_dQaccum{}, make_coord(_, _0{})); // (M, K, _)
-
-    auto block_tma_dQ = params.tma_add_dQ.get_slice(_0{});
-    Tensor tdQgdQ = block_tma_dQ.partition_D(gdQaccum); // (TMA, TMA_M, TMA_K)
-    Tensor tdQsdQ = block_tma_dQ.partition_S(sdQ); // (TMA, TMA_M, TMA_K)
-
-    using Barrier = cutlass::GenericBarrier<cutlass::detail::SyncwarpSync>;
-    bool const lane_predicate = cute::elect_one_sync();
-    int m_block = m_block_min;
-#pragma unroll 2
-    for (; m_block < m_block_max; ++m_block) {
-#pragma unroll
-      for (int warpgroup_idx = 0; warpgroup_idx < NumMmaWarpGroups; ++warpgroup_idx) {
-        cutlass::arch::NamedBarrier::sync(
-            cutlass::NumThreadsPerWarpGroup + cutlass::NumThreadsPerWarp,
-            static_cast<uint32_t>(BwdNamedBarriers::dQFullWG1) + warpgroup_idx /*id*/); // sdQ full, to be written to gmem
-      }
-      if (lane_predicate) {
-        cute::copy(params.tma_add_dQ, tdQsdQ, tdQgdQ(_, _, _, m_block));
-        tma_store_arrive();
-        tma_store_wait<0>();
-      }
-      // Note, the for_each() function is required here to ensure `warpgroup_idx` is of type Int<x>.
-      for_each(make_int_sequence<NumMmaWarpGroups>{}, [&](auto warpgroup_idx) {
-        cutlass::arch::NamedBarrier::arrive(
-            cutlass::NumThreadsPerWarpGroup + cutlass::NumThreadsPerWarp,
-            static_cast<uint32_t>(BwdNamedBarriers::dQEmptyWG1) + warpgroup_idx /*id*/); // sdQ empty, ready to be written to
-      });
-    }
-  }
-
-  CUTLASS_DEVICE void mma_init() {
-    // We're not currently using this bc we're not using persistent scheduler
-    // // Tell producer (warp 0) that smem_k and smem_v are ready
-    cutlass::arch::NamedBarrier::arrive(NumMmaThreads + cutlass::NumThreadsPerWarp, static_cast<uint32_t>(BwdNamedBarriers::KVEmpty) /*id*/);
-    int warp_idx_in_warpgroup = __shfl_sync(0xffffffff, (threadIdx.x / 32) % 4, 0);
-    if constexpr (dQacc_use_TMA) {
-      if (warp_idx_in_warpgroup == 0) {
-        cutlass::arch::NamedBarrier::arrive(
-            cutlass::NumThreadsPerWarpGroup + cutlass::NumThreadsPerWarp,
-            static_cast<uint32_t>(BwdNamedBarriers::dQEmptyWG1) - 1 + flash::canonical_warp_group_idx_nosync() /*id*/); // sdQ empty, ready to be written to
-      }
-    }
-  }
-
-  template <typename SharedStorage, typename FrgTensordKV>
-  CUTLASS_DEVICE bool mma(
-      Params const& params,
-      MainloopPipeline pipeline_q,
-      MainloopPipeline_dO pipeline_do,
-      PipelineState& smem_pipe_read,
-      PipelineState_dO& smem_pipe_read_do,
-      FrgTensordKV& tdKrdK,
-      FrgTensordKV& tdVrdV,
-      int thread_idx,
-      int& work_idx,
-      cute::tuple<int32_t, int32_t, int32_t> block_coord,
-      SharedStorage& shared_storage,
-      bool const has_valid_tile) {
-    static_assert(is_rmem<FrgTensordKV>::value, "dK and dV tensor must be rmem resident.");
-
-    int n_block = get<0>(block_coord);
-    int bidh = get<1>(block_coord);
-    int bidb = get<2>(block_coord);
-    SeqlenInfo_t seqlen_info{bidb, params.q_ranges, params.k_ranges};
-    flash::AttnType attn_type = static_cast<flash::AttnType>(params.attn_type_map ? params.attn_type_map[bidb] : 0);
-    auto [m_block_min, m_block_max] = BlockMN_t::get_m_block_min_max(seqlen_info, n_block, bidb, attn_type);
-
-    // if (bidh == 0 && thread_idx == 0) {
-    //     printf("[BWD] bidb: %d,  kBlockM: %d, kBlockN: %d, n_block: %d, m_block_min: %d, m_block_max: %d\n", bidb, kBlockM, kBlockN, n_block, m_block_min,
-    //     m_block_max);
-    // }
-    // It's possible to have m_block_max <= m_block_min. Exit early
-    if (m_block_max <= m_block_min) {
-      return false;
-    }
-
-<<<<<<< HEAD
     CUTLASS_DEVICE
     void deterministic_sync(int* range_lock, int bidh, int offset, int q_block_size, int num_heads, int left_range_sync_num, int right_range_sync_num) {
-        if (left_range_sync_num == 0 && right_range_sync_num == 0)
-            return ;
-
-        // Calculate lock index
-        int left_range_block_idx = offset / q_block_size;
-        int left_range_index = left_range_block_idx * num_heads + bidh;
-        int right_range_block_idx = (offset + q_block_size - 1) / q_block_size;
-
-        // Acquire the first lock
+      if (left_range_sync_num == 0 && right_range_sync_num == 0)
+        return ;
+
+      // Calculate lock index
+      int left_range_block_idx = offset / q_block_size;
+      int left_range_index = left_range_block_idx * num_heads + bidh;
+      int right_range_block_idx = (offset + q_block_size - 1) / q_block_size;
+
+      // Acquire the first lock
+      #pragma unroll 1
+      while (atomicCAS(&range_lock[left_range_index * 2], left_range_sync_num, left_range_sync_num) != left_range_sync_num) {
+      }
+
+      // If we need a second lock
+      if (left_range_block_idx != right_range_block_idx) {
+        int right_range_index = right_range_block_idx * num_heads + bidh;
+
+        // Try to acquire the second lock
         #pragma unroll 1
-        while (atomicCAS(&range_lock[left_range_index * 2], left_range_sync_num, left_range_sync_num) != left_range_sync_num) {
-        }
-
-        // If we need a second lock
-        if (left_range_block_idx != right_range_block_idx) {
-            int right_range_index = right_range_block_idx * num_heads + bidh;
-
-            // Try to acquire the second lock
-            #pragma unroll 1
-            while (atomicCAS(&range_lock[right_range_index * 2], right_range_sync_num, right_range_sync_num) != right_range_sync_num) {
-            }
-        }
+        while (atomicCAS(&range_lock[right_range_index * 2], right_range_sync_num, right_range_sync_num) != right_range_sync_num) {
+        }
+      }
     }
     
     CUTLASS_DEVICE
     void deterministic_arrive(int* range_lock, int bidh, int offset, int q_block_size, int num_heads, int arrive_num, bool left_range_arrive_twice, bool right_range_arrive_twice) {
-        // Calculate lock indices
-        int left_range_block_idx = offset / q_block_size;
-        int left_range_index = left_range_block_idx * num_heads + bidh;
-        int right_range_block_idx = (offset + q_block_size - 1) / q_block_size;
-        int right_range_index = right_range_block_idx * num_heads + bidh;
-
-        // Release the second lock
-        int add_cnt = right_range_arrive_twice ? 2 : 1;
-        int tmp = atomicAdd(&range_lock[right_range_index * 2 + 1], add_cnt);
-        if (tmp + add_cnt == 2) {
-            atomicExch(&range_lock[right_range_index * 2 + 1], 0);
-            atomicExch(&range_lock[right_range_index * 2], arrive_num);
-        }
-
-        // Release the first lock
-        add_cnt = left_range_arrive_twice ? 2 : 1;
-        tmp = atomicAdd(&range_lock[left_range_index * 2 + 1], add_cnt);
-        if (tmp + add_cnt == 2) {
-            atomicExch(&range_lock[left_range_index * 2 + 1], 0);
-            atomicExch(&range_lock[left_range_index * 2], arrive_num);
-        }
-    }
-
-    template <typename SharedStorage>
-    CUTLASS_DEVICE void
-    store_dq(Params const& params,
-             SharedStorage &shared_storage,
-             cute::tuple<int32_t, int32_t, int32_t> block_coord,
-             int bidb_last = 0
-             ) {
-        if constexpr (!dQacc_use_TMA) { return; }
+      // Calculate lock indices
+      int left_range_block_idx = offset / q_block_size;
+      int left_range_index = left_range_block_idx * num_heads + bidh;
+      int right_range_block_idx = (offset + q_block_size - 1) / q_block_size;
+      int right_range_index = right_range_block_idx * num_heads + bidh;
+
+      // Release the second lock
+      int add_cnt = right_range_arrive_twice ? 2 : 1;
+      int tmp = atomicAdd(&range_lock[right_range_index * 2 + 1], add_cnt);
+      if (tmp + add_cnt == 2) {
+        atomicExch(&range_lock[right_range_index * 2 + 1], 0);
+        atomicExch(&range_lock[right_range_index * 2], arrive_num);
+      }
+
+      // Release the first lock
+      add_cnt = left_range_arrive_twice ? 2 : 1;
+      tmp = atomicAdd(&range_lock[left_range_index * 2 + 1], add_cnt);
+      if (tmp + add_cnt == 2) {
+        atomicExch(&range_lock[left_range_index * 2 + 1], 0);
+        atomicExch(&range_lock[left_range_index * 2], arrive_num);
+      }
+    }
+
+  template <typename SharedStorage>
+  CUTLASS_DEVICE void store_dq(Params const& params, SharedStorage& shared_storage, cute::tuple<int32_t, int32_t, int32_t> block_coord, int bidb_last = 0) {
+    if constexpr (!dQacc_use_TMA) {
+      return;
+    }
 
         static constexpr int kBlockM = get<0>(TileShape_MNK{});
         static constexpr int kBlockN = get<1>(TileShape_MNK{});
@@ -940,9 +659,7 @@
         int n_block = get<0>(block_coord);
         int bidh = get<1>(block_coord);
         int bidb = get<2>(block_coord);
-        SeqlenInfo_t seqlen_info{
-            bidb, params.q_ranges, params.k_ranges
-        };
+        SeqlenInfo_t seqlen_info{bidb, params.q_ranges, params.k_ranges};
         flash::AttnType attn_type = static_cast<flash::AttnType>(params.attn_type_map ? params.attn_type_map[bidb] : 0);
         auto [m_block_min, m_block_max] = BlockMN_t::get_m_block_min_max(seqlen_info, n_block, bidb, attn_type);
 
@@ -1006,13 +723,13 @@
             return;
         }
 
-        Tensor sdQ = make_tensor(make_smem_ptr(shared_storage.tensors.mainloop.smem_dqacc.data()), SmemLayoutdQaccumTMA{});
-        Tensor mdQaccum = params.tma_add_dQ.get_tma_tensor(params.shape_dQ)(_, _, bidh);
-        Tensor gdQaccum = local_tile(domain_offset(make_coord(seqlen_info.offset_q, _0{}), mdQaccum), TileShape_dQaccum{}, make_coord(_, _0{}));  // (M, K, _)
-
-        auto block_tma_dQ = params.tma_add_dQ.get_slice(_0{});
-        Tensor tdQgdQ = block_tma_dQ.partition_D(gdQaccum);  // (TMA, TMA_M, TMA_K)
-        Tensor tdQsdQ = block_tma_dQ.partition_S(sdQ); // (TMA, TMA_M, TMA_K)
+    Tensor sdQ = make_tensor(make_smem_ptr(shared_storage.tensors.mainloop.smem_dqacc.data()), SmemLayoutdQaccumTMA{});
+    Tensor mdQaccum = params.tma_add_dQ.get_tma_tensor(params.shape_dQ)(_, _, bidh);
+    Tensor gdQaccum = local_tile(domain_offset(make_coord(seqlen_info.offset_q, _0{}), mdQaccum), TileShape_dQaccum{}, make_coord(_, _0{})); // (M, K, _)
+
+    auto block_tma_dQ = params.tma_add_dQ.get_slice(_0{});
+    Tensor tdQgdQ = block_tma_dQ.partition_D(gdQaccum); // (TMA, TMA_M, TMA_K)
+    Tensor tdQsdQ = block_tma_dQ.partition_S(sdQ); // (TMA, TMA_M, TMA_K)
 
         int m_block = m_block_min;
         if constexpr(Deterministic) {
@@ -1054,7 +771,54 @@
                 }
             }
         }
-=======
+    }
+
+  CUTLASS_DEVICE void mma_init() {
+    // We're not currently using this bc we're not using persistent scheduler
+    // // Tell producer (warp 0) that smem_k and smem_v are ready
+    cutlass::arch::NamedBarrier::arrive(NumMmaThreads + cutlass::NumThreadsPerWarp, static_cast<uint32_t>(BwdNamedBarriers::KVEmpty) /*id*/);
+    int warp_idx_in_warpgroup = __shfl_sync(0xffffffff, (threadIdx.x / 32) % 4, 0);
+    if constexpr (dQacc_use_TMA) {
+      if (warp_idx_in_warpgroup == 0) {
+        cutlass::arch::NamedBarrier::arrive(
+            cutlass::NumThreadsPerWarpGroup + cutlass::NumThreadsPerWarp,
+            static_cast<uint32_t>(BwdNamedBarriers::dQEmptyWG1) - 1 + flash::canonical_warp_group_idx_nosync() /*id*/); // sdQ empty, ready to be written to
+      }
+    }
+  }
+
+  template <typename SharedStorage, typename FrgTensordKV>
+  CUTLASS_DEVICE bool mma(
+      Params const& params,
+      MainloopPipeline pipeline_q,
+      MainloopPipeline_dO pipeline_do,
+      PipelineState& smem_pipe_read,
+      PipelineState_dO& smem_pipe_read_do,
+      FrgTensordKV& tdKrdK,
+      FrgTensordKV& tdVrdV,
+      int thread_idx,
+      int& work_idx,
+      cute::tuple<int32_t, int32_t, int32_t> block_coord,
+      SharedStorage& shared_storage,
+      bool const has_valid_tile) {
+    static_assert(is_rmem<FrgTensordKV>::value, "dK and dV tensor must be rmem resident.");
+
+    int n_block = get<0>(block_coord);
+    int bidh = get<1>(block_coord);
+    int bidb = get<2>(block_coord);
+    SeqlenInfo_t seqlen_info{bidb, params.q_ranges, params.k_ranges};
+    flash::AttnType attn_type = static_cast<flash::AttnType>(params.attn_type_map ? params.attn_type_map[bidb] : 0);
+    auto [m_block_min, m_block_max] = BlockMN_t::get_m_block_min_max(seqlen_info, n_block, bidb, attn_type);
+
+    // if (bidh == 0 && thread_idx == 0) {
+    //     printf("[BWD] bidb: %d,  kBlockM: %d, kBlockN: %d, n_block: %d, m_block_min: %d, m_block_max: %d\n", bidb, kBlockM, kBlockN, n_block, m_block_min,
+    //     m_block_max);
+    // }
+    // It's possible to have m_block_max <= m_block_min. Exit early
+    if (m_block_max <= m_block_min) {
+      return false;
+    }
+
     Tensor sQ = make_tensor(make_smem_ptr(shared_storage.tensors.mainloop.smem_q.data()), SmemLayoutQ{});
     Tensor sdO = make_tensor(make_smem_ptr(shared_storage.tensors.mainloop.smem_do.data()), SmemLayoutdO{});
     Tensor sK = make_tensor(make_smem_ptr(shared_storage.tensors.mainloop.smem_k.data()), SmemLayoutK{});
@@ -1177,7 +941,6 @@
       if (barrier_token == cutlass::BarrierStatus::WaitAgain) {
         shared_storage.pipelines.barrier_KV.wait(work_idx % 2);
       }
->>>>>>> 5e7c3cf1
     }
 
     if constexpr (Mma_dP_is_RS) {
@@ -1189,163 +952,6 @@
       cute::copy(smem_tiled_copy_V, tdPsV_copy_view, tdPrV_copy_view);
     }
 
-<<<<<<< HEAD
-    template <typename SharedStorage, typename FrgTensordKV>
-    CUTLASS_DEVICE bool
-    mma(Params const& params,
-        MainloopPipeline pipeline_q,
-        MainloopPipeline_dO pipeline_do,
-        PipelineState& smem_pipe_read,
-        PipelineState_dO& smem_pipe_read_do,
-        FrgTensordKV& tdKrdK,
-        FrgTensordKV& tdVrdV,
-        int thread_idx,
-        int &work_idx,
-        cute::tuple<int32_t, int32_t, int32_t> block_coord,
-        SharedStorage& shared_storage,
-        bool const has_valid_tile
-        ) {
-        static_assert(is_rmem<FrgTensordKV>::value, "dK and dV tensor must be rmem resident.");
-
-        int n_block = get<0>(block_coord);
-        int bidh = get<1>(block_coord);
-        int bidb = get<2>(block_coord);
-        SeqlenInfo_t seqlen_info{
-            bidb, params.q_ranges, params.k_ranges
-        };
-        flash::AttnType attn_type = static_cast<flash::AttnType>(params.attn_type_map ? params.attn_type_map[bidb] : 0);
-        auto [m_block_min, m_block_max] = BlockMN_t::get_m_block_min_max(seqlen_info, n_block, bidb, attn_type);
-
-        // if (bidh == 0 && thread_idx == 0) {
-        //     printf("[BWD] bidb: %d,  kBlockM: %d, kBlockN: %d, n_block: %d, m_block_min: %d, m_block_max: %d\n", bidb, kBlockM, kBlockN, n_block, m_block_min, m_block_max);
-        // }
-        // It's possible to have m_block_max <= m_block_min. Exit early
-        if (m_block_max <= m_block_min) { return false; }
-
-
-        Tensor sQ = make_tensor(make_smem_ptr(shared_storage.tensors.mainloop.smem_q.data()), SmemLayoutQ{});
-        Tensor sdO = make_tensor(make_smem_ptr(shared_storage.tensors.mainloop.smem_do.data()), SmemLayoutdO{});
-        Tensor sK = make_tensor(make_smem_ptr(shared_storage.tensors.mainloop.smem_k.data()), SmemLayoutK{});
-        Tensor sV = make_tensor(make_smem_ptr(shared_storage.tensors.mainloop.smem_v.data()), SmemLayoutV{});
-        Tensor sQt = make_tensor(make_smem_ptr(shared_storage.tensors.mainloop.smem_q.data()), SmemLayoutQt{});
-        Tensor sdOt = make_tensor(make_smem_ptr(shared_storage.tensors.mainloop.smem_do.data()), SmemLayoutdOt{});
-        Tensor sKt = make_tensor(make_smem_ptr(shared_storage.tensors.mainloop.smem_k.data()), SmemLayoutKt{});
-        Tensor sP = make_tensor(make_smem_ptr(shared_storage.tensors.mainloop.smem_p.data()), SmemLayoutPdS{});
-        Tensor sP_pi = cute::as_position_independent_swizzle_tensor(sP);
-        Tensor sPt = make_tensor(make_smem_ptr(shared_storage.tensors.mainloop.smem_p.data()), SmemLayoutPdSt{});
-        Tensor sPt_pi = cute::as_position_independent_swizzle_tensor(sPt);
-        Tensor sdS = make_tensor(make_smem_ptr(shared_storage.tensors.mainloop.smem_ds.data()), SmemLayoutPdS{});
-        Tensor sdS_pi = cute::as_position_independent_swizzle_tensor(sdS);
-        Tensor sdSt = make_tensor(make_smem_ptr(shared_storage.tensors.mainloop.smem_ds.data()), SmemLayoutPdSt{});
-        Tensor sdSt_pi = cute::as_position_independent_swizzle_tensor(sdSt);
-        Tensor sdQ = cute::as_position_independent_swizzle_tensor(make_tensor(make_smem_ptr(shared_storage.tensors.mainloop.smem_dqacc.data()), SmemLayoutdQaccumTMA{}));
-        Tensor sdQt = cute::as_position_independent_swizzle_tensor(make_tensor(make_smem_ptr(shared_storage.tensors.mainloop.smem_dqacc.data()), SmemLayoutdQaccumtTMA{}));
-        // Tensor cdQsdQ = make_identity_tensor(SmemLayoutdQaccumTMA{}.shape());
-        Tensor sLSEMma = make_tensor(make_smem_ptr(shared_storage.tensors.mainloop.smem_lse.data()), SmemLayoutLSEMma{});
-        Tensor sdPsumMma = make_tensor(make_smem_ptr(shared_storage.tensors.mainloop.smem_dpsum.data()), SmemLayoutLSEMma{});
-
-        static_assert(stride<0>(typename TiledMmaSdP::ALayout{}) == 0 and
-                      stride<0>(typename TiledMmaSdP::BLayout{}) == 0 and
-                      size<0>(typename TiledMmaSdP::ALayout{}) == cutlass::NumThreadsPerWarpGroup and
-                      size<0>(typename TiledMmaSdP::BLayout{}) == cutlass::NumThreadsPerWarpGroup,
-                      "Stride of the first mode must be 0 and the size of the mode must be NumThreadsPerWarpGroup");
-        Layout warp_group_thread_layout = make_layout(make_shape(Int<NumMmaWarpGroups>{}),
-                                                      make_stride(Int<cutlass::NumThreadsPerWarpGroup>{}));
-        Layout warp_group_thread_layout_dq = make_layout(make_shape(Int<NumMmaWarpGroups>{}),
-                                                      make_stride(Int<cutlass::NumThreadsPerWarpGroup>{}));
-
-        int warp_group_idx = __shfl_sync(0xFFFFFFFF, thread_idx / cutlass::NumThreadsPerWarpGroup, 0);
-        TiledMmaSdP tiled_mma_SdP;
-        using TiledMmadP = std::conditional_t<!Mma_dP_is_RS, TiledMmaSdP, TiledMmadPRS>;
-        TiledMmadP tiled_mma_dP;
-        TiledMmadKV tiled_mma_dKV;
-        TiledMmadQ tiled_mma_dQ;
-
-        auto wg_mma_SdP = tiled_mma_SdP.get_slice(warp_group_thread_layout(warp_group_idx));
-        auto wg_mma_dP = tiled_mma_dP.get_slice(warp_group_thread_layout(warp_group_idx));
-        auto thread_mma_SdP = tiled_mma_SdP.get_thread_slice(thread_idx);
-        auto wg_mma_dKV = tiled_mma_dKV.get_slice(warp_group_thread_layout(warp_group_idx));
-        auto wg_mma_dQ = tiled_mma_dQ.get_slice(warp_group_thread_layout_dq(warp_group_idx));
-
-        auto smem_tiled_copy_PdS = make_tiled_copy_C(SmemCopyAtomPdS{}, tiled_mma_SdP);
-        auto smem_thr_copy_PdS = smem_tiled_copy_PdS.get_thread_slice(thread_idx);
-
-        // R2STiledCopydQaccum r2s_tiled_copy_dQaccum;
-        auto r2s_tiled_copy_dQaccum = make_tiled_copy_C(Copy_Atom<DefaultCopy, ElementAccum>{}, tiled_mma_dQ);
-        auto r2s_thr_copy_dQaccum = r2s_tiled_copy_dQaccum.get_thread_slice(thread_idx);
-        Tensor tdQsdQaccum = r2s_thr_copy_dQaccum.partition_D(cute::conditional_return<!dQ_swapAB>(sdQ, sdQt));
-        // Tensor tcdQsdQaccum = r2s_thr_copy_dQaccum.partition_D(cdQsdQ);
-        // if (thread_idx == 0) { print(sdQ); printf("\n"); print(tdQsdQaccum); printf("\n"); }
-
-        // Allocate "fragments/descriptors"
-        // We have to use the templated mma_partition_fragment_AB instead of cute::conditional_return or lambda,
-        // because some partition_fragment_A/B don't compile.
-        // https://stackoverflow.com/questions/50051473/if-constexpr-in-c17-does-not-work-in-a-non-templated-function
-        Tensor tSrQ = mma_partition_fragment_AB</*A=*/!SdP_swapAB>(wg_mma_SdP, sQ);
-        Tensor tSrK = mma_partition_fragment_AB</*A=*/SdP_swapAB>(wg_mma_SdP, sK);
-        Tensor tdPrdO = mma_partition_fragment_AB</*A=*/!SdP_swapAB>(wg_mma_SdP, sdO);
-        Tensor tdPrV = mma_partition_fragment_AB</*A=*/SdP_swapAB>(wg_mma_dP, sV);
-        Tensor tdVrdO = mma_partition_fragment_AB</*A=*/dKV_swapAB>(wg_mma_dKV, sdOt);
-        Tensor tdKrQ = mma_partition_fragment_AB</*A=*/dKV_swapAB>(wg_mma_dKV, sQt);
-        Tensor tdQrdS = mma_partition_fragment_AB</*A=*/!dQ_swapAB>(wg_mma_dQ, sdS);
-        Tensor tdQrK = mma_partition_fragment_AB</*A=*/dQ_swapAB>(wg_mma_dQ, sKt);
-
-        Tensor tPsP = smem_thr_copy_PdS.partition_D(cute::conditional_return<!SdP_swapAB>(sP_pi, sPt_pi));      // ((Atom,AtomNum),PIPE_M,PIPE_N)
-        Tensor tdSsdS = smem_thr_copy_PdS.partition_D(cute::conditional_return<!SdP_swapAB>(sdS_pi, sdSt_pi));      // ((Atom,AtomNum),PIPE_M,PIPE_N)
-        // if (blockIdx.x == 0 && threadIdx.x == 128) { print(smem_thr_copy_PdS); print(sP_pi); printf("\n"); print(sPt_pi); printf("\n"); print(tPsP); printf("\n"); print(tdSsdS); printf("\n"); }
-
-        // thread_mma_SdP.partition_C(sLSEMma) has shape ((2, 2, V), MMA_M, MMA_N, PIPE), we only take the col indices
-        // or row indices, depending on whether SdP_swapAB.
-        Tensor tLSEsLSE = cute::conditional_return<!SdP_swapAB>(
-            group_modes<0, 2>(thread_mma_SdP.partition_C(sLSEMma)(make_coord(_0{}, _, _0{}), _, _0{}, _)),  // (2, MMA_M, PIPE)
-            group_modes<0, 3>(thread_mma_SdP.partition_C(sLSEMma)(make_coord(_, _0{}, _), _0{}, _, _)));  // (2, V, MMA_N, PIPE)
-        Tensor tLSEsdPsum = cute::conditional_return<!SdP_swapAB>(
-            group_modes<0, 2>(thread_mma_SdP.partition_C(sdPsumMma)(make_coord(_0{}, _, _0{}), _, _0{}, _)),
-            group_modes<0, 3>(thread_mma_SdP.partition_C(sdPsumMma)(make_coord(_, _0{}, _), _0{}, _, _)));
-        // if (blockIdx.x == 0 && threadIdx.x == 128) { print(sLSEMma); printf("\n"); print(tLSEsLSE); printf("\n"); }
-        // If we want to split the stats among the 8 threads that share the same rows.
-        static constexpr int kStatsPerThread = cute::ceil_div(decltype(size(tLSEsLSE))::value, 8);
-
-        auto consumer_wait = [](auto& pipeline, auto& smem_pipe_read) {
-            auto barrier_token = pipeline.consumer_try_wait(smem_pipe_read);
-            pipeline.consumer_wait(smem_pipe_read, barrier_token);
-        };
-
-        int const seqlen_q = seqlen_info.seqlen_q;
-        int const seqlen_k = seqlen_info.seqlen_k;
-
-        // For the case where we do atomicAdd directly to gdQaccum instead of using TMA
-        Tensor mdQaccum = make_tensor(make_gmem_ptr(reinterpret_cast<ElementAccum*>(params.ptr_dQ)),
-                                      params.shape_dQ, params.stride_dQ)(_, _, bidh);
-        Tensor gdQaccum_ = local_tile(domain_offset(make_coord(seqlen_info.offset_q, _0{}), mdQaccum), TileShape_dQaccum{}, make_coord(_, _0{}));  // (M, K, _)
-        Tensor gdQaccum = cute::flat_divide(gdQaccum_, make_shape(Int<kBlockM  / NumMmaWarpGroups>{}, Int<kHeadDim>{}));  // (M / WG, K, WG, 1, _)
-
-        auto block_tma_dQ = params.tma_add_dQ.get_slice(_0{});
-        Tensor tdQgdQ = block_tma_dQ.partition_D(gdQaccum);  // (TMA, TMA_M, TMA_K)
-        Tensor tdQsdQ = block_tma_dQ.partition_S(sdQ); // (TMA, TMA_M, TMA_K)
-
-        // if (thread_idx == 0 && bidh == 0 && n_block == 0){
-        //     printf("bidb: %d, offset_q: %d\n", bidb, seqlen_info.offset_q);
-        //     printf("mdQaccum: "); print(mdQaccum); printf("\n");
-        //     printf("gdQaccum_: "); print(gdQaccum_); printf("\n");
-        //     printf("gdQaccum: "); print(gdQaccum); printf("\n");
-        //     printf("tdQgdQ: "); print(tdQgdQ); printf("\n");
-        //     printf("tdQsdQ: "); print(tdQsdQ); printf("\n");
-        // }
-        // We can reuse r2s_thr_copy_dQaccum for this partitioning
-        Tensor tdQgdQaccum = r2s_thr_copy_dQaccum.partition_D(gdQaccum);
-        // if (blockIdx.x == 0 && threadIdx.x == 128) { print(mdQaccum); printf("\n"); print(gdQaccum_); printf("\n"); print(gdQaccum); printf("\n"); print(tdQgdQaccum); printf("\n"); }
-
-        flash::Mask<kBlockM, kBlockN, TiledMmaSdP, SdP_swapAB> mask(thread_idx, seqlen_q, seqlen_k);
-
-        int m_block = m_block_min;
-        // tiled_mma_dKV.accumulate_ = GMMA::ScaleOut::Zero;
-
-
-        if (!has_valid_tile) {
-            cutlass::ConsumerToken barrier_token = static_cast<cutlass::BarrierStatus>(shared_storage.pipelines.barrier_KV.try_wait(work_idx % 2));
-            if (barrier_token == cutlass::BarrierStatus::WaitAgain) { shared_storage.pipelines.barrier_KV.wait(work_idx % 2); }
-=======
     auto bwd_step = [&](int m_block, auto mask_fn) {
       Tensor tSrS = partition_fragment_C(tiled_mma_SdP, select < !SdP_swapAB ? 0 : 1, !SdP_swapAB ? 1 : 0 > (TileShape_MNK{}));
       consumer_wait(pipeline_q, smem_pipe_read);
@@ -1358,7 +964,6 @@
         for (int i = 0; i < kStatsPerThread; ++i) {
           // It's ok to read OOB, since we made sure sLSE is large enough and we won't use the OOB values
           tLSErLSE(i) = tLSEsLSE((thread_idx % 32) / 4 + i * 8, smem_pipe_read.index());
->>>>>>> 5e7c3cf1
         }
       }
       Tensor tdPrdP = partition_fragment_C(tiled_mma_SdP, select < !SdP_swapAB ? 0 : 1, !SdP_swapAB ? 1 : 0 > (TileShape_MNK{}));
