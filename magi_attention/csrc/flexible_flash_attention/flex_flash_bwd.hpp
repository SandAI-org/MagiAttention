/**********************************************************************************
 * Copyright (c) 2025 SandAI. All Rights Reserved.
 *
 * Licensed under the Apache License, Version 2.0 (the "License");
 * you may not use this file except in compliance with the License.
 * You may obtain a copy of the License at
 *
 *     http://www.apache.org/licenses/LICENSE-2.0
 *
 * Unless required by applicable law or agreed to in writing, software
 * distributed under the License is distributed on an "AS IS" BASIS,
 * WITHOUT WARRANTIES OR CONDITIONS OF ANY KIND, either express or implied.
 * See the License for the specific language governing permissions and
 * limitations under the License.
 *********************************************************************************/

#include <torch/version.h>

#if TORCH_VERSION_MAJOR < 2 || (TORCH_VERSION_MAJOR == 2 && TORCH_VERSION_MINOR < 4)
#include <pybind11/pybind11.h>
#include <pybind11/stl.h>
namespace pybind11::detail {
template <>
struct type_caster<at::ScalarType> {
 public:
  PYBIND11_TYPE_CASTER(at::ScalarType, _("torch.dtype"));
  type_caster() : value(at::kFloat) {}
  bool load(handle src, bool) {
    PyObject* obj = src.ptr();
    if (THPDtype_Check(obj)) {
      value = reinterpret_cast<THPDtype*>(obj)->scalar_type;
      return true;
    }
    return false;
  }
  static handle cast(const at::ScalarType& src, return_value_policy /* policy */, handle /* parent */) {
    return Py_NewRef(torch::getTHPDtype(src));
  }
};
} // namespace pybind11::detail
#endif

#include "flex_flash_common.hpp"

// void run_mha_bwd(Flash_bwd_params& params, cudaStream_t stream) {
//   ARCH_SWITCH(params.arch, Arch, [&] {
//     SOFTCAP_SWITCH(params.softcap > 0.f, Has_softcap, [&] {
//       BOOL_SWITCH(params.disable_bwd_dkv_atomic_reduction, DisableBwdDkvAtomicReduction, [&] {
//         COMPUTE_DTYPE_SWITCH(params.compute_type, TCompute, [&] {
//           OUT_DTYPE_SWITCH(params.dkv_type, TDkv, [&] {
// #ifndef FLASHATTENTION_DISABLE_HDIM64
//             if (params.d <= 64) {
//               return run_mha_bwd_<Arch, TCompute, TDkv, 64, Has_softcap, DisableBwdDkvAtomicReduction>(params, stream);
//             }
// #endif
// #ifndef FLASHATTENTION_DISABLE_HDIM96
//             if (params.d <= 96) {
//               return run_mha_bwd_<Arch, TCompute, TDkv, 96, Has_softcap, DisableBwdDkvAtomicReduction>(params, stream);
//             }
// #endif
// #ifndef FLASHATTENTION_DISABLE_HDIM128
//             if (params.d <= 128) {
//               return run_mha_bwd_<Arch, TCompute, TDkv, 128, Has_softcap, DisableBwdDkvAtomicReduction>(params, stream);
//             }
// #endif
// #ifndef FLASHATTENTION_DISABLE_HDIM192
//             if (params.d <= 192) {
//               return run_mha_bwd_<Arch, TCompute, TDkv, 192, Has_softcap, DisableBwdDkvAtomicReduction>(params, stream);
//             }
// #endif
// #ifndef FLASHATTENTION_DISABLE_HDIM256
//             if (params.d <= 256) {
//               return run_mha_bwd_<Arch, TCompute, TDkv, 256, Has_softcap, DisableBwdDkvAtomicReduction>(params, stream);
//             }
// #endif
//           });
//         });
//       });
//     });
//   });
// }

std::tuple<Flash_bwd_params, at::Tensor, at::Tensor, at::Tensor> prepare_mha_bwd(
    const at::Tensor& dout,
    const at::Tensor& q,
    const at::Tensor& k,
    const at::Tensor& v,
    const at::Tensor& out,
    std::optional<const at::Tensor>& dq_,
    std::optional<const at::Tensor>& dk_,
    std::optional<const at::Tensor>& dv_,
    const at::Tensor& softmax_lse,
    const at::Tensor& q_ranges,
    const at::Tensor& k_ranges,
    std::optional<const at::Tensor>& attn_type_map_,
    std::optional<const at::Tensor>& merge_k_ranges_,
    std::optional<const at::Tensor>& bwd_kq_map_,
    std::optional<const at::Tensor>& bwd_unique_count_,
    float const softmax_scale,
    float const softcap,
    bool disable_bwd_dkv_atomic_reduction,
    std::optional<at::ScalarType> dq_type_,
    std::optional<at::ScalarType> dk_type_,
    std::optional<at::ScalarType> dv_type_,
    bool const deterministic,
    int const sm_margin) {
#ifdef FLASHATTENTION_DISABLE_BACKWARD
  TORCH_CHECK(false, "This flash attention build does not support backward.");
#endif

  // Check compute capability
  auto dprops = at::cuda::getCurrentDeviceProperties();
  bool is_sm9x = dprops->major >= 9;
  // Check compute capability
  TORCH_CHECK(is_sm9x, "Flexible Flash Attention only supports Hopper GPUs or newer.");

  int batch_size = q_ranges.size(0);
  int const total_q = q.size(0);
  int const total_k = k.size(0);
  int const num_heads_qo = q.size(1);
  int const num_heads_kv = k.size(1);
  int const head_size = q.size(2);

  // Check q, k, v, out, dout (dtype, device, layout)
  auto q_type = q.scalar_type();
  TORCH_CHECK(q_type == at::ScalarType::Half || q_type == at::ScalarType::BFloat16, "Flexible Flash Attention only supports fp16 and bf16 data type");
  TORCH_CHECK(k.dtype() == q_type && v.dtype() == q_type && out.dtype() == q_type && dout.dtype() == q_type);
  CHECK_DEVICE(q);
  CHECK_DEVICE(k);
  CHECK_DEVICE(v);
  CHECK_DEVICE(out);
  CHECK_DEVICE(dout);
  CHECK_SHAPE(q, total_q, num_heads_qo, head_size);
  CHECK_SHAPE(out, total_q, num_heads_qo, head_size);
  CHECK_SHAPE(dout, total_q, num_heads_qo, head_size);
  CHECK_SHAPE(k, total_k, num_heads_kv, head_size);
  CHECK_SHAPE(v, total_k, num_heads_kv, head_size);
  TORCH_CHECK(q.stride(-1) == 1 && k.stride(-1) == 1 && v.stride(-1) == 1 && out.stride(-1) == 1 && dout.stride(-1) == 1);

  // check softmax_lse (dtype, device, layout)
  TORCH_CHECK(softmax_lse.dtype() == at::kFloat);
  CHECK_DEVICE(softmax_lse);
  CHECK_SHAPE(softmax_lse, total_q, num_heads_qo);
  TORCH_CHECK(softmax_lse.stride(-1) == 1);

  TORCH_CHECK(q_ranges.dtype() == torch::kInt32 && k_ranges.dtype() == torch::kInt32);
  CHECK_DEVICE(q_ranges);
  CHECK_DEVICE(k_ranges);
  CHECK_SHAPE(q_ranges, batch_size, 2);
  CHECK_SHAPE(k_ranges, batch_size, 2);
  CHECK_CONTIGUOUS(q_ranges);
  CHECK_CONTIGUOUS(k_ranges);

  at::Tensor attn_type_map;
  bool const has_attn_type_map = attn_type_map_.has_value();
  if (has_attn_type_map) {
    attn_type_map = attn_type_map_.value();
    TORCH_CHECK(attn_type_map.dtype() == torch::kInt32);
    CHECK_DEVICE(attn_type_map);
    CHECK_SHAPE(attn_type_map, batch_size);
    CHECK_CONTIGUOUS(attn_type_map);
  }

  // Check merge_k_ranges, bwd_kq_map (dtype, device, layout) if given
  int merge_batch_size = batch_size;
  at::Tensor merge_k_ranges;
  at::Tensor bwd_kq_map;
  at::Tensor bwd_unique_count;
  bool const has_merge_k_ranges = merge_k_ranges_.has_value();
  bool const has_bwd_kq_map = bwd_kq_map_.has_value();
  bool const has_bwd_unique_count = bwd_unique_count_.has_value();
  if (has_merge_k_ranges) {
    merge_k_ranges = merge_k_ranges_.value();
    // HACK
    merge_batch_size = merge_k_ranges.size(0);
    // Check dtype, device and layout
    TORCH_CHECK(merge_k_ranges.dtype() == torch::kInt32);
    CHECK_DEVICE(merge_k_ranges);
    CHECK_SHAPE(merge_k_ranges, merge_batch_size, 2);
    CHECK_CONTIGUOUS(merge_k_ranges);
  }
  if (has_bwd_kq_map) {
    bwd_kq_map = bwd_kq_map_.value();
    // Check dtype, device and layout
    TORCH_CHECK(bwd_kq_map.dtype() == torch::kInt32);
    CHECK_DEVICE(bwd_kq_map);
    CHECK_SHAPE(bwd_kq_map, merge_batch_size + 1);
  }
  TORCH_CHECK(has_merge_k_ranges == has_bwd_kq_map, "merge_k_ranges and bwd_kq_map must be both given or both not given");
  if (has_bwd_unique_count) {
    bwd_unique_count = bwd_unique_count_.value();
    // Check dtype, device and layout
    TORCH_CHECK(bwd_unique_count.dtype() == torch::kInt32);
    CHECK_DEVICE(bwd_unique_count);
    CHECK_SHAPE(bwd_unique_count);
  }
  TORCH_CHECK(
      (has_merge_k_ranges == has_bwd_kq_map && has_bwd_kq_map == has_bwd_unique_count),
      "merge_k_ranges, bwd_kq_map, and bwd_unique_count must all be provided together or all be omitted");

  int const max_headdim = get_max_headdim();
  TORCH_CHECK(head_size % 8 == 0 && head_size <= max_headdim);
  TORCH_CHECK(num_heads_qo % num_heads_kv == 0);
  int element_size = (q_type == at::ScalarType::BFloat16) ? sizeof(cutlass::bfloat16_t) : sizeof(cutlass::half_t);
  int const kBlockM = std::get<0>(tile_size_bwd_sm90(head_size, element_size, softcap > 0.0));
  int const kBlockN = std::get<1>(tile_size_bwd_sm90(head_size, element_size, softcap > 0.0));
  // Get rounded max_seqlen
  auto round_multiple = [](int x, int m) { return (x + m - 1) / m * m; };

  // Determine output dtype for dq
  at::ScalarType dq_type = dq_type_.has_value() ? dq_type_.value() : (dq_.has_value() ? dq_.value().scalar_type() : at::ScalarType::Float);
  TORCH_CHECK(dq_type == at::ScalarType::Float);
  if (dq_.has_value()) {
    TORCH_CHECK(dq_.value().scalar_type() == dq_type, "dq must have the same dtype as dq_type (if given)");
  }
  // Determine output dtype for dk
  at::ScalarType dk_type =
      dk_type_.has_value() ? dk_type_.value() : (dk_.has_value() ? dk_.value().scalar_type() : (!disable_bwd_dkv_atomic_reduction ? at::ScalarType::Float : q_type));
  TORCH_CHECK(
      dk_type == at::ScalarType::Float || dk_type == at::ScalarType::BFloat16 || dk_type == at::ScalarType::Half,
      "Flexible Flash Attention only supports float, bf16 and fp16 for dk");
  if (dk_.has_value()) {
    TORCH_CHECK(dk_.value().scalar_type() == dk_type, "dk must have the same dtype as dk_type (if given)");
  }
  // Determine output dtype for dv
  at::ScalarType dv_type =
      dv_type_.has_value() ? dv_type_.value() : (dv_.has_value() ? dv_.value().scalar_type() : (!disable_bwd_dkv_atomic_reduction ? at::ScalarType::Float : q_type));
  TORCH_CHECK(
      dv_type == at::ScalarType::Float || dv_type == at::ScalarType::BFloat16 || dv_type == at::ScalarType::Half,
      "Flexible Flash Attention only supports float, bf16 and fp16 for dv");
  if (dv_.has_value()) {
    TORCH_CHECK(dv_.value().scalar_type() == dv_type, "dv must have the same dtype as dv_type (if given)");
  }
  // Check dk_type is same as dv_type
  TORCH_CHECK(dk_type == dv_type, "dk and dv must have the same dtype");

  auto opts = q.options();
  // dq, dk, dv are output tensors, if they are not given, we will create them.
  // If they are given, we will check dtype, device and layout.
  at::Tensor dq, dk, dv;
  if (dq_.has_value()) {
    dq = dq_.value();
    TORCH_CHECK(dq.scalar_type() == dq_type, "dq must have the same dtype as dq_type (if given)");
    CHECK_DEVICE(dq);
    CHECK_SHAPE(dq, total_q, num_heads_qo, head_size);
    TORCH_CHECK(dq.stride(-1) == 1, "dq must have contiguous last dimension");
  } else {
    dq = torch::zeros_like(q, opts.dtype(dq_type));
  }
  if (dk_.has_value()) {
    dk = dk_.value();
    TORCH_CHECK(dk.dtype() == dk_type, "dk must have the same dtype as dk_type (if given)");
    CHECK_DEVICE(dk);
    CHECK_SHAPE(dk, total_k, num_heads_kv, head_size);
    TORCH_CHECK(dk.stride(-1) == 1, "dk must have contiguous last dimension");
  } else {
    dk = torch::zeros_like(k, opts.dtype(dk_type));
  }
  if (dv_.has_value()) {
    dv = dv_.value();
    TORCH_CHECK(dv.dtype() == dv_type, "dv must have the same dtype as dv_type (if given)");
    CHECK_DEVICE(dv);
    CHECK_SHAPE(dv, total_k, num_heads_kv, head_size);
    TORCH_CHECK(dv.stride(-1) == 1, "dv must have contiguous last dimension");
  } else {
    dv = torch::zeros_like(v, opts.dtype(dv_type));
  }

  at::cuda::CUDAGuard device_guard{(char)q.get_device()};
<<<<<<< HEAD
  // Need softmax_d and softmax_lse_log2 to have max_seqlen_q_rounded since we
  // want its address to be aligned by 16/8 bytes for TMA / LDG.64
  at::Tensor softmax_d = torch::empty({batch_size, num_heads_qo, max_seqlen_q_rounded}, opts.dtype(at::kFloat));
  at::Tensor softmax_lse_log2 = torch::empty({batch_size, num_heads_qo, max_seqlen_q_rounded}, opts.dtype(at::kFloat));

  // Create tile_count_semaphore tensor, used to count the number of tiles
  at::Tensor tile_count_semaphore;
  tile_count_semaphore = torch::zeros({1}, opts.dtype(torch::kInt32));

  // Initialize determin_range_locks tensor, the shape is same as range_locks
=======

  // add a new dimension(4) for TMA alignment(16bytes)
  // actually, we only use index 0 of dimension 4.
  int const total_q_rounded = round_multiple(total_q + kBlockM - 1, kBlockM);

  at::Tensor softmax_d = torch::empty({num_heads_qo, total_q_rounded, 4}, opts.dtype(torch::kFloat));
  at::Tensor softmax_lse_log2 = torch::empty({num_heads_qo, total_q_rounded, 4}, opts.dtype(torch::kFloat));

  // Create tile_count_semaphore tensor, used to count the number of tiles
  at::Tensor tile_count_semaphore = torch::zeros({1}, opts.dtype(torch::kInt32));
>>>>>>> 8fe424ef
  at::Tensor determin_range_locks = torch::empty({(total_k + kBlockN - 1) / kBlockN + 1, num_heads_kv * 2}, opts.dtype(torch::kInt32));
  at::Tensor dq_determin_range_locks = torch::empty({(total_q + kBlockM - 1) / kBlockM + 1, num_heads_qo * 2}, opts.dtype(torch::kInt32));
  // Initialize determin_conflict_state, num_sm rows, ceil_div(total_k, kBlockN) + 1 columns
  int const num_sm = at::cuda::getCurrentDeviceProperties()->multiProcessorCount - sm_margin;
  at::Tensor determin_conflict_state = torch::empty({num_sm, (total_k + kBlockN - 1) / kBlockN + 1}, opts.dtype(torch::kInt32));
  at::Tensor dq_determin_conflict_state = torch::empty({num_sm, (total_q + kBlockM - 1) / kBlockM + 1}, opts.dtype(torch::kInt32));

  // If deterministic is enabled, we need to zero out the out_accum tensor and conflict state
  if (deterministic) {
    determin_range_locks.zero_();
    determin_conflict_state.zero_();
    dq_determin_range_locks.zero_();
    dq_determin_conflict_state.zero_();
  }

  Flash_bwd_params params;
  set_params_dgrad(
      params,
      batch_size,
      total_q,
      total_k,
      total_q_rounded,
      num_heads_qo,
      num_heads_kv,
      head_size,
      round_up_headdim(head_size),
      q,
      k,
      v,
      out,
      dout, // input tensors
      dq,
      dk,
      dv, // output tensors
      /*q_ranges*/ q_ranges.data_ptr(),
      /*k_ranges*/ k_ranges.data_ptr(),
      /*attn_type_map*/ has_attn_type_map ? attn_type_map.data_ptr() : nullptr,
      /*merge_batch_size*/ merge_batch_size,
      /*merge_k_ranges*/ has_merge_k_ranges ? merge_k_ranges.data_ptr() : nullptr,
      /*bwd_kq_map*/ has_bwd_kq_map ? bwd_kq_map.data_ptr() : nullptr,
      /*bwd_unique_count*/ has_bwd_unique_count ? bwd_unique_count.data_ptr() : nullptr,
      /*softmax_lse*/ softmax_lse.data_ptr(),
      /*softmax_lse_log2*/ softmax_lse_log2.data_ptr(),
      /*dsoftmax_sum*/ softmax_d.data_ptr(),
      /*softmax_scale*/ softmax_scale,
      /*tile_count_semaphore*/ tile_count_semaphore.data_ptr(),
      /*softcap*/ softcap,
      /*deterministic*/ deterministic,
      /*determin_range_locks*/ determin_range_locks.data_ptr(),
      /*determin_conflict_state*/ determin_conflict_state.data_ptr(),
      /*dq_determin_conflict_state*/ dq_determin_conflict_state.data_ptr(),
      /*dq_determin_range_locks*/ dq_determin_range_locks.data_ptr(),
      /*sm_margin*/ sm_margin,
      /*disable_bwd_dkv_atomic_reduction*/ disable_bwd_dkv_atomic_reduction);

  return {params, dq, dk, dv};
}<|MERGE_RESOLUTION|>--- conflicted
+++ resolved
@@ -267,18 +267,6 @@
   }
 
   at::cuda::CUDAGuard device_guard{(char)q.get_device()};
-<<<<<<< HEAD
-  // Need softmax_d and softmax_lse_log2 to have max_seqlen_q_rounded since we
-  // want its address to be aligned by 16/8 bytes for TMA / LDG.64
-  at::Tensor softmax_d = torch::empty({batch_size, num_heads_qo, max_seqlen_q_rounded}, opts.dtype(at::kFloat));
-  at::Tensor softmax_lse_log2 = torch::empty({batch_size, num_heads_qo, max_seqlen_q_rounded}, opts.dtype(at::kFloat));
-
-  // Create tile_count_semaphore tensor, used to count the number of tiles
-  at::Tensor tile_count_semaphore;
-  tile_count_semaphore = torch::zeros({1}, opts.dtype(torch::kInt32));
-
-  // Initialize determin_range_locks tensor, the shape is same as range_locks
-=======
 
   // add a new dimension(4) for TMA alignment(16bytes)
   // actually, we only use index 0 of dimension 4.
@@ -289,7 +277,6 @@
 
   // Create tile_count_semaphore tensor, used to count the number of tiles
   at::Tensor tile_count_semaphore = torch::zeros({1}, opts.dtype(torch::kInt32));
->>>>>>> 8fe424ef
   at::Tensor determin_range_locks = torch::empty({(total_k + kBlockN - 1) / kBlockN + 1, num_heads_kv * 2}, opts.dtype(torch::kInt32));
   at::Tensor dq_determin_range_locks = torch::empty({(total_q + kBlockM - 1) / kBlockM + 1, num_heads_qo * 2}, opts.dtype(torch::kInt32));
   // Initialize determin_conflict_state, num_sm rows, ceil_div(total_k, kBlockN) + 1 columns
