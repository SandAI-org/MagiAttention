--- conflicted
+++ resolved
@@ -60,199 +60,6 @@
 #define CHECK_SHAPE(x, ...) TORCH_CHECK(x.sizes() == torch::IntArrayRef({__VA_ARGS__}), #x " must have shape (" #__VA_ARGS__ ")")
 #define CHECK_CONTIGUOUS(x) TORCH_CHECK(x.is_contiguous(), #x " must be contiguous")
 
-<<<<<<< HEAD
-void set_params_fprop(Flash_fwd_params &params,
-                      // sizes
-                      const size_t b,
-                      const size_t max_seqlen_q,
-                      const size_t max_seqlen_k,
-                      const size_t max_seqlen_q_rounded,
-                      const size_t max_seqlen_k_rounded,
-                      const size_t total_q,
-                      const size_t total_k,
-                      const size_t h_qo,
-                      const size_t h_kv,
-                      const size_t d,
-                      const size_t d_rounded,
-                      // device pointers
-                      const at::Tensor q,
-                      const at::Tensor k,
-                      const at::Tensor v,
-                      at::Tensor kernel_out,
-                      void *q_ranges_d,
-                      void *k_ranges_d,
-                      void *range_locks_d,
-                      void *determin_range_locks_d,
-                      void *determin_conflict_state_d,
-                      void *attn_type_map_d,
-                      int merge_batch_size,
-                      void *merge_q_ranges_d,
-                      void *qk_map_d,
-                      void *softmax_lse_d,
-                      float softmax_scale,
-                      void *tile_count_semaphore_d,
-                      float const softcap=0.f,
-                      int const sm_margin=0,
-                      bool const disable_fwd_atomic_reduction=false) {
-
-    // Reset the parameters
-    params = {};
-
-    params.is_bf16 = q.dtype() == torch::kBFloat16;
-    params.is_fp32_out = kernel_out.dtype() == torch::kFloat32;
-    params.is_e4m3 = q.dtype() == torch::kFloat8_e4m3fn;
-    params.disable_fwd_atomic_reduction = disable_fwd_atomic_reduction;
-
-    // Set the pointers of Q, K, V
-    params.q_ptr = q.data_ptr();
-    params.k_ptr = k.data_ptr();
-    params.v_ptr = v.data_ptr();
-    // Set the strides of Q, K, V
-    // All stride are in elements, not bytes.
-    params.q_row_stride = q.stride(-3);
-    params.k_row_stride = k.stride(-3);
-    params.v_row_stride = v.stride(-3);
-    params.q_head_stride = q.stride(-2);
-    params.k_head_stride = k.stride(-2);
-    params.v_head_stride = v.stride(-2);
-
-    // Set the pointer of O
-    params.o_ptr = kernel_out.data_ptr();
-    // Set the strides of O
-    // All stride are in elements, not bytes.
-    params.o_row_stride = kernel_out.stride(-3);
-    params.o_head_stride = kernel_out.stride(-2);
-
-    // Set other pointers
-    params.q_ranges = static_cast<int *>(q_ranges_d);
-    params.k_ranges = static_cast<int *>(k_ranges_d);
-    params.attn_type_map = static_cast<int *>(attn_type_map_d);
-    params.merge_q_ranges = static_cast<int *>(merge_q_ranges_d);
-    params.qk_map = static_cast<int *>(qk_map_d);
-
-    // Set kernel utility pointers
-    params.range_locks = static_cast<int *>(range_locks_d);
-    params.tile_count_semaphore = static_cast<int *>(tile_count_semaphore_d);
-
-    // Set deterministic pointers
-    params.determin_range_locks = static_cast<int *>(determin_range_locks_d);
-    params.determin_conflict_state = static_cast<int *>(determin_conflict_state_d);
-
-    // Softmax sum
-    params.softmax_lse_ptr = softmax_lse_d;
-
-    // Set the dimensions.
-    params.b = b;
-    params.merge_batch_size = merge_batch_size;
-    params.h_qo = h_qo;
-    params.h_kv = h_kv;
-    params.max_seqlen_q = max_seqlen_q;
-    params.max_seqlen_k = max_seqlen_k;
-    params.max_seqlen_q_rounded = max_seqlen_q_rounded;
-    params.max_seqlen_k_rounded = max_seqlen_k_rounded;
-    params.total_q = total_q;
-    params.total_k = total_k;
-    params.d = d;
-    params.d_rounded = d_rounded;
-    // Set the different scale values.
-    params.scale_softmax = softmax_scale;
-    params.softcap = softcap;
-
-    // Set the architecture and number of SMs to used in the kernel.
-    params.arch = at::cuda::getCurrentDeviceProperties()->major * 10 + at::cuda::getCurrentDeviceProperties()->minor;
-    params.num_sm = at::cuda::getCurrentDeviceProperties()->multiProcessorCount - sm_margin;
-}
-
-void set_params_dgrad(Flash_bwd_params &params,
-                      // sizes
-                      const size_t b,
-                      const size_t max_seqlen_q,
-                      const size_t max_seqlen_k,
-                      const size_t max_seqlen_q_rounded,
-                      const size_t max_seqlen_k_rounded,
-                      const size_t total_q,
-                      const size_t total_k,
-                      const size_t h_qo,
-                      const size_t h_kv,
-                      const size_t d,
-                      const size_t d_rounded,
-                      // device pointers
-                      const at::Tensor q,
-                      const at::Tensor k,
-                      const at::Tensor v,
-                      const at::Tensor out,
-                      const at::Tensor dout,
-                      at::Tensor dq,
-                      at::Tensor dk,
-                      at::Tensor dv,
-                      void *q_ranges_d,
-                      void *k_ranges_d,
-                      void *attn_type_map_d,
-                      int merge_batch_size,
-                      void *merge_k_ranges_d,
-                      void *bwd_kq_map_d,
-                      void *softmax_lse_d,
-                      void *softmax_lse_log2_d,
-                      void *dsoftmax_sum_d,
-                      float softmax_scale,
-                      void *tile_count_semaphore_d,
-                      const float softcap=0.f,
-                      bool deterministic=false,
-                      void *determin_range_locks_d=nullptr,
-                      void *determin_conflict_state_d=nullptr,
-                      void *dq_determin_conflict_state_d=nullptr,
-                      void *dq_determin_range_locks_d=nullptr,
-                      int const sm_margin=0) {
-
-    set_params_fprop(params,
-                     b, max_seqlen_q, max_seqlen_k, 
-                     max_seqlen_q_rounded, max_seqlen_k_rounded, 
-                     total_q, total_k, 
-                     h_qo, h_kv, 
-                     d, d_rounded,
-                     q, k, v, out,
-                     /*q_ranges_d*/q_ranges_d, 
-                     /*k_ranges_d*/k_ranges_d,
-                     /*range_locks_d*/nullptr,
-                     /*determin_range_locks_d*/ determin_range_locks_d,
-                     /*determin_conflict_state_d*/ determin_conflict_state_d,
-                     /*attn_type_map_d*/attn_type_map_d,
-                     /*merge_batch_size*/merge_batch_size,
-                     /*merge_q_ranges_d*/nullptr,
-                     /*qk_map_d*/nullptr,
-                     /*softmax_lse_d*/softmax_lse_d,
-                     /*softmax_scale*/softmax_scale,
-                     /*tile_count_semaphore_d*/tile_count_semaphore_d,
-                     /*softcap*/softcap,
-                     /*sm_margin*/sm_margin,
-                     /*disable_fwd_atomic_reduction*/false);
-
-    params.merge_k_ranges = static_cast<int *>(merge_k_ranges_d);
-    params.bwd_kq_map = static_cast<int *>(bwd_kq_map_d);
-
-    // Set the pointers and strides.
-    params.do_ptr = dout.data_ptr();
-    params.do_row_stride = dout.stride(-3);
-    params.do_head_stride = dout.stride(-2);
-    params.dq_ptr = dq.data_ptr();
-    params.dk_ptr = dk.data_ptr();
-    params.dv_ptr = dv.data_ptr();
-    params.dq_row_stride = dq.stride(-3);
-    params.dk_row_stride = dk.stride(-3);
-    params.dv_row_stride = dv.stride(-3);
-    params.dq_head_stride = dq.stride(-2);
-    params.dk_head_stride = dk.stride(-2);
-    params.dv_head_stride = dv.stride(-2);
-    
-    // Set softmax_lse_log2_ptr and dsoftmax_sum
-    params.softmax_lse_log2_ptr = softmax_lse_log2_d;
-    params.dsoftmax_sum = dsoftmax_sum_d;
-    
-    // Set the deterministic flag
-    params.deterministic = deterministic;
-    params.dq_determin_conflict_state = static_cast<int *>(dq_determin_conflict_state_d);
-    params.dq_determin_range_locks = static_cast<int *>(dq_determin_range_locks_d);
-=======
 void set_params_fprop(
     Flash_fwd_params& params,
     // sizes
@@ -275,6 +82,8 @@
     void* q_ranges_d,
     void* k_ranges_d,
     void* range_locks_d,
+    void* determin_range_locks_d,
+    void* determin_conflict_state_d,
     void* attn_type_map_d,
     int merge_batch_size,
     void* merge_q_ranges_d,
@@ -327,6 +136,9 @@
   params.range_locks = static_cast<int*>(range_locks_d);
   params.tile_count_semaphore = static_cast<int*>(tile_count_semaphore_d);
 
+  // Set deterministic pointers
+  params.determin_range_locks = static_cast<int *>(determin_range_locks_d);
+  params.determin_conflict_state = static_cast<int *>(determin_conflict_state_d);
   // Softmax sum
   params.softmax_lse_ptr = softmax_lse_d;
 
@@ -388,6 +200,10 @@
     void* tile_count_semaphore_d,
     const float softcap = 0.f,
     bool const deterministic = false,
+    void* determin_range_locks_d=nullptr,
+    void* determin_conflict_state_d=nullptr,
+    void* dq_determin_conflict_state_d=nullptr,
+    void* dq_determin_range_locks_d=nullptr,
     int const sm_margin = 0,
     bool const disable_bwd_dkv_atomic_reduction = false) {
   set_params_fprop(
@@ -410,6 +226,8 @@
       /*q_ranges_d*/ q_ranges_d,
       /*k_ranges_d*/ k_ranges_d,
       /*range_locks_d*/ nullptr,
+      /*determin_range_locks_d*/ determin_range_locks_d,
+      /*determin_conflict_state_d*/ determin_conflict_state_d,
       /*attn_type_map_d*/ attn_type_map_d,
       /*merge_batch_size*/ merge_batch_size,
       /*merge_q_ranges_d*/ nullptr,
@@ -448,7 +266,8 @@
 
   // Set the deterministic flag
   params.deterministic = deterministic;
->>>>>>> 5e7c3cf1
+  params.dq_determin_conflict_state = static_cast<int *>(dq_determin_conflict_state_d);
+  params.dq_determin_range_locks = static_cast<int *>(dq_determin_range_locks_d);
 }
 
 void run_fast_zero_fill(Flash_fwd_params& params, cudaStream_t stream) {
@@ -569,142 +388,6 @@
 // h_q: num_heads_qo
 // h_k: num_heads_kv
 // d: head_size
-<<<<<<< HEAD
-std::vector<at::Tensor>
-mha_fwd(const at::Tensor &q, // (total_q, h_q, d)
-        const at::Tensor &k, // (total_k, h_k, d)
-        const at::Tensor &v, // (total_k, h_k, d)
-        const at::Tensor &q_ranges,  // (b, 2)
-        const at::Tensor &k_ranges,  // (b, 2)
-        int max_seqlen_q,
-        int max_seqlen_k,
-        std::optional<const at::Tensor> &attn_type_map_, // (b, )
-        std::optional<const at::Tensor> &merge_q_ranges_,
-        std::optional<const at::Tensor> &qk_map_,
-        float const softmax_scale,
-        float const softcap,
-        int const sm_margin,
-        // performance tuning arguments
-        bool const disable_fwd_atomic_reduction,
-        std::optional<at::ScalarType> out_type_,
-        bool const deterministic_enable
-) {
-    // Check compute capability
-    auto dprops = at::cuda::getCurrentDeviceProperties();
-    bool is_sm9x = dprops->major >= 9;
-    TORCH_CHECK(is_sm9x, "Flexible Flash Attention only supports Hopper GPUs or newer.");
-
-
-    int const batch_size = q_ranges.size(0);
-    int const total_q = q.size(0);
-    int const total_k = k.size(0);
-    int const num_heads_qo = q.size(1);
-    int const num_heads_kv = k.size(1);
-    int const head_size = q.size(2);
-
-    // Check q, k, v (dtype, device, layout)
-    auto q_type = q.scalar_type();
-    TORCH_CHECK(q_type == at::ScalarType::Half || q_type == at::ScalarType::BFloat16, "Flexible Flash Attention only supports fp16 and bf16 data type");
-    TORCH_CHECK(k.scalar_type() == q_type, "query and key must have the same dtype");
-    TORCH_CHECK(v.scalar_type() == q_type, "query and value must have the same dtype");
-    CHECK_DEVICE(q); CHECK_DEVICE(k); CHECK_DEVICE(v);
-    TORCH_CHECK(q.dim() == 3, "query tensor must be a 3D tensor(total_q, num_heads_qo, head_size)");
-    TORCH_CHECK(k.dim() == 3, "key tensor must be a 3D tensor(total_k, num_heads_kv, head_size)");
-    TORCH_CHECK(v.dim() == 3, "value tensor must be a 3D tensor(total_k, num_heads_kv, head_size)");
-    CHECK_SHAPE(q, total_q, num_heads_qo, head_size);
-    CHECK_SHAPE(k, total_k, num_heads_kv, head_size);
-    CHECK_SHAPE(v, total_k, num_heads_kv, head_size);
-    TORCH_CHECK(q.stride(-1) == 1, "query tensor must have contiguous last dimension");
-    TORCH_CHECK(k.stride(-1) == 1, "key tensor must have contiguous last dimension");
-    TORCH_CHECK(v.stride(-1) == 1, "value tensor must have contiguous last dimension"); 
-
-    // Check q_ranges (dtype, device, layout)
-    TORCH_CHECK(q_ranges.dtype() == torch::kInt32, "q_ranges must have dtype torch.int32");
-    CHECK_DEVICE(q_ranges);
-    TORCH_CHECK(q_ranges.dim() == 2, "q_ranges must be a 2D tensor");
-    TORCH_CHECK(q_ranges.size(1) == 2, "q_ranges must have 2 columns");
-    CHECK_SHAPE(q_ranges, batch_size, 2);
-    CHECK_CONTIGUOUS(q_ranges);
-
-    // Check k_ranges (dtype, device, layout)
-    CHECK_DEVICE(k_ranges); 
-    TORCH_CHECK(k_ranges.dtype() == torch::kInt32, "k_ranges must have dtype torch.int32");
-    TORCH_CHECK(k_ranges.dim() == 2, "k_ranges must be a 2D tensor");
-    TORCH_CHECK(k_ranges.size(1) == 2, "k_ranges must have 2 columns");
-    CHECK_SHAPE(k_ranges, batch_size, 2);
-    CHECK_CONTIGUOUS(k_ranges);
-
-    // attn_type_map may not given, in this case, we will calculate all attn_slice in with full attention
-    at::Tensor attn_type_map;
-    bool const has_attn_type_map = attn_type_map_.has_value();
-    if (has_attn_type_map) {
-        // Check attn_type_map (dtype, device, layout)
-        attn_type_map = attn_type_map_.value();
-        CHECK_DEVICE(attn_type_map); 
-        TORCH_CHECK(attn_type_map.dtype() == torch::kInt32, "attn_type_map must have dtype torch.int32");
-        TORCH_CHECK(attn_type_map.dim() == 1, "attn_type_map must be a 1D tensor");
-        CHECK_SHAPE(attn_type_map, batch_size);
-        CHECK_CONTIGUOUS(attn_type_map);
-    }
-
-    int merge_batch_size = batch_size;
-    at::Tensor merge_q_ranges;
-    bool const has_merge_q_ranges = merge_q_ranges_.has_value();
-    if (has_merge_q_ranges) {
-        merge_q_ranges = merge_q_ranges_.value();
-        // Check merge_q_ranges (dtype, device, layout)
-        TORCH_CHECK(merge_q_ranges.dtype() == torch::kInt32, "merge_q_ranges must have dtype torch.int32");
-        CHECK_DEVICE(merge_q_ranges);
-        merge_batch_size = merge_q_ranges.size(0);
-        CHECK_CONTIGUOUS(merge_q_ranges);
-    }
-
-    at::Tensor qk_map;
-    bool const has_qk_map = qk_map_.has_value();
-    if (has_qk_map) {
-        qk_map = qk_map_.value();
-        // Check qk_map (dtype, device, layout)
-        TORCH_CHECK(qk_map.dtype() == torch::kInt32, "qk_map must have dtype torch.int32");
-        CHECK_DEVICE(qk_map);
-        CHECK_SHAPE(qk_map, merge_batch_size);
-        CHECK_CONTIGUOUS(qk_map);
-    }
-    
-    // Check head_size is within the supported range
-    int const max_headdim = get_max_headdim();
-    TORCH_CHECK(head_size <= max_headdim, "Flexible Flash Attention forward only supports head dimension at most " + std::to_string(max_headdim));
-    // Check head_size is a multiple of 8
-    int const head_alignment = 8;
-    TORCH_CHECK(head_size % head_alignment == 0, "head_size should be a multiple of " + std::to_string(head_alignment));
-    // Check num_heads_qo is a multiple of num_heads_kv
-    TORCH_CHECK(num_heads_qo % num_heads_kv == 0, "Number of heads in key/value must divide number of heads in query");
-
-    auto opts = q.options();
-
-    // Determine output dtype
-    at::ScalarType out_type;
-    if (out_type_.has_value()) {
-        TORCH_CHECK(out_type_.value() == at::ScalarType::Half || out_type_.value() == at::ScalarType::BFloat16 || out_type_.value() == at::ScalarType::Float, "Flexible Flash Attention only supports fp16, bf16 and float output dtype");
-        out_type = out_type_.value();
-    } else {
-        out_type = q_type;
-    }
-
-    // Define a helper function to round up to multiple of m
-    auto round_multiple = [](int x, int m) { return (x + m - 1) / m * m; };
-
-    // Round head_size to multiple of 8
-    int const head_size_rounded = round_up_headdim(head_size);
-
-    // Round max seqlen to multiple of 128
-    int const max_seqlen_q_rounded = round_multiple(max_seqlen_q, 128);
-    int const max_seqlen_k_rounded = round_multiple(max_seqlen_k, 128);
-
-    // Otherwise the kernel will be launched from cuda:0 device
-    // Cast to char to avoid compiler warning about narrowing
-    at::cuda::CUDAGuard device_guard{(char)q.get_device()};
-
-=======
 std::vector<at::Tensor> mha_fwd(
     const at::Tensor& q, // (total_q, h_q, d)
     const at::Tensor& k, // (total_k, h_k, d)
@@ -843,7 +526,6 @@
     CHECK_SHAPE(softmax_lse, num_heads_qo, total_q);
     CHECK_CONTIGUOUS(softmax_lse);
   } else {
->>>>>>> 5e7c3cf1
     // Create softmax_lse tensor, need to satisfy two conditions
     // 1. initialize with -infinity
     // 2. use float32 to ensure numerical stability
@@ -858,75 +540,6 @@
     out_type = out_.value().scalar_type();
   } else {
     // Use float32 to ensure numerical stability when enable atomic reduction
-<<<<<<< HEAD
-    at::ScalarType kernel_out_type = !disable_fwd_atomic_reduction ? at::kFloat : out_type;
-    // Create Kernel output tensor
-    auto kernel_out = torch::empty({total_q, num_heads_qo, head_size}, opts.dtype(kernel_out_type));  
-    // Get element size
-    int element_size = (q_type == at::ScalarType::BFloat16) ? sizeof(cutlass::bfloat16_t) : sizeof(cutlass::half_t);
-    // Get q block size, used to initialize range_locks
-    // FIXME: hack way to get the block size
-    int const kBlockM = std::get<0>(tile_size_fwd_sm90(head_size, element_size, softcap > 0.0));
-    // Initialize range_locks, ceil_div(total_q, kBlockM) + 1 rows, num_heads_qo columns
-    at::Tensor range_locks = torch::empty({(total_q + kBlockM - 1) / kBlockM + 1, num_heads_qo}, opts.dtype(torch::kInt32));
-    // Initialize is_first_store_map tensor, used to store whether the first store to the global memory
-    // The shape is same as range_locks
-
-    // Create tile_count_semaphore tensor, used to count the number of tiles
-    at::Tensor tile_count_semaphore;  
-    tile_count_semaphore = torch::zeros({1}, opts.dtype(torch::kInt32));
-
-    // If atomic reduction is enabled, we need to zero out the out_accum tensor
-    if (!disable_fwd_atomic_reduction) {
-        range_locks.zero_();
-    }
-
-    Flash_fwd_params params;
-    
-    // Initialize determin_range_locks tensor, the shape is same as range_locks
-    at::Tensor determin_range_locks = torch::empty({(total_q + kBlockM - 1) / kBlockM + 1, num_heads_qo * 2}, opts.dtype(torch::kInt32));
-    // Initialize determin_conflict_state, num_sm rows, ceil_div(total_q, kBlockM) + 1 columns
-    int const num_sm = at::cuda::getCurrentDeviceProperties()->multiProcessorCount - sm_margin;
-    at::Tensor determin_conflict_state = torch::empty({num_sm, (total_q + kBlockM - 1) / kBlockM + 1}, opts.dtype(torch::kInt32));
-
-    // If deterministic is enabled, we need to zero out the out_accum tensor and conflict state
-    if (deterministic_enable) {
-        determin_range_locks.zero_();
-        determin_conflict_state.zero_();
-    }
-
-    set_params_fprop(params,
-                     batch_size,
-                     max_seqlen_q, max_seqlen_k,
-                     max_seqlen_q_rounded, max_seqlen_k_rounded,
-                     total_q, total_k,
-                     num_heads_qo, num_heads_kv,
-                     head_size, head_size_rounded,
-                     q, k, v, kernel_out,
-                     /*q_ranges*/ q_ranges.data_ptr(),
-                     /*k_ranges*/ k_ranges.data_ptr(),
-                     /*range_locks*/ range_locks.data_ptr(),
-                     /*determin_range_locks*/ deterministic_enable ? determin_range_locks.data_ptr() : nullptr,
-                     /*determin_conflict_state*/ deterministic_enable ? determin_conflict_state.data_ptr() : nullptr,
-                     /*attn_type_map*/ has_attn_type_map ? attn_type_map.data_ptr() : nullptr,
-                     /*merge_batch_size*/ merge_batch_size,
-                     /*merge_q_ranges*/ has_merge_q_ranges ? merge_q_ranges.data_ptr() : nullptr,
-                     /*qk_map*/ has_qk_map ? qk_map.data_ptr() : nullptr,
-                     /*softmax_lse*/ softmax_lse.data_ptr(),
-                     /*softmax_scale*/ softmax_scale,
-                     /*tile_count_semaphore*/ tile_count_semaphore.data_ptr(),
-                     /*softcap*/ softcap,
-                     /*sm_margin*/ sm_margin,
-                     /*disable_fwd_atomic_reduction*/ disable_fwd_atomic_reduction);
-    
-    auto stream = at::cuda::getCurrentCUDAStream().stream();
-    run_mha_fwd(params, stream);
-    run_fast_zero_fill(params, stream);
-
-    // Cast kernel_out to user specified output type
-    auto out = kernel_out.to(out_type);
-    return {out, softmax_lse};
-=======
     out_type = !disable_fwd_atomic_reduction ? at::kFloat : q_type;
   }
   TORCH_CHECK(out_type == at::kFloat || out_type == at::kBFloat16 || out_type == at::kHalf, "Flexible Flash Attention only supports float, bf16 and fp16 for output");
@@ -964,6 +577,18 @@
   // If atomic reduction is enabled, we need to zero out the out_accum tensor
   if (!disable_fwd_atomic_reduction) {
     range_locks.zero_();
+  }
+
+  // Initialize determin_range_locks tensor, the shape is same as range_locks
+  at::Tensor determin_range_locks = torch::empty({(total_q + kBlockM - 1) / kBlockM + 1, num_heads_qo * 2}, opts.dtype(torch::kInt32));
+  // Initialize determin_conflict_state, num_sm rows, ceil_div(total_q, kBlockM) + 1 columns
+  int const num_sm = at::cuda::getCurrentDeviceProperties()->multiProcessorCount - sm_margin;
+  at::Tensor determin_conflict_state = torch::empty({num_sm, (total_q + kBlockM - 1) / kBlockM + 1}, opts.dtype(torch::kInt32));
+
+  // If deterministic is enabled, we need to zero out the out_accum tensor and conflict state
+  if (deterministic) {
+      determin_range_locks.zero_();
+      determin_conflict_state.zero_();
   }
 
   Flash_fwd_params params;
@@ -987,6 +612,8 @@
       /*q_ranges*/ q_ranges.data_ptr(),
       /*k_ranges*/ k_ranges.data_ptr(),
       /*range_locks*/ range_locks.data_ptr(),
+      /*determin_range_locks*/ deterministic ? determin_range_locks.data_ptr() : nullptr,
+      /*determin_conflict_state*/ deterministic ? determin_conflict_state.data_ptr() : nullptr,
       /*attn_type_map*/ has_attn_type_map ? attn_type_map.data_ptr() : nullptr,
       /*merge_batch_size*/ merge_batch_size,
       /*merge_q_ranges*/
@@ -1004,7 +631,6 @@
   run_fast_zero_fill(params, stream);
 
   return {out, softmax_lse};
->>>>>>> 5e7c3cf1
 }
 
 void run_mha_bwd(Flash_bwd_params& params, cudaStream_t stream) {
@@ -1281,6 +907,22 @@
   // Create tile_count_semaphore tensor, used to count the number of tiles
   at::Tensor tile_count_semaphore;
   tile_count_semaphore = torch::zeros({1}, opts.dtype(torch::kInt32));
+
+  // Initialize determin_range_locks tensor, the shape is same as range_locks
+  at::Tensor determin_range_locks = torch::empty({(total_k + kBlockN - 1) / kBlockN + 1, num_heads_kv * 2}, opts.dtype(torch::kInt32));
+  at::Tensor dq_determin_range_locks = torch::empty({(total_q + kBlockM - 1) / kBlockM + 1, num_heads_qo * 2}, opts.dtype(torch::kInt32));
+  // Initialize determin_conflict_state, num_sm rows, ceil_div(total_k, kBlockN) + 1 columns
+  int const num_sm = at::cuda::getCurrentDeviceProperties()->multiProcessorCount - sm_margin;
+  at::Tensor determin_conflict_state = torch::empty({num_sm, (total_k + kBlockN - 1) / kBlockN + 1}, opts.dtype(torch::kInt32));
+  at::Tensor dq_determin_conflict_state = torch::empty({num_sm, (total_q + kBlockM - 1) / kBlockM + 1}, opts.dtype(torch::kInt32));
+
+  // If deterministic is enabled, we need to zero out the out_accum tensor and conflict state
+  if (deterministic) {
+      determin_range_locks.zero_();
+      determin_conflict_state.zero_();
+      dq_determin_range_locks.zero_();
+      dq_determin_conflict_state.zero_();
+  }
 
   Flash_bwd_params params;
   set_params_dgrad(
@@ -1317,6 +959,10 @@
       tile_count_semaphore.data_ptr(),
       softcap,
       deterministic,
+      deterministic ? determin_range_locks.data_ptr() : nullptr,
+      deterministic ? determin_conflict_state.data_ptr() : nullptr,
+      deterministic ? dq_determin_conflict_state.data_ptr() : nullptr,
+      deterministic ? dq_determin_range_locks.data_ptr() : nullptr,
       sm_margin,
       disable_bwd_dkv_atomic_reduction);
 
@@ -1328,77 +974,7 @@
   run_mha_bwd(params, stream);
   // TODO: using fast zero fill if dq, dk, dv are not given
 
-<<<<<<< HEAD
-    // Otherwise the kernel will be launched from cuda:0 device
-    // Cast to char to avoid compiler warning about narrowing
-    at::cuda::CUDAGuard device_guard{(char)q.get_device()};
-
-    at::Tensor softmax_d, softmax_lse_log2;
-    // Need softmax_d and softmax_lse_log2 to have max_seqlen_q_rounded since we want its address to be aligned by 16/8 bytes for TMA / LDG.64
-    softmax_d = torch::empty({batch_size, num_heads_qo, max_seqlen_q_rounded}, opts.dtype(at::kFloat));
-    softmax_lse_log2 = torch::empty({batch_size, num_heads_qo, max_seqlen_q_rounded}, opts.dtype(at::kFloat));
-
-    // Create tile_count_semaphore tensor, used to count the number of tiles
-    at::Tensor tile_count_semaphore;  
-    tile_count_semaphore = torch::zeros({1}, opts.dtype(torch::kInt32));
-
-    // Initialize determin_range_locks tensor, the shape is same as range_locks
-    at::Tensor determin_range_locks = torch::empty({(total_k + kBlockN - 1) / kBlockN + 1, num_heads_kv * 2}, opts.dtype(torch::kInt32));
-    at::Tensor dq_determin_range_locks = torch::empty({(total_q + kBlockM - 1) / kBlockM + 1, num_heads_qo * 2}, opts.dtype(torch::kInt32));
-    // Initialize determin_conflict_state, num_sm rows, ceil_div(total_k, kBlockN) + 1 columns
-    int const num_sm = at::cuda::getCurrentDeviceProperties()->multiProcessorCount - sm_margin;
-    at::Tensor determin_conflict_state = torch::empty({num_sm, (total_k + kBlockN - 1) / kBlockN + 1}, opts.dtype(torch::kInt32));
-    at::Tensor dq_determin_conflict_state = torch::empty({num_sm, (total_q + kBlockM - 1) / kBlockM + 1}, opts.dtype(torch::kInt32));
-
-    // If deterministic is enabled, we need to zero out the out_accum tensor and conflict state
-    if (deterministic) {
-        determin_range_locks.zero_();
-        determin_conflict_state.zero_();
-        dq_determin_range_locks.zero_();
-        dq_determin_conflict_state.zero_();
-    }
-
-    Flash_bwd_params params;
-    set_params_dgrad(params,
-                     batch_size,
-                     max_seqlen_q, max_seqlen_k,
-                     max_seqlen_q_rounded, max_seqlen_k_rounded,
-                     total_q, total_k,
-                     num_heads_qo, num_heads_kv,
-                     head_size, head_size_rounded,
-                     q, k, v, out, dout,  // input tensors
-                     dq, dk, dv,  // output tensors
-                     q_ranges.data_ptr(),
-                     k_ranges.data_ptr(),
-                     has_attn_type_map ? attn_type_map.data_ptr() : nullptr,
-                     merge_batch_size,
-                     has_merge_k_ranges ? merge_k_ranges.data_ptr() : nullptr,
-                     has_bwd_kq_map ? bwd_kq_map.data_ptr() : nullptr,
-                     softmax_lse.data_ptr(),
-                     softmax_lse_log2.data_ptr(),
-                     softmax_d.data_ptr(),
-                     softmax_scale,
-                     tile_count_semaphore.data_ptr(),
-                     softcap,
-                     deterministic,
-                     deterministic ? determin_range_locks.data_ptr() : nullptr,
-                     deterministic ? determin_conflict_state.data_ptr() : nullptr,
-                     deterministic ? dq_determin_conflict_state.data_ptr() : nullptr,
-                     deterministic ? dq_determin_range_locks.data_ptr() : nullptr,
-                     sm_margin);
-
-    #ifdef FLASHATTENTION_DISABLE_SOFTCAP
-    TORCH_CHECK(params.softcap == 0.0, "This flash attention build does not support tanh softcapping.");
-    #endif
-
-    auto stream = at::cuda::getCurrentCUDAStream().stream();
-    run_mha_bwd(params, stream);
-    // TODO: using fast zero fill if dq, dk, dv are not given
-
-    return { dq, dk, dv, softmax_d, softmax_lse_log2};
-=======
   return {dq, dk, dv, softmax_d, softmax_lse_log2};
->>>>>>> 5e7c3cf1
 }
 
 PYBIND11_MODULE(TORCH_EXTENSION_NAME, m) {
