/******************************************************************************
 * Copyright (c) 2024, Jay Shah, Ganesh Bikshandi, Ying Zhang, Vijay Thakkar,
 *Pradeep Ramani, Tri Dao.
 ******************************************************************************/

<<<<<<< HEAD
// Include these 2 headers instead of torch/extension.h since we don't need all of the torch headers.
=======
// Include these 2 headers instead of torch/extension.h since we don't need all
// of the torch headers.
>>>>>>> 5e7c3cf1
#include <ATen/cuda/CUDAContext.h>
#include <c10/cuda/CUDAGuard.h>
#include <torch/nn/functional.h>
#include <torch/python.h>
#include <torch/version.h> // For TORCH_VERSION* macros

#include <cute/numeric/arithmetic_tuple.hpp>
#include <cutlass/numeric_types.h>

#include "cuda_check.h"
#include "flash.h"
#include "static_switch.h"
#include "tile_size.h"

// Copied from
// https://github.com/pytorch/pytorch/commit/7931eee5c5ebcdf468bff4d308510b03355cd909
// This is so that we can pass in torch.dtype as a parameter to the function.
#if TORCH_VERSION_MAJOR < 2 || (TORCH_VERSION_MAJOR == 2 && TORCH_VERSION_MINOR < 4)

#include <pybind11/pybind11.h>
#include <pybind11/stl.h>

namespace pybind11::detail {

template <>
struct type_caster<at::ScalarType> {
 public:
  // NOLINTNEXTLINE(cppcoreguidelines-non-private-member-variables-in-classes)
  PYBIND11_TYPE_CASTER(at::ScalarType, _("torch.dtype"));
  // PYBIND11_TYPE_CASTER defines a member field called value. at::ScalarType
  // cannot be default-initialized, we provide this constructor to explicitly
  // initialize that field. The value doesn't matter as it will be overwritten
  // after a successful call to load.
  type_caster() : value(at::kFloat) {}
  bool load(handle src, bool) {
    PyObject* obj = src.ptr();
    if (THPDtype_Check(obj)) {
      value = reinterpret_cast<THPDtype*>(obj)->scalar_type;
      return true;
    }
    return false;
  }
  static handle cast(const at::ScalarType& src, return_value_policy /* policy */, handle /* parent */) {
    return Py_NewRef(torch::getTHPDtype(src));
  }
};

} // namespace pybind11::detail

#endif

#define CHECK_DEVICE(x) TORCH_CHECK(x.is_cuda(), #x " must be on CUDA")
#define CHECK_SHAPE(x, ...) TORCH_CHECK(x.sizes() == torch::IntArrayRef({__VA_ARGS__}), #x " must have shape (" #__VA_ARGS__ ")")
#define CHECK_CONTIGUOUS(x) TORCH_CHECK(x.is_contiguous(), #x " must be contiguous")

void set_params_fprop(
    Flash_fwd_params& params,
    // sizes
    const size_t b,
    const size_t max_seqlen_q,
    const size_t max_seqlen_k,
    const size_t max_seqlen_q_rounded,
    const size_t max_seqlen_k_rounded,
    const size_t total_q,
    const size_t total_k,
    const size_t h_qo,
    const size_t h_kv,
    const size_t d,
    const size_t d_rounded,
    // device pointers
    const at::Tensor q,
    const at::Tensor k,
    const at::Tensor v,
    at::Tensor kernel_out,
    void* q_ranges_d,
    void* k_ranges_d,
    void* range_locks_d,
    void* attn_type_map_d,
    int merge_batch_size,
    void* merge_q_ranges_d,
    void* qk_map_d,
<<<<<<< HEAD
    void* unique_count_d,
=======
>>>>>>> 5e7c3cf1
    void* softmax_lse_d,
    float softmax_scale,
    void* tile_count_semaphore_d,
    float const softcap = 0.f,
    int const sm_margin = 0,
    bool const disable_fwd_atomic_reduction = false) {
  // Reset the parameters
  params = {};

<<<<<<< HEAD
  params.is_bf16 = q.dtype() == torch::kBFloat16;
  params.is_fp32_out = kernel_out.dtype() == torch::kFloat32;
  params.is_e4m3 = q.dtype() == torch::kFloat8_e4m3fn;
=======
  // Set the compute and output types for the kernel.
  // Compute type is the type of the input tensors.
  // Output type is the type of the output tensor.
  params.compute_type = q.scalar_type();
  params.out_type = kernel_out.scalar_type();

>>>>>>> 5e7c3cf1
  params.disable_fwd_atomic_reduction = disable_fwd_atomic_reduction;

  // Set the pointers of Q, K, V
  params.q_ptr = q.data_ptr();
  params.k_ptr = k.data_ptr();
  params.v_ptr = v.data_ptr();
  // Set the strides of Q, K, V
  // All stride are in elements, not bytes.
  params.q_row_stride = q.stride(-3);
  params.k_row_stride = k.stride(-3);
  params.v_row_stride = v.stride(-3);
  params.q_head_stride = q.stride(-2);
  params.k_head_stride = k.stride(-2);
  params.v_head_stride = v.stride(-2);

  // Set the pointer of O
  params.o_ptr = kernel_out.data_ptr();
  // Set the strides of O
  // All stride are in elements, not bytes.
  params.o_row_stride = kernel_out.stride(-3);
  params.o_head_stride = kernel_out.stride(-2);

  // Set other pointers
  params.q_ranges = static_cast<int*>(q_ranges_d);
  params.k_ranges = static_cast<int*>(k_ranges_d);
  params.attn_type_map = static_cast<int*>(attn_type_map_d);
  params.merge_q_ranges = static_cast<int*>(merge_q_ranges_d);
  params.qk_map = static_cast<int*>(qk_map_d);
<<<<<<< HEAD
  params.unique_count = static_cast<int*>(unique_count_d);
=======

>>>>>>> 5e7c3cf1
  // Set kernel utility pointers
  params.range_locks = static_cast<int*>(range_locks_d);
  params.tile_count_semaphore = static_cast<int*>(tile_count_semaphore_d);

  // Softmax sum
  params.softmax_lse_ptr = softmax_lse_d;

  // Set the dimensions.
  params.b = b;
  params.merge_batch_size = merge_batch_size;
  params.h_qo = h_qo;
  params.h_kv = h_kv;
  params.max_seqlen_q = max_seqlen_q;
  params.max_seqlen_k = max_seqlen_k;
  params.max_seqlen_q_rounded = max_seqlen_q_rounded;
  params.max_seqlen_k_rounded = max_seqlen_k_rounded;
  params.total_q = total_q;
  params.total_k = total_k;
  params.d = d;
  params.d_rounded = d_rounded;
  // Set the different scale values.
  params.scale_softmax = softmax_scale;
  params.softcap = softcap;

  // Set the architecture and number of SMs to used in the kernel.
  params.arch = at::cuda::getCurrentDeviceProperties()->major * 10 + at::cuda::getCurrentDeviceProperties()->minor;
  params.num_sm = at::cuda::getCurrentDeviceProperties()->multiProcessorCount - sm_margin;
}

void set_params_dgrad(
    Flash_bwd_params& params,
    // sizes
    const size_t b,
    const size_t max_seqlen_q,
    const size_t max_seqlen_k,
    const size_t max_seqlen_q_rounded,
    const size_t max_seqlen_k_rounded,
    const size_t total_q,
    const size_t total_k,
    const size_t h_qo,
    const size_t h_kv,
    const size_t d,
    const size_t d_rounded,
    // device pointers
    const at::Tensor q,
    const at::Tensor k,
    const at::Tensor v,
    const at::Tensor out,
    const at::Tensor dout,
    at::Tensor dq,
    at::Tensor dk,
    at::Tensor dv,
    void* q_ranges_d,
    void* k_ranges_d,
    void* attn_type_map_d,
    int merge_batch_size,
    void* merge_k_ranges_d,
    void* bwd_kq_map_d,
<<<<<<< HEAD
    void* bwd_unique_count_d,
=======
>>>>>>> 5e7c3cf1
    void* softmax_lse_d,
    void* softmax_lse_log2_d,
    void* dsoftmax_sum_d,
    float softmax_scale,
    void* tile_count_semaphore_d,
    const float softcap = 0.f,
<<<<<<< HEAD
    bool deterministic = false,
    int const sm_margin = 0) {
=======
    bool const deterministic = false,
    int const sm_margin = 0,
    bool const disable_bwd_dkv_atomic_reduction = false) {
>>>>>>> 5e7c3cf1
  set_params_fprop(
      params,
      b,
      max_seqlen_q,
      max_seqlen_k,
      max_seqlen_q_rounded,
      max_seqlen_k_rounded,
      total_q,
      total_k,
      h_qo,
      h_kv,
      d,
      d_rounded,
      q,
      k,
      v,
      out,
      /*q_ranges_d*/ q_ranges_d,
      /*k_ranges_d*/ k_ranges_d,
      /*range_locks_d*/ nullptr,
      /*attn_type_map_d*/ attn_type_map_d,
      /*merge_batch_size*/ merge_batch_size,
      /*merge_q_ranges_d*/ nullptr,
      /*qk_map_d*/ nullptr,
<<<<<<< HEAD
      /*unique_count*/ nullptr,
=======
>>>>>>> 5e7c3cf1
      /*softmax_lse_d*/ softmax_lse_d,
      /*softmax_scale*/ softmax_scale,
      /*tile_count_semaphore_d*/ tile_count_semaphore_d,
      /*softcap*/ softcap,
      /*sm_margin*/ sm_margin,
      /*disable_fwd_atomic_reduction*/ false);

  params.merge_k_ranges = static_cast<int*>(merge_k_ranges_d);
  params.bwd_kq_map = static_cast<int*>(bwd_kq_map_d);
<<<<<<< HEAD
  params.bwd_unique_count = static_cast<int*>(bwd_unique_count_d);
  // Set the pointers and strides.
=======
  params.disable_bwd_dkv_atomic_reduction = disable_bwd_dkv_atomic_reduction;

  // HACK: override compute_type
  params.compute_type = dout.scalar_type();
  params.dkv_type = dk.scalar_type();

>>>>>>> 5e7c3cf1
  params.do_ptr = dout.data_ptr();
  params.do_row_stride = dout.stride(-3);
  params.do_head_stride = dout.stride(-2);
  params.dq_ptr = dq.data_ptr();
  params.dk_ptr = dk.data_ptr();
  params.dv_ptr = dv.data_ptr();
  params.dq_row_stride = dq.stride(-3);
  params.dk_row_stride = dk.stride(-3);
  params.dv_row_stride = dv.stride(-3);
  params.dq_head_stride = dq.stride(-2);
  params.dk_head_stride = dk.stride(-2);
  params.dv_head_stride = dv.stride(-2);

  // Set softmax_lse_log2_ptr and dsoftmax_sum
  params.softmax_lse_log2_ptr = softmax_lse_log2_d;
  params.dsoftmax_sum = dsoftmax_sum_d;

  // Set the deterministic flag
  params.deterministic = deterministic;
}

void run_fast_zero_fill(Flash_fwd_params& params, cudaStream_t stream) {
<<<<<<< HEAD
  if (params.is_fp32_out) {
#ifndef FLASHATTENTION_DISABLE_HDIM64
    if (params.d <= 64) {
      return run_fast_zero_fill_<float, 64>(params, stream);
=======
  OUT_DTYPE_SWITCH(params.out_type, TOut, [&] {
#ifndef FLASHATTENTION_DISABLE_HDIM64
    if (params.d <= 64) {
      return run_fast_zero_fill_<TOut, 64>(params, stream);
>>>>>>> 5e7c3cf1
    }
#endif
#ifndef FLASHATTENTION_DISABLE_HDIM128
    if (params.d <= 128) {
<<<<<<< HEAD
      return run_fast_zero_fill_<float, 128>(params, stream);
    }
#endif
#ifndef FLASHATTENTION_DISABLE_HDIM192
    if (params.d <= 192) {
      return run_fast_zero_fill_<float, 192>(params, stream);
    }
#endif
#ifndef FLASHATTENTION_DISABLE_HDIM256
    if (params.d <= 256) {
      return run_fast_zero_fill_<float, 256>(params, stream);
    }
#endif
  } else if (params.is_bf16) {
#ifndef FLASHATTENTION_DISABLE_HDIM64
    if (params.d <= 64) {
      return run_fast_zero_fill_<cutlass::bfloat16_t, 64>(params, stream);
    }
#endif
#ifndef FLASHATTENTION_DISABLE_HDIM128
    if (params.d <= 128) {
      return run_fast_zero_fill_<cutlass::bfloat16_t, 128>(params, stream);
    }
#endif
#ifndef FLASHATTENTION_DISABLE_HDIM192
    if (params.d <= 192) {
      return run_fast_zero_fill_<cutlass::bfloat16_t, 192>(params, stream);
    }
#endif
#ifndef FLASHATTENTION_DISABLE_HDIM256
    if (params.d <= 256) {
      return run_fast_zero_fill_<cutlass::bfloat16_t, 256>(params, stream);
    }
#endif
  } else {
#ifndef FLASHATTENTION_DISABLE_HDIM64
    if (params.d <= 64) {
      return run_fast_zero_fill_<cutlass::half_t, 64>(params, stream);
    }
#endif
#ifndef FLASHATTENTION_DISABLE_HDIM128
    if (params.d <= 128) {
      return run_fast_zero_fill_<cutlass::half_t, 128>(params, stream);
    }
#endif
#ifndef FLASHATTENTION_DISABLE_HDIM192
    if (params.d <= 192) {
      return run_fast_zero_fill_<cutlass::half_t, 192>(params, stream);
=======
      return run_fast_zero_fill_<TOut, 128>(params, stream);
    }
#endif
#ifndef FLASHATTENTION_DISABLE_HDIM192
    if (params.d <= 192) {
      return run_fast_zero_fill_<TOut, 192>(params, stream);
>>>>>>> 5e7c3cf1
    }
#endif
#ifndef FLASHATTENTION_DISABLE_HDIM256
    if (params.d <= 256) {
<<<<<<< HEAD
      return run_fast_zero_fill_<cutlass::half_t, 256>(params, stream);
    }
#endif
  }
=======
      return run_fast_zero_fill_<TOut, 256>(params, stream);
    }
#endif
  });
>>>>>>> 5e7c3cf1
}

inline int get_max_headdim() {
#ifndef FLASHATTENTION_DISABLE_HDIM256
  return 256;
#endif
#ifndef FLASHATTENTION_DISABLE_HDIM192
  return 192;
#endif
#ifndef FLASHATTENTION_DISABLE_HDIM128
  return 128;
#endif
#ifndef FLASHATTENTION_DISABLE_HDIM96
  return 96;
#endif
#ifndef FLASHATTENTION_DISABLE_HDIM64
  return 64;
#endif
  return 0;
}

inline int round_up_headdim(int head_size) {
#ifndef FLASHATTENTION_DISABLE_HDIM64
  if (head_size <= 64) {
    return 64;
  }
#endif
#ifndef FLASHATTENTION_DISABLE_HDIM96
  if (head_size <= 96) {
    return 96;
  }
#endif
#ifndef FLASHATTENTION_DISABLE_HDIM128
  if (head_size <= 128) {
    return 128;
  }
#endif
#ifndef FLASHATTENTION_DISABLE_HDIM192
  if (head_size <= 192) {
    return 192;
  }
#endif
#ifndef FLASHATTENTION_DISABLE_HDIM256
  if (head_size <= 256) {
    return 256;
  }
#endif
  return 256;
}

void run_mha_fwd(Flash_fwd_params& params, cudaStream_t stream) {
  ARCH_SWITCH(params.arch, Arch, [&] {
    SOFTCAP_SWITCH(params.softcap > 0.0, Has_softcap, [&] {
      BOOL_SWITCH(params.disable_fwd_atomic_reduction, DisableFwdAtomicReduction, [&] {
<<<<<<< HEAD
        if (params.is_bf16) {
          if (params.is_fp32_out) {
#ifndef FLASHATTENTION_DISABLE_HDIM64
            if (params.d <= 64) {
              return run_mha_fwd_<Arch, cutlass::bfloat16_t, float, 64, Has_softcap, DisableFwdAtomicReduction>(params, stream);
=======
        COMPUTE_DTYPE_SWITCH(params.compute_type, TCompute, [&] {
          OUT_DTYPE_SWITCH(params.out_type, TOut, [&] {
#ifndef FLASHATTENTION_DISABLE_HDIM64
            if (params.d <= 64) {
              return run_mha_fwd_<Arch, TCompute, TOut, 64, Has_softcap, DisableFwdAtomicReduction>(params, stream);
>>>>>>> 5e7c3cf1
            }
#endif
#ifndef FLASHATTENTION_DISABLE_HDIM96
            if (params.d <= 96) {
<<<<<<< HEAD
              return run_mha_fwd_<Arch, cutlass::bfloat16_t, float, 96, Has_softcap, DisableFwdAtomicReduction>(params, stream);
=======
              return run_mha_fwd_<Arch, TCompute, TOut, 96, Has_softcap, DisableFwdAtomicReduction>(params, stream);
>>>>>>> 5e7c3cf1
            }
#endif
#ifndef FLASHATTENTION_DISABLE_HDIM128
            if (params.d <= 128) {
<<<<<<< HEAD
              return run_mha_fwd_<Arch, cutlass::bfloat16_t, float, 128, Has_softcap, DisableFwdAtomicReduction>(params, stream);
=======
              return run_mha_fwd_<Arch, TCompute, TOut, 128, Has_softcap, DisableFwdAtomicReduction>(params, stream);
>>>>>>> 5e7c3cf1
            }
#endif
#ifndef FLASHATTENTION_DISABLE_HDIM192
            if (params.d <= 192) {
<<<<<<< HEAD
              return run_mha_fwd_<Arch, cutlass::bfloat16_t, float, 192, Has_softcap, DisableFwdAtomicReduction>(params, stream);
=======
              return run_mha_fwd_<Arch, TCompute, TOut, 192, Has_softcap, DisableFwdAtomicReduction>(params, stream);
>>>>>>> 5e7c3cf1
            }
#endif
#ifndef FLASHATTENTION_DISABLE_HDIM256
            if (params.d <= 256) {
<<<<<<< HEAD
              return run_mha_fwd_<Arch, cutlass::bfloat16_t, float, 256, Has_softcap, DisableFwdAtomicReduction>(params, stream);
            }
#endif
          } else {
#ifndef FLASHATTENTION_DISABLE_HDIM64
            if (params.d <= 64) {
              return run_mha_fwd_<Arch, cutlass::bfloat16_t, cutlass::bfloat16_t, 64, Has_softcap, DisableFwdAtomicReduction>(params, stream);
            }
#endif
#ifndef FLASHATTENTION_DISABLE_HDIM96
            if (params.d <= 96) {
              return run_mha_fwd_<Arch, cutlass::bfloat16_t, cutlass::bfloat16_t, 96, Has_softcap, DisableFwdAtomicReduction>(params, stream);
            }
#endif
#ifndef FLASHATTENTION_DISABLE_HDIM128
            if (params.d <= 128) {
              return run_mha_fwd_<Arch, cutlass::bfloat16_t, cutlass::bfloat16_t, 128, Has_softcap, DisableFwdAtomicReduction>(params, stream);
            }
#endif
#ifndef FLASHATTENTION_DISABLE_HDIM192
            if (params.d <= 192) {
              return run_mha_fwd_<Arch, cutlass::bfloat16_t, cutlass::bfloat16_t, 192, Has_softcap, DisableFwdAtomicReduction>(params, stream);
            }
#endif
#ifndef FLASHATTENTION_DISABLE_HDIM256
            if (params.d <= 256) {
              return run_mha_fwd_<Arch, cutlass::bfloat16_t, cutlass::bfloat16_t, 256, Has_softcap, DisableFwdAtomicReduction>(params, stream);
            }
#endif
          }
        } else {
#ifndef FLASHATTENTION_DISABLE_FP16
          if (params.is_fp32_out) {
#ifndef FLASHATTENTION_DISABLE_HDIM64
            if (params.d <= 64) {
              return run_mha_fwd_<Arch, cutlass::half_t, float, 64, Has_softcap, DisableFwdAtomicReduction>(params, stream);
            }
#endif
#ifndef FLASHATTENTION_DISABLE_HDIM96
            if (params.d <= 96) {
              return run_mha_fwd_<Arch, cutlass::half_t, float, 96, Has_softcap, DisableFwdAtomicReduction>(params, stream);
            }
#endif
#ifndef FLASHATTENTION_DISABLE_HDIM128
            if (params.d <= 128) {
              return run_mha_fwd_<Arch, cutlass::half_t, float, 128, Has_softcap, DisableFwdAtomicReduction>(params, stream);
            }
#endif
#ifndef FLASHATTENTION_DISABLE_HDIM192
            if (params.d <= 192) {
              return run_mha_fwd_<Arch, cutlass::half_t, float, 192, Has_softcap, DisableFwdAtomicReduction>(params, stream);
            }
#endif
#ifndef FLASHATTENTION_DISABLE_HDIM256
            if (params.d <= 256) {
              return run_mha_fwd_<Arch, cutlass::half_t, float, 256, Has_softcap, DisableFwdAtomicReduction>(params, stream);
            }
#endif
          } else {
#ifndef FLASHATTENTION_DISABLE_HDIM64
            if (params.d <= 64) {
              return run_mha_fwd_<Arch, cutlass::half_t, cutlass::half_t, 64, Has_softcap, DisableFwdAtomicReduction>(params, stream);
            }
#endif
#ifndef FLASHATTENTION_DISABLE_HDIM96
            if (params.d <= 96) {
              return run_mha_fwd_<Arch, cutlass::half_t, cutlass::half_t, 96, Has_softcap, DisableFwdAtomicReduction>(params, stream);
            }
#endif
#ifndef FLASHATTENTION_DISABLE_HDIM128
            if (params.d <= 128) {
              return run_mha_fwd_<Arch, cutlass::half_t, cutlass::half_t, 128, Has_softcap, DisableFwdAtomicReduction>(params, stream);
            }
#endif
#ifndef FLASHATTENTION_DISABLE_HDIM192
            if (params.d <= 192) {
              return run_mha_fwd_<Arch, cutlass::half_t, cutlass::half_t, 192, Has_softcap, DisableFwdAtomicReduction>(params, stream);
            }
#endif
#ifndef FLASHATTENTION_DISABLE_HDIM256
            if (params.d <= 256) {
              return run_mha_fwd_<Arch, cutlass::half_t, cutlass::half_t, 256, Has_softcap, DisableFwdAtomicReduction>(params, stream);
            }
#endif
          }
#else
                    TORCH_CHECK(false, "This flash attention build does not support FP16.");
#endif
        }
=======
              return run_mha_fwd_<Arch, TCompute, TOut, 256, Has_softcap, DisableFwdAtomicReduction>(params, stream);
            }
#endif
          });
        });
>>>>>>> 5e7c3cf1
      });
    });
  });
}

// b: batch_size
// b_k: batch_size_k
// s_q: seqlen_q
// s_k: seqlen_k
// h_q: num_heads_qo
// h_k: num_heads_kv
// d: head_size
std::vector<at::Tensor> mha_fwd(
    const at::Tensor& q, // (total_q, h_q, d)
    const at::Tensor& k, // (total_k, h_k, d)
    const at::Tensor& v, // (total_k, h_k, d)
<<<<<<< HEAD
=======
    std::optional<at::Tensor>& out_, // (total_q, h_q, d)
    std::optional<at::Tensor>& softmax_lse_, // (hq, total_q)
>>>>>>> 5e7c3cf1
    const at::Tensor& q_ranges, // (b, 2)
    const at::Tensor& k_ranges, // (b, 2)
    int max_seqlen_q,
    int max_seqlen_k,
    std::optional<const at::Tensor>& attn_type_map_, // (b, )
    std::optional<const at::Tensor>& merge_q_ranges_,
    std::optional<const at::Tensor>& qk_map_,
<<<<<<< HEAD
    std::optional<const at::Tensor>& unique_count_,
    float const softmax_scale,
    float const softcap,
    int const sm_margin,
    // performance tuning arguments
    bool const disable_fwd_atomic_reduction,
    std::optional<at::ScalarType> out_type_) {
=======
    float const softmax_scale,
    float const softcap,
    // performance tuning arguments
    bool const disable_fwd_atomic_reduction,
    std::optional<at::ScalarType> out_type_,
    bool const deterministic,
    int const sm_margin) {
>>>>>>> 5e7c3cf1
  // Check compute capability
  auto dprops = at::cuda::getCurrentDeviceProperties();
  bool is_sm9x = dprops->major >= 9;
  TORCH_CHECK(is_sm9x, "Flexible Flash Attention only supports Hopper GPUs or newer.");

  int const batch_size = q_ranges.size(0);
  int const total_q = q.size(0);
  int const total_k = k.size(0);
  int const num_heads_qo = q.size(1);
  int const num_heads_kv = k.size(1);
  int const head_size = q.size(2);

  // Check q, k, v (dtype, device, layout)
  auto q_type = q.scalar_type();
  TORCH_CHECK(q_type == at::ScalarType::Half || q_type == at::ScalarType::BFloat16, "Flexible Flash Attention only supports fp16 and bf16 data type");
  TORCH_CHECK(k.scalar_type() == q_type, "query and key must have the same dtype");
  TORCH_CHECK(v.scalar_type() == q_type, "query and value must have the same dtype");
  CHECK_DEVICE(q);
  CHECK_DEVICE(k);
  CHECK_DEVICE(v);
  TORCH_CHECK(q.dim() == 3, "query tensor must be a 3D tensor(total_q, num_heads_qo, head_size)");
  TORCH_CHECK(k.dim() == 3, "key tensor must be a 3D tensor(total_k, num_heads_kv, head_size)");
  TORCH_CHECK(v.dim() == 3, "value tensor must be a 3D tensor(total_k, num_heads_kv, head_size)");
  CHECK_SHAPE(q, total_q, num_heads_qo, head_size);
  CHECK_SHAPE(k, total_k, num_heads_kv, head_size);
  CHECK_SHAPE(v, total_k, num_heads_kv, head_size);
  TORCH_CHECK(q.stride(-1) == 1, "query tensor must have contiguous last dimension");
  TORCH_CHECK(k.stride(-1) == 1, "key tensor must have contiguous last dimension");
  TORCH_CHECK(v.stride(-1) == 1, "value tensor must have contiguous last dimension");

  // Check q_ranges (dtype, device, layout)
  TORCH_CHECK(q_ranges.dtype() == torch::kInt32, "q_ranges must have dtype torch.int32");
  CHECK_DEVICE(q_ranges);
  TORCH_CHECK(q_ranges.dim() == 2, "q_ranges must be a 2D tensor");
  TORCH_CHECK(q_ranges.size(1) == 2, "q_ranges must have 2 columns");
  CHECK_SHAPE(q_ranges, batch_size, 2);
  CHECK_CONTIGUOUS(q_ranges);

  // Check k_ranges (dtype, device, layout)
  CHECK_DEVICE(k_ranges);
  TORCH_CHECK(k_ranges.dtype() == torch::kInt32, "k_ranges must have dtype torch.int32");
  TORCH_CHECK(k_ranges.dim() == 2, "k_ranges must be a 2D tensor");
  TORCH_CHECK(k_ranges.size(1) == 2, "k_ranges must have 2 columns");
  CHECK_SHAPE(k_ranges, batch_size, 2);
  CHECK_CONTIGUOUS(k_ranges);

<<<<<<< HEAD
  // attn_type_map may not given, in this case, we will calculate all attn_slice in with full attention
=======
  // attn_type_map may not given, in this case, we will calculate all attn_slice
  // in with full attention
>>>>>>> 5e7c3cf1
  at::Tensor attn_type_map;
  bool const has_attn_type_map = attn_type_map_.has_value();
  if (has_attn_type_map) {
    // Check attn_type_map (dtype, device, layout)
    attn_type_map = attn_type_map_.value();
    CHECK_DEVICE(attn_type_map);
    TORCH_CHECK(attn_type_map.dtype() == torch::kInt32, "attn_type_map must have dtype torch.int32");
    TORCH_CHECK(attn_type_map.dim() == 1, "attn_type_map must be a 1D tensor");
    CHECK_SHAPE(attn_type_map, batch_size);
    CHECK_CONTIGUOUS(attn_type_map);
  }

  int merge_batch_size = batch_size;
  at::Tensor merge_q_ranges;
  bool const has_merge_q_ranges = merge_q_ranges_.has_value();
  if (has_merge_q_ranges) {
    merge_q_ranges = merge_q_ranges_.value();
    // Check merge_q_ranges (dtype, device, layout)
    TORCH_CHECK(merge_q_ranges.dtype() == torch::kInt32, "merge_q_ranges must have dtype torch.int32");
    CHECK_DEVICE(merge_q_ranges);
    merge_batch_size = merge_q_ranges.size(0);
    CHECK_CONTIGUOUS(merge_q_ranges);
  }

  at::Tensor qk_map;
  bool const has_qk_map = qk_map_.has_value();
  if (has_qk_map) {
    qk_map = qk_map_.value();
    // Check qk_map (dtype, device, layout)
    TORCH_CHECK(qk_map.dtype() == torch::kInt32, "qk_map must have dtype torch.int32");
    CHECK_DEVICE(qk_map);
    CHECK_SHAPE(qk_map, merge_batch_size);
    CHECK_CONTIGUOUS(qk_map);
  }

<<<<<<< HEAD
  at::Tensor unique_count;
  bool const has_unique_count = unique_count_.has_value();

  if (has_unique_count) {
    unique_count = unique_count_.value();
    // Check unique_count (dtype, device, layout)
    TORCH_CHECK(unique_count.dtype() == torch::kInt32, "unique_count must have dtype torch.int32");
    CHECK_DEVICE(unique_count);
    CHECK_SHAPE(unique_count);
    CHECK_CONTIGUOUS(unique_count);
  }

=======
>>>>>>> 5e7c3cf1
  // Check head_size is within the supported range
  int const max_headdim = get_max_headdim();
  TORCH_CHECK(head_size <= max_headdim, "Flexible Flash Attention forward only supports head dimension at most " + std::to_string(max_headdim));
  // Check head_size is a multiple of 8
  int const head_alignment = 8;
  TORCH_CHECK(head_size % head_alignment == 0, "head_size should be a multiple of " + std::to_string(head_alignment));
  // Check num_heads_qo is a multiple of num_heads_kv
  TORCH_CHECK(num_heads_qo % num_heads_kv == 0, "Number of heads in key/value must divide number of heads in query");

  auto opts = q.options();

<<<<<<< HEAD
  // Determine output dtype
  at::ScalarType out_type;
  if (out_type_.has_value()) {
    TORCH_CHECK(
        out_type_.value() == at::ScalarType::Half || out_type_.value() == at::ScalarType::BFloat16 || out_type_.value() == at::ScalarType::Float,
        "Flexible Flash Attention only supports fp16, bf16 and float output dtype");
    out_type = out_type_.value();
  } else {
    out_type = q_type;
  }

=======
>>>>>>> 5e7c3cf1
  // Define a helper function to round up to multiple of m
  auto round_multiple = [](int x, int m) { return (x + m - 1) / m * m; };

  // Round head_size to multiple of 8
  int const head_size_rounded = round_up_headdim(head_size);

  // Round max seqlen to multiple of 128
  int const max_seqlen_q_rounded = round_multiple(max_seqlen_q, 128);
  int const max_seqlen_k_rounded = round_multiple(max_seqlen_k, 128);

  // Otherwise the kernel will be launched from cuda:0 device
  // Cast to char to avoid compiler warning about narrowing
  at::cuda::CUDAGuard device_guard{(char)q.get_device()};

<<<<<<< HEAD
  // Create softmax_lse tensor, need to satisfy two conditions
  // 1. initialize with -infinity
  // 2. use float32 to ensure numerical stability
  auto softmax_lse = torch::full({num_heads_qo, total_q}, -std::numeric_limits<float>::infinity(), opts.dtype(at::kFloat));

  // Use float32 to ensure numerical stability when enable atomic reduction
  at::ScalarType kernel_out_type = !disable_fwd_atomic_reduction ? at::kFloat : out_type;
  // Create Kernel output tensor
  auto kernel_out = torch::empty({total_q, num_heads_qo, head_size}, opts.dtype(kernel_out_type));
=======
  at::Tensor softmax_lse;
  // If softmax_lse is provided, check its dtype, device, and layout.
  // Otherwise, create a new tensor with the appropriate dtype and shape.
  if (softmax_lse_.has_value()) {
    softmax_lse = softmax_lse_.value();
    TORCH_CHECK(softmax_lse.scalar_type() == at::kFloat, "softmax_lse must have dtype float32");
    CHECK_DEVICE(softmax_lse);
    CHECK_SHAPE(softmax_lse, num_heads_qo, total_q);
    CHECK_CONTIGUOUS(softmax_lse);
  } else {
    // Create softmax_lse tensor, need to satisfy two conditions
    // 1. initialize with -infinity
    // 2. use float32 to ensure numerical stability
    softmax_lse = torch::full({num_heads_qo, total_q}, -std::numeric_limits<float>::infinity(), opts.dtype(at::kFloat));
  }

  // Determine the output type
  at::ScalarType out_type;
  if (out_type_.has_value()) {
    out_type = out_type_.value();
  } else if (out_.has_value()) {
    out_type = out_.value().scalar_type();
  } else {
    // Use float32 to ensure numerical stability when enable atomic reduction
    out_type = !disable_fwd_atomic_reduction ? at::kFloat : q_type;
  }
  TORCH_CHECK(out_type == at::kFloat || out_type == at::kBFloat16 || out_type == at::kHalf, "Flexible Flash Attention only supports float, bf16 and fp16 for output");

  // If the output tensor 'out' is provided, check its dtype, device, and
  // layout. Otherwise, create a new output tensor with the appropriate dtype
  // and shape.
  at::Tensor out;
  if (out_.has_value()) {
    out = out_.value();
    TORCH_CHECK(out.scalar_type() == out_type, "out must have the same dtype as out_type (if given)");
    CHECK_DEVICE(out);
    CHECK_SHAPE(out, total_q, num_heads_qo, head_size);
    TORCH_CHECK(out.stride(-1) == 1, "out must have contiguous last dimension");
  } else {
    // If out is not provided, create a new tensor
    out = torch::empty_like(q, opts.dtype(out_type));
  }

>>>>>>> 5e7c3cf1
  // Get element size
  int element_size = (q_type == at::ScalarType::BFloat16) ? sizeof(cutlass::bfloat16_t) : sizeof(cutlass::half_t);
  // Get q block size, used to initialize range_locks
  // FIXME: hack way to get the block size
  int const kBlockM = std::get<0>(tile_size_fwd_sm90(head_size, element_size, softcap > 0.0));
<<<<<<< HEAD
  // Initialize range_locks, ceil_div(total_q, kBlockM) + 1 rows, num_heads_qo columns
  at::Tensor range_locks = torch::empty({(total_q + kBlockM - 1) / kBlockM + 1, num_heads_qo}, opts.dtype(torch::kInt32));
  // Initialize is_first_store_map tensor, used to store whether the first store to the global memory
  // The shape is same as range_locks
=======
  // Initialize range_locks, ceil_div(total_q, kBlockM) + 1 rows, num_heads_qo
  // columns
  at::Tensor range_locks = torch::empty({(total_q + kBlockM - 1) / kBlockM + 1, num_heads_qo}, opts.dtype(torch::kInt32));
  // Initialize is_first_store_map tensor, used to store whether the first store
  // to the global memory The shape is same as range_locks
>>>>>>> 5e7c3cf1

  // Create tile_count_semaphore tensor, used to count the number of tiles
  at::Tensor tile_count_semaphore;
  tile_count_semaphore = torch::zeros({1}, opts.dtype(torch::kInt32));

  // If atomic reduction is enabled, we need to zero out the out_accum tensor
  if (!disable_fwd_atomic_reduction) {
    range_locks.zero_();
  }

  Flash_fwd_params params;
  set_params_fprop(
      params,
      batch_size,
      max_seqlen_q,
      max_seqlen_k,
      max_seqlen_q_rounded,
      max_seqlen_k_rounded,
      total_q,
      total_k,
      num_heads_qo,
      num_heads_kv,
      head_size,
      head_size_rounded,
      q,
      k,
      v,
<<<<<<< HEAD
      kernel_out,
=======
      out,
>>>>>>> 5e7c3cf1
      /*q_ranges*/ q_ranges.data_ptr(),
      /*k_ranges*/ k_ranges.data_ptr(),
      /*range_locks*/ range_locks.data_ptr(),
      /*attn_type_map*/ has_attn_type_map ? attn_type_map.data_ptr() : nullptr,
      /*merge_batch_size*/ merge_batch_size,
<<<<<<< HEAD
      /*merge_q_ranges*/ has_merge_q_ranges ? merge_q_ranges.data_ptr() : nullptr,
      /*qk_map*/ has_qk_map ? qk_map.data_ptr() : nullptr,
      /*unique_count*/ has_unique_count ? unique_count.data_ptr() : nullptr,
=======
      /*merge_q_ranges*/
      has_merge_q_ranges ? merge_q_ranges.data_ptr() : nullptr,
      /*qk_map*/ has_qk_map ? qk_map.data_ptr() : nullptr,
>>>>>>> 5e7c3cf1
      /*softmax_lse*/ softmax_lse.data_ptr(),
      /*softmax_scale*/ softmax_scale,
      /*tile_count_semaphore*/ tile_count_semaphore.data_ptr(),
      /*softcap*/ softcap,
      /*sm_margin*/ sm_margin,
      /*disable_fwd_atomic_reduction*/ disable_fwd_atomic_reduction);

  auto stream = at::cuda::getCurrentCUDAStream().stream();
  run_mha_fwd(params, stream);
  run_fast_zero_fill(params, stream);

<<<<<<< HEAD
  // Cast kernel_out to user specified output type
  auto out = kernel_out.to(out_type);
=======
>>>>>>> 5e7c3cf1
  return {out, softmax_lse};
}

void run_mha_bwd(Flash_bwd_params& params, cudaStream_t stream) {
#ifndef FLASHATTENTION_DISABLE_BACKWARD
  ARCH_SWITCH(params.arch, Arch, [&] {
    SOFTCAP_SWITCH(params.softcap > 0.f, Has_softcap, [&] {
<<<<<<< HEAD
      if (!params.is_bf16) {
#ifndef FLASHATTENTION_DISABLE_FP16
#ifndef FLASHATTENTION_DISABLE_HDIM64
        if (params.d <= 64) {
          return run_mha_bwd_<Arch, cutlass::half_t, float, 64, Has_softcap>(params, stream);
        }
#endif
#ifndef FLASHATTENTION_DISABLE_HDIM96
        if (params.d <= 96) {
          return run_mha_bwd_<Arch, cutlass::half_t, float, 96, Has_softcap>(params, stream);
        }
#endif
#ifndef FLASHATTENTION_DISABLE_HDIM128
        if (params.d <= 128) {
          return run_mha_bwd_<Arch, cutlass::half_t, float, 128, Has_softcap>(params, stream);
        }
#endif
#ifndef FLASHATTENTION_DISABLE_HDIM192
        if (params.d <= 192) {
          return run_mha_bwd_<Arch, cutlass::half_t, float, 192, Has_softcap>(params, stream);
        }
#endif
#ifndef FLASHATTENTION_DISABLE_HDIM256
        if (params.d <= 256) {
          return run_mha_bwd_<Arch, cutlass::half_t, float, 256, Has_softcap>(params, stream);
        }
#endif
#else
                TORCH_CHECK(false, "This flash attention build does not support FP16.");
#endif
      } else {
#ifndef FLASHATTENTION_DISABLE_HDIM64
        if (params.d <= 64) {
          return run_mha_bwd_<Arch, cutlass::bfloat16_t, float, 64, Has_softcap>(params, stream);
        }
#endif
#ifndef FLASHATTENTION_DISABLE_HDIM96
        if (params.d <= 96) {
          return run_mha_bwd_<Arch, cutlass::bfloat16_t, float, 96, Has_softcap>(params, stream);
        }
#endif
#ifndef FLASHATTENTION_DISABLE_HDIM128
        if (params.d <= 128) {
          return run_mha_bwd_<Arch, cutlass::bfloat16_t, float, 128, Has_softcap>(params, stream);
        }
#endif
#ifndef FLASHATTENTION_DISABLE_HDIM192
        if (params.d <= 192) {
          return run_mha_bwd_<Arch, cutlass::bfloat16_t, float, 192, Has_softcap>(params, stream);
        }
#endif
#ifndef FLASHATTENTION_DISABLE_HDIM256
        if (params.d <= 256) {
          return run_mha_bwd_<Arch, cutlass::bfloat16_t, float, 256, Has_softcap>(params, stream);
        }
#endif
      }
=======
      BOOL_SWITCH(params.disable_bwd_dkv_atomic_reduction, DisableBwdDkvAtomicReduction, [&] {
        COMPUTE_DTYPE_SWITCH(params.compute_type, TCompute, [&] {
          OUT_DTYPE_SWITCH(params.dkv_type, TDkv, [&] {
#ifndef FLASHATTENTION_DISABLE_HDIM64
            if (params.d <= 64) {
              return run_mha_bwd_<Arch, TCompute, TDkv, 64, Has_softcap, DisableBwdDkvAtomicReduction>(params, stream);
            }
#endif
#ifndef FLASHATTENTION_DISABLE_HDIM96
            if (params.d <= 96) {
              return run_mha_bwd_<Arch, TCompute, TDkv, 96, Has_softcap, DisableBwdDkvAtomicReduction>(params, stream);
            }
#endif
#ifndef FLASHATTENTION_DISABLE_HDIM128
            if (params.d <= 128) {
              return run_mha_bwd_<Arch, TCompute, TDkv, 128, Has_softcap, DisableBwdDkvAtomicReduction>(params, stream);
            }
#endif
#ifndef FLASHATTENTION_DISABLE_HDIM192
            if (params.d <= 192) {
              return run_mha_bwd_<Arch, TCompute, TDkv, 192, Has_softcap, DisableBwdDkvAtomicReduction>(params, stream);
            }
#endif
#ifndef FLASHATTENTION_DISABLE_HDIM256
            if (params.d <= 256) {
              return run_mha_bwd_<Arch, TCompute, TDkv, 256, Has_softcap, DisableBwdDkvAtomicReduction>(params, stream);
            }
#endif
          });
        });
      });
>>>>>>> 5e7c3cf1
    });
  });
#endif
}

// b: batch_size
// s_q: seqlen_q
// s_k: seqlen_k
// h_qo: num_heads
// h_kv: num_heads_kv
// d: head_size
std::vector<at::Tensor> mha_bwd(
    const at::Tensor& dout, // (total_q, h_qo, d)
    const at::Tensor& q, // (total_q, h_qo, d)
    const at::Tensor& k, // (total_k, h_kv, d)
    const at::Tensor& v, // (total_k, h_kv, d)
    const at::Tensor& out, // (total_q, h_qo, d)
    std::optional<const at::Tensor>& dq_, // (total_q, h_qo, d)
    std::optional<const at::Tensor>& dk_, // (total_k, h_kv, d)
    std::optional<const at::Tensor>& dv_, // (total_k, h_kv, d)
    const at::Tensor& softmax_lse, // (h_qo, total_q)
    const at::Tensor& q_ranges, // (b, 2)
    const at::Tensor& k_ranges, // (b, 2)
    int max_seqlen_q,
    int max_seqlen_k,
    std::optional<const at::Tensor>& attn_type_map_, // (b, )
    std::optional<const at::Tensor>& merge_k_ranges_,
    std::optional<const at::Tensor>& bwd_kq_map_,
<<<<<<< HEAD
    std::optional<const at::Tensor>& bwd_unique_count_,
=======
>>>>>>> 5e7c3cf1
    float const softmax_scale,
    float const softcap,
    bool disable_bwd_dkv_atomic_reduction,
    std::optional<at::ScalarType> dq_type_,
    std::optional<at::ScalarType> dk_type_,
    std::optional<at::ScalarType> dv_type_,
    bool const deterministic,
    int const sm_margin) {
#ifdef FLASHATTENTION_DISABLE_BACKWARD
  TORCH_CHECK(false, "This flash attention build does not support backward.");
#endif

  // Check compute capability
  auto dprops = at::cuda::getCurrentDeviceProperties();
  bool is_sm9x = dprops->major >= 9;
  TORCH_CHECK(is_sm9x, "Flexible Flash Attention only supports Hopper GPUs or newer.");

  // Get dims of input tensors
  int batch_size = q_ranges.size(0);
  int const total_q = q.size(0);
  int const total_k = k.size(0);
  int const num_heads_qo = q.size(1);
  int const num_heads_kv = k.size(1);
  int const head_size = q.size(2);

  // Check q, k, v, out, dout (dtype, device, layout)
  // dtype
  auto q_type = q.scalar_type();
  TORCH_CHECK(q_type == at::ScalarType::Half || q_type == at::ScalarType::BFloat16, "Flexible Flash Attention only supports fp16 and bf16 data type");
  TORCH_CHECK(k.dtype() == q_type, "query and key must have the same dtype");
  TORCH_CHECK(v.dtype() == q_type, "query and value must have the same dtype");
  TORCH_CHECK(out.dtype() == q_type, "query and out must have the same dtype");
  TORCH_CHECK(dout.dtype() == q_type, "query and dout must have the same dtype");
  // device
  CHECK_DEVICE(q);
  CHECK_DEVICE(k);
  CHECK_DEVICE(v);
  CHECK_DEVICE(out);
  CHECK_DEVICE(dout);
  // layout
  CHECK_SHAPE(q, total_q, num_heads_qo, head_size);
  CHECK_SHAPE(out, total_q, num_heads_qo, head_size);
  CHECK_SHAPE(dout, total_q, num_heads_qo, head_size);
  CHECK_SHAPE(k, total_k, num_heads_kv, head_size);
  CHECK_SHAPE(v, total_k, num_heads_kv, head_size);
  TORCH_CHECK(q.stride(-1) == 1, "Input tensor must have contiguous last dimension");
  TORCH_CHECK(k.stride(-1) == 1, "Input tensor must have contiguous last dimension");
  TORCH_CHECK(v.stride(-1) == 1, "Input tensor must have contiguous last dimension");
  TORCH_CHECK(out.stride(-1) == 1, "out tensor must have contiguous last dimension");
  TORCH_CHECK(dout.stride(-1) == 1, "dout tensor must have contiguous last dimension");

  // check softmax_lse (dtype, device, layout)
  TORCH_CHECK(softmax_lse.dtype() == at::kFloat, "softmax_lse must have dtype torch.float32");
  CHECK_DEVICE(softmax_lse);
  CHECK_SHAPE(softmax_lse, num_heads_qo, total_q);
  TORCH_CHECK(softmax_lse.stride(-1) == 1, "softmax_lse tensor must have contiguous last dimension");

  // check q_ranges, k_ranges (dtype, device, layout)
  TORCH_CHECK(q_ranges.dtype() == torch::kInt32, "q_ranges must have dtype torch.int32");
  TORCH_CHECK(k_ranges.dtype() == torch::kInt32, "k_ranges must have dtype torch.int32");
  CHECK_DEVICE(q_ranges);
  CHECK_DEVICE(k_ranges);
  CHECK_SHAPE(q_ranges, batch_size, 2);
  CHECK_SHAPE(k_ranges, batch_size, 2);
  CHECK_CONTIGUOUS(q_ranges);
  CHECK_CONTIGUOUS(k_ranges);

<<<<<<< HEAD
  // attn_type_map may not given, in this case, we will calculate all attn_slice in with full attention
=======
  // attn_type_map may not given, in this case, we will calculate all attn_slice
  // in with full attention
>>>>>>> 5e7c3cf1
  at::Tensor attn_type_map;
  bool const has_attn_type_map = attn_type_map_.has_value();
  if (has_attn_type_map) {
    // If attn_type_map is given, check dtype, device and layout.
    attn_type_map = attn_type_map_.value();
    TORCH_CHECK(attn_type_map.dtype() == torch::kInt32, "attn_type_map must have dtype torch.int32");
    CHECK_DEVICE(attn_type_map);
    CHECK_SHAPE(attn_type_map, batch_size);
    CHECK_CONTIGUOUS(attn_type_map);
  }

  // check merge_k_ranges, bwd_kq_map (dtype, device, layout) if given
  at::Tensor merge_k_ranges;
  at::Tensor bwd_kq_map;
<<<<<<< HEAD
  at::Tensor bwd_unique_count;
  bool const has_merge_k_ranges = merge_k_ranges_.has_value();
  bool const has_bwd_kq_map = bwd_kq_map_.has_value();
  bool const has_bwd_unique_count = bwd_unique_count_.has_value();

=======
  bool const has_merge_k_ranges = merge_k_ranges_.has_value();
  bool const has_bwd_kq_map = bwd_kq_map_.has_value();
>>>>>>> 5e7c3cf1
  int merge_batch_size = batch_size;
  if (has_merge_k_ranges) {
    merge_k_ranges = merge_k_ranges_.value();
    // HACK
    merge_batch_size = merge_k_ranges.size(0);
    // Check dtype, device and layout
    TORCH_CHECK(merge_k_ranges.dtype() == torch::kInt32, "merge_k_ranges must have dtype torch.int32");
    CHECK_DEVICE(merge_k_ranges);
    CHECK_SHAPE(merge_k_ranges, merge_batch_size, 2);
    CHECK_CONTIGUOUS(merge_k_ranges);
  }
  if (has_bwd_kq_map) {
    bwd_kq_map = bwd_kq_map_.value();
    // Check dtype, device and layout
    TORCH_CHECK(bwd_kq_map.dtype() == torch::kInt32, "bwd_kq_map must have dtype torch.int32");
    CHECK_DEVICE(bwd_kq_map);
    CHECK_SHAPE(bwd_kq_map, merge_batch_size);
  }
  TORCH_CHECK(has_merge_k_ranges == has_bwd_kq_map, "merge_k_ranges and bwd_kq_map must be both given or both not given");
<<<<<<< HEAD
  if (has_bwd_unique_count) {
    bwd_unique_count = bwd_unique_count_.value();
    // Check dtype, device and layout
    TORCH_CHECK(bwd_unique_count.dtype() == torch::kInt32, "bwd_kq_map must have dtype torch.int32");
    CHECK_DEVICE(bwd_unique_count);
    CHECK_SHAPE(bwd_unique_count);
  }
=======

>>>>>>> 5e7c3cf1
  // Check head_size
  int const max_headdim = get_max_headdim();
  TORCH_CHECK(head_size % 8 == 0, "head_size should be a multiple of 8");
  TORCH_CHECK(head_size <= max_headdim, "FlashAttention forward only supports head dimension at most " + std::to_string(max_headdim));
  // Check num_heads_qo and num_heads_kv
  TORCH_CHECK(num_heads_qo % num_heads_kv == 0, "Number of heads in key/value must divide number of heads in query");
  // Get rounded head_size
  int const head_size_rounded = round_up_headdim(head_size);

  // Get block size for tiling
  int element_size = (q_type == at::ScalarType::BFloat16) ? sizeof(cutlass::bfloat16_t) : sizeof(cutlass::half_t);
  int const kBlockM = std::get<0>(tile_size_bwd_sm90(head_size, element_size, softcap > 0.0));
  int const kBlockN = std::get<1>(tile_size_bwd_sm90(head_size, element_size, softcap > 0.0));

  // Get rounded max_seqlen
  auto round_multiple = [](int x, int m) { return (x + m - 1) / m * m; };
  int const max_seqlen_q_rounded = round_multiple(max_seqlen_q, kBlockM);
  int const max_seqlen_k_rounded = round_multiple(max_seqlen_k, kBlockN);

<<<<<<< HEAD
  // Determine output dtype for dq, dk, dv
  at::ScalarType out_type;
  if (out_type_.has_value()) {
    TORCH_CHECK(
        out_type_.value() == at::ScalarType::Half || out_type_.value() == at::ScalarType::BFloat16 || out_type_.value() == at::ScalarType::Float,
        "Flexible Flash Attention only supports fp16, bf16 and float output dtype");
    out_type = out_type_.value();
  } else {
    out_type = q_type;
  }
=======
  // Determine output dtype for dq
  at::ScalarType dq_type;
  if (dq_type_.has_value()) {
    dq_type = dq_type_.value();
  } else if (dq_.has_value()) {
    dq_type = dq_.value().scalar_type();
  } else {
    dq_type = at::ScalarType::Float;
  }
  TORCH_CHECK(dq_type == at::ScalarType::Float, "Flexible Flash Attention only supports float for dq");

  // Determine output dtype for dk
  at::ScalarType dk_type;
  if (dk_type_.has_value()) {
    dk_type = dk_type_.value();
  } else if (dk_.has_value()) {
    dk_type = dk_.value().scalar_type();
  } else {
    dk_type = !disable_bwd_dkv_atomic_reduction ? at::ScalarType::Float : q_type;
  }
  TORCH_CHECK(
      dk_type == at::ScalarType::Float || dk_type == at::ScalarType::BFloat16 || dk_type == at::ScalarType::Half,
      "Flexible Flash Attention only supports float, bf16 and fp16 for dk");

  // Determine output dtype for dv
  at::ScalarType dv_type;
  if (dv_type_.has_value()) {
    dv_type = dv_type_.value();
  } else if (dv_.has_value()) {
    dv_type = dv_.value().scalar_type();
  } else {
    dv_type = !disable_bwd_dkv_atomic_reduction ? at::ScalarType::Float : q_type;
  }
  TORCH_CHECK(
      dv_type == at::ScalarType::Float || dv_type == at::ScalarType::BFloat16 || dv_type == at::ScalarType::Half,
      "Flexible Flash Attention only supports float, bf16 and fp16 for dv");

  // Check dk_type is same as dv_type
  TORCH_CHECK(dk_type == dv_type, "dk and dv must have the same dtype");
>>>>>>> 5e7c3cf1

  // Get tensor options including dtype, device and layout
  auto opts = q.options();

  // dq, dk, dv are output tensors, if they are not given, we will create them.
  // If they are given, we will check dtype, device and layout.
  at::Tensor dq, dk, dv;
  if (dq_.has_value()) {
    dq = dq_.value();
<<<<<<< HEAD
    TORCH_CHECK(dq.scalar_type() == out_type, "dq must have the same dtype as out_type (or same as query if out_type is not specified)");
=======
    TORCH_CHECK(dq.scalar_type() == dq_type, "dq must have the same dtype as dq_type (if given)");
>>>>>>> 5e7c3cf1
    CHECK_DEVICE(dq);
    CHECK_SHAPE(dq, total_q, num_heads_qo, head_size);
    TORCH_CHECK(dq.stride(-1) == 1, "dq must have contiguous last dimension");
  } else {
<<<<<<< HEAD
    dq = torch::zeros_like(q, opts.dtype(out_type));
  }
  if (dk_.has_value()) {
    dk = dk_.value();
    TORCH_CHECK(dk.dtype() == out_type, "dk must have the same dtype as out_type (or same as key if out_type is not specified)");
=======
    dq = torch::zeros_like(q, opts.dtype(dq_type));
  }
  if (dk_.has_value()) {
    dk = dk_.value();
    TORCH_CHECK(dk.dtype() == dk_type, "dk must have the same dtype as dk_type (if given)");
>>>>>>> 5e7c3cf1
    CHECK_DEVICE(dk);
    CHECK_SHAPE(dk, total_k, num_heads_kv, head_size);
    TORCH_CHECK(dk.stride(-1) == 1, "dk must have contiguous last dimension");
  } else {
<<<<<<< HEAD
    dk = torch::zeros_like(k, opts.dtype(out_type));
  }
  if (dv_.has_value()) {
    dv = dv_.value();
    TORCH_CHECK(dv.dtype() == out_type, "dv must have the same dtype as out_type (or same as value if out_type is not specified)");
=======
    dk = torch::zeros_like(k, opts.dtype(dk_type));
  }
  if (dv_.has_value()) {
    dv = dv_.value();
    TORCH_CHECK(dv.dtype() == dv_type, "dv must have the same dtype as dv_type (if given)");
>>>>>>> 5e7c3cf1
    CHECK_DEVICE(dv);
    CHECK_SHAPE(dv, total_k, num_heads_kv, head_size);
    TORCH_CHECK(dv.stride(-1) == 1, "dv must have contiguous last dimension");
  } else {
<<<<<<< HEAD
    dv = torch::zeros_like(v, opts.dtype(out_type));
=======
    dv = torch::zeros_like(v, opts.dtype(dv_type));
>>>>>>> 5e7c3cf1
  }

  // Otherwise the kernel will be launched from cuda:0 device
  // Cast to char to avoid compiler warning about narrowing
  at::cuda::CUDAGuard device_guard{(char)q.get_device()};

  at::Tensor softmax_d, softmax_lse_log2;
<<<<<<< HEAD
  // Need softmax_d and softmax_lse_log2 to have max_seqlen_q_rounded since we want its address to be aligned by 16/8 bytes for TMA / LDG.64
=======
  // Need softmax_d and softmax_lse_log2 to have max_seqlen_q_rounded since we
  // want its address to be aligned by 16/8 bytes for TMA / LDG.64
>>>>>>> 5e7c3cf1
  softmax_d = torch::empty({batch_size, num_heads_qo, max_seqlen_q_rounded}, opts.dtype(at::kFloat));
  softmax_lse_log2 = torch::empty({batch_size, num_heads_qo, max_seqlen_q_rounded}, opts.dtype(at::kFloat));

  // Create tile_count_semaphore tensor, used to count the number of tiles
  at::Tensor tile_count_semaphore;
  tile_count_semaphore = torch::zeros({1}, opts.dtype(torch::kInt32));

  Flash_bwd_params params;
  set_params_dgrad(
      params,
      batch_size,
      max_seqlen_q,
      max_seqlen_k,
      max_seqlen_q_rounded,
      max_seqlen_k_rounded,
      total_q,
      total_k,
      num_heads_qo,
      num_heads_kv,
      head_size,
      head_size_rounded,
      q,
      k,
      v,
      out,
      dout, // input tensors
      dq,
      dk,
      dv, // output tensors
      q_ranges.data_ptr(),
      k_ranges.data_ptr(),
      has_attn_type_map ? attn_type_map.data_ptr() : nullptr,
      merge_batch_size,
      has_merge_k_ranges ? merge_k_ranges.data_ptr() : nullptr,
      has_bwd_kq_map ? bwd_kq_map.data_ptr() : nullptr,
<<<<<<< HEAD
      has_bwd_unique_count ? bwd_unique_count.data_ptr() : nullptr,
=======
>>>>>>> 5e7c3cf1
      softmax_lse.data_ptr(),
      softmax_lse_log2.data_ptr(),
      softmax_d.data_ptr(),
      softmax_scale,
      tile_count_semaphore.data_ptr(),
      softcap,
      deterministic,
<<<<<<< HEAD
      sm_margin);
=======
      sm_margin,
      disable_bwd_dkv_atomic_reduction);
>>>>>>> 5e7c3cf1

#ifdef FLASHATTENTION_DISABLE_SOFTCAP
  TORCH_CHECK(params.softcap == 0.0, "This flash attention build does not support tanh softcapping.");
#endif

  auto stream = at::cuda::getCurrentCUDAStream().stream();
  run_mha_bwd(params, stream);
  // TODO: using fast zero fill if dq, dk, dv are not given

  return {dq, dk, dv, softmax_d, softmax_lse_log2};
}

PYBIND11_MODULE(TORCH_EXTENSION_NAME, m) {
  m.doc() = "FlexibleFlashAttention";
  m.def("fwd", &mha_fwd, "Forward pass");
  m.def("bwd", &mha_bwd, "Backward pass");
}<|MERGE_RESOLUTION|>--- conflicted
+++ resolved
@@ -3,12 +3,8 @@
  *Pradeep Ramani, Tri Dao.
  ******************************************************************************/
 
-<<<<<<< HEAD
-// Include these 2 headers instead of torch/extension.h since we don't need all of the torch headers.
-=======
 // Include these 2 headers instead of torch/extension.h since we don't need all
 // of the torch headers.
->>>>>>> 5e7c3cf1
 #include <ATen/cuda/CUDAContext.h>
 #include <c10/cuda/CUDAGuard.h>
 #include <torch/nn/functional.h>
@@ -90,10 +86,7 @@
     int merge_batch_size,
     void* merge_q_ranges_d,
     void* qk_map_d,
-<<<<<<< HEAD
     void* unique_count_d,
-=======
->>>>>>> 5e7c3cf1
     void* softmax_lse_d,
     float softmax_scale,
     void* tile_count_semaphore_d,
@@ -103,18 +96,12 @@
   // Reset the parameters
   params = {};
 
-<<<<<<< HEAD
-  params.is_bf16 = q.dtype() == torch::kBFloat16;
-  params.is_fp32_out = kernel_out.dtype() == torch::kFloat32;
-  params.is_e4m3 = q.dtype() == torch::kFloat8_e4m3fn;
-=======
   // Set the compute and output types for the kernel.
   // Compute type is the type of the input tensors.
   // Output type is the type of the output tensor.
   params.compute_type = q.scalar_type();
   params.out_type = kernel_out.scalar_type();
 
->>>>>>> 5e7c3cf1
   params.disable_fwd_atomic_reduction = disable_fwd_atomic_reduction;
 
   // Set the pointers of Q, K, V
@@ -143,11 +130,7 @@
   params.attn_type_map = static_cast<int*>(attn_type_map_d);
   params.merge_q_ranges = static_cast<int*>(merge_q_ranges_d);
   params.qk_map = static_cast<int*>(qk_map_d);
-<<<<<<< HEAD
-  params.unique_count = static_cast<int*>(unique_count_d);
-=======
-
->>>>>>> 5e7c3cf1
+
   // Set kernel utility pointers
   params.range_locks = static_cast<int*>(range_locks_d);
   params.tile_count_semaphore = static_cast<int*>(tile_count_semaphore_d);
@@ -206,24 +189,16 @@
     int merge_batch_size,
     void* merge_k_ranges_d,
     void* bwd_kq_map_d,
-<<<<<<< HEAD
     void* bwd_unique_count_d,
-=======
->>>>>>> 5e7c3cf1
     void* softmax_lse_d,
     void* softmax_lse_log2_d,
     void* dsoftmax_sum_d,
     float softmax_scale,
     void* tile_count_semaphore_d,
     const float softcap = 0.f,
-<<<<<<< HEAD
-    bool deterministic = false,
-    int const sm_margin = 0) {
-=======
     bool const deterministic = false,
     int const sm_margin = 0,
     bool const disable_bwd_dkv_atomic_reduction = false) {
->>>>>>> 5e7c3cf1
   set_params_fprop(
       params,
       b,
@@ -248,10 +223,7 @@
       /*merge_batch_size*/ merge_batch_size,
       /*merge_q_ranges_d*/ nullptr,
       /*qk_map_d*/ nullptr,
-<<<<<<< HEAD
       /*unique_count*/ nullptr,
-=======
->>>>>>> 5e7c3cf1
       /*softmax_lse_d*/ softmax_lse_d,
       /*softmax_scale*/ softmax_scale,
       /*tile_count_semaphore_d*/ tile_count_semaphore_d,
@@ -261,17 +233,13 @@
 
   params.merge_k_ranges = static_cast<int*>(merge_k_ranges_d);
   params.bwd_kq_map = static_cast<int*>(bwd_kq_map_d);
-<<<<<<< HEAD
   params.bwd_unique_count = static_cast<int*>(bwd_unique_count_d);
-  // Set the pointers and strides.
-=======
   params.disable_bwd_dkv_atomic_reduction = disable_bwd_dkv_atomic_reduction;
 
   // HACK: override compute_type
   params.compute_type = dout.scalar_type();
   params.dkv_type = dk.scalar_type();
 
->>>>>>> 5e7c3cf1
   params.do_ptr = dout.data_ptr();
   params.do_row_stride = dout.stride(-3);
   params.do_head_stride = dout.stride(-2);
@@ -294,93 +262,28 @@
 }
 
 void run_fast_zero_fill(Flash_fwd_params& params, cudaStream_t stream) {
-<<<<<<< HEAD
-  if (params.is_fp32_out) {
-#ifndef FLASHATTENTION_DISABLE_HDIM64
-    if (params.d <= 64) {
-      return run_fast_zero_fill_<float, 64>(params, stream);
-=======
   OUT_DTYPE_SWITCH(params.out_type, TOut, [&] {
 #ifndef FLASHATTENTION_DISABLE_HDIM64
     if (params.d <= 64) {
       return run_fast_zero_fill_<TOut, 64>(params, stream);
->>>>>>> 5e7c3cf1
     }
 #endif
 #ifndef FLASHATTENTION_DISABLE_HDIM128
     if (params.d <= 128) {
-<<<<<<< HEAD
-      return run_fast_zero_fill_<float, 128>(params, stream);
-    }
-#endif
-#ifndef FLASHATTENTION_DISABLE_HDIM192
-    if (params.d <= 192) {
-      return run_fast_zero_fill_<float, 192>(params, stream);
-    }
-#endif
-#ifndef FLASHATTENTION_DISABLE_HDIM256
-    if (params.d <= 256) {
-      return run_fast_zero_fill_<float, 256>(params, stream);
-    }
-#endif
-  } else if (params.is_bf16) {
-#ifndef FLASHATTENTION_DISABLE_HDIM64
-    if (params.d <= 64) {
-      return run_fast_zero_fill_<cutlass::bfloat16_t, 64>(params, stream);
-    }
-#endif
-#ifndef FLASHATTENTION_DISABLE_HDIM128
-    if (params.d <= 128) {
-      return run_fast_zero_fill_<cutlass::bfloat16_t, 128>(params, stream);
-    }
-#endif
-#ifndef FLASHATTENTION_DISABLE_HDIM192
-    if (params.d <= 192) {
-      return run_fast_zero_fill_<cutlass::bfloat16_t, 192>(params, stream);
-    }
-#endif
-#ifndef FLASHATTENTION_DISABLE_HDIM256
-    if (params.d <= 256) {
-      return run_fast_zero_fill_<cutlass::bfloat16_t, 256>(params, stream);
-    }
-#endif
-  } else {
-#ifndef FLASHATTENTION_DISABLE_HDIM64
-    if (params.d <= 64) {
-      return run_fast_zero_fill_<cutlass::half_t, 64>(params, stream);
-    }
-#endif
-#ifndef FLASHATTENTION_DISABLE_HDIM128
-    if (params.d <= 128) {
-      return run_fast_zero_fill_<cutlass::half_t, 128>(params, stream);
-    }
-#endif
-#ifndef FLASHATTENTION_DISABLE_HDIM192
-    if (params.d <= 192) {
-      return run_fast_zero_fill_<cutlass::half_t, 192>(params, stream);
-=======
       return run_fast_zero_fill_<TOut, 128>(params, stream);
     }
 #endif
 #ifndef FLASHATTENTION_DISABLE_HDIM192
     if (params.d <= 192) {
       return run_fast_zero_fill_<TOut, 192>(params, stream);
->>>>>>> 5e7c3cf1
     }
 #endif
 #ifndef FLASHATTENTION_DISABLE_HDIM256
     if (params.d <= 256) {
-<<<<<<< HEAD
-      return run_fast_zero_fill_<cutlass::half_t, 256>(params, stream);
-    }
-#endif
-  }
-=======
       return run_fast_zero_fill_<TOut, 256>(params, stream);
     }
 #endif
   });
->>>>>>> 5e7c3cf1
 }
 
 inline int get_max_headdim() {
@@ -435,147 +338,35 @@
   ARCH_SWITCH(params.arch, Arch, [&] {
     SOFTCAP_SWITCH(params.softcap > 0.0, Has_softcap, [&] {
       BOOL_SWITCH(params.disable_fwd_atomic_reduction, DisableFwdAtomicReduction, [&] {
-<<<<<<< HEAD
-        if (params.is_bf16) {
-          if (params.is_fp32_out) {
-#ifndef FLASHATTENTION_DISABLE_HDIM64
-            if (params.d <= 64) {
-              return run_mha_fwd_<Arch, cutlass::bfloat16_t, float, 64, Has_softcap, DisableFwdAtomicReduction>(params, stream);
-=======
         COMPUTE_DTYPE_SWITCH(params.compute_type, TCompute, [&] {
           OUT_DTYPE_SWITCH(params.out_type, TOut, [&] {
 #ifndef FLASHATTENTION_DISABLE_HDIM64
             if (params.d <= 64) {
               return run_mha_fwd_<Arch, TCompute, TOut, 64, Has_softcap, DisableFwdAtomicReduction>(params, stream);
->>>>>>> 5e7c3cf1
             }
 #endif
 #ifndef FLASHATTENTION_DISABLE_HDIM96
             if (params.d <= 96) {
-<<<<<<< HEAD
-              return run_mha_fwd_<Arch, cutlass::bfloat16_t, float, 96, Has_softcap, DisableFwdAtomicReduction>(params, stream);
-=======
               return run_mha_fwd_<Arch, TCompute, TOut, 96, Has_softcap, DisableFwdAtomicReduction>(params, stream);
->>>>>>> 5e7c3cf1
             }
 #endif
 #ifndef FLASHATTENTION_DISABLE_HDIM128
             if (params.d <= 128) {
-<<<<<<< HEAD
-              return run_mha_fwd_<Arch, cutlass::bfloat16_t, float, 128, Has_softcap, DisableFwdAtomicReduction>(params, stream);
-=======
               return run_mha_fwd_<Arch, TCompute, TOut, 128, Has_softcap, DisableFwdAtomicReduction>(params, stream);
->>>>>>> 5e7c3cf1
             }
 #endif
 #ifndef FLASHATTENTION_DISABLE_HDIM192
             if (params.d <= 192) {
-<<<<<<< HEAD
-              return run_mha_fwd_<Arch, cutlass::bfloat16_t, float, 192, Has_softcap, DisableFwdAtomicReduction>(params, stream);
-=======
               return run_mha_fwd_<Arch, TCompute, TOut, 192, Has_softcap, DisableFwdAtomicReduction>(params, stream);
->>>>>>> 5e7c3cf1
             }
 #endif
 #ifndef FLASHATTENTION_DISABLE_HDIM256
             if (params.d <= 256) {
-<<<<<<< HEAD
-              return run_mha_fwd_<Arch, cutlass::bfloat16_t, float, 256, Has_softcap, DisableFwdAtomicReduction>(params, stream);
-            }
-#endif
-          } else {
-#ifndef FLASHATTENTION_DISABLE_HDIM64
-            if (params.d <= 64) {
-              return run_mha_fwd_<Arch, cutlass::bfloat16_t, cutlass::bfloat16_t, 64, Has_softcap, DisableFwdAtomicReduction>(params, stream);
-            }
-#endif
-#ifndef FLASHATTENTION_DISABLE_HDIM96
-            if (params.d <= 96) {
-              return run_mha_fwd_<Arch, cutlass::bfloat16_t, cutlass::bfloat16_t, 96, Has_softcap, DisableFwdAtomicReduction>(params, stream);
-            }
-#endif
-#ifndef FLASHATTENTION_DISABLE_HDIM128
-            if (params.d <= 128) {
-              return run_mha_fwd_<Arch, cutlass::bfloat16_t, cutlass::bfloat16_t, 128, Has_softcap, DisableFwdAtomicReduction>(params, stream);
-            }
-#endif
-#ifndef FLASHATTENTION_DISABLE_HDIM192
-            if (params.d <= 192) {
-              return run_mha_fwd_<Arch, cutlass::bfloat16_t, cutlass::bfloat16_t, 192, Has_softcap, DisableFwdAtomicReduction>(params, stream);
-            }
-#endif
-#ifndef FLASHATTENTION_DISABLE_HDIM256
-            if (params.d <= 256) {
-              return run_mha_fwd_<Arch, cutlass::bfloat16_t, cutlass::bfloat16_t, 256, Has_softcap, DisableFwdAtomicReduction>(params, stream);
-            }
-#endif
-          }
-        } else {
-#ifndef FLASHATTENTION_DISABLE_FP16
-          if (params.is_fp32_out) {
-#ifndef FLASHATTENTION_DISABLE_HDIM64
-            if (params.d <= 64) {
-              return run_mha_fwd_<Arch, cutlass::half_t, float, 64, Has_softcap, DisableFwdAtomicReduction>(params, stream);
-            }
-#endif
-#ifndef FLASHATTENTION_DISABLE_HDIM96
-            if (params.d <= 96) {
-              return run_mha_fwd_<Arch, cutlass::half_t, float, 96, Has_softcap, DisableFwdAtomicReduction>(params, stream);
-            }
-#endif
-#ifndef FLASHATTENTION_DISABLE_HDIM128
-            if (params.d <= 128) {
-              return run_mha_fwd_<Arch, cutlass::half_t, float, 128, Has_softcap, DisableFwdAtomicReduction>(params, stream);
-            }
-#endif
-#ifndef FLASHATTENTION_DISABLE_HDIM192
-            if (params.d <= 192) {
-              return run_mha_fwd_<Arch, cutlass::half_t, float, 192, Has_softcap, DisableFwdAtomicReduction>(params, stream);
-            }
-#endif
-#ifndef FLASHATTENTION_DISABLE_HDIM256
-            if (params.d <= 256) {
-              return run_mha_fwd_<Arch, cutlass::half_t, float, 256, Has_softcap, DisableFwdAtomicReduction>(params, stream);
-            }
-#endif
-          } else {
-#ifndef FLASHATTENTION_DISABLE_HDIM64
-            if (params.d <= 64) {
-              return run_mha_fwd_<Arch, cutlass::half_t, cutlass::half_t, 64, Has_softcap, DisableFwdAtomicReduction>(params, stream);
-            }
-#endif
-#ifndef FLASHATTENTION_DISABLE_HDIM96
-            if (params.d <= 96) {
-              return run_mha_fwd_<Arch, cutlass::half_t, cutlass::half_t, 96, Has_softcap, DisableFwdAtomicReduction>(params, stream);
-            }
-#endif
-#ifndef FLASHATTENTION_DISABLE_HDIM128
-            if (params.d <= 128) {
-              return run_mha_fwd_<Arch, cutlass::half_t, cutlass::half_t, 128, Has_softcap, DisableFwdAtomicReduction>(params, stream);
-            }
-#endif
-#ifndef FLASHATTENTION_DISABLE_HDIM192
-            if (params.d <= 192) {
-              return run_mha_fwd_<Arch, cutlass::half_t, cutlass::half_t, 192, Has_softcap, DisableFwdAtomicReduction>(params, stream);
-            }
-#endif
-#ifndef FLASHATTENTION_DISABLE_HDIM256
-            if (params.d <= 256) {
-              return run_mha_fwd_<Arch, cutlass::half_t, cutlass::half_t, 256, Has_softcap, DisableFwdAtomicReduction>(params, stream);
-            }
-#endif
-          }
-#else
-                    TORCH_CHECK(false, "This flash attention build does not support FP16.");
-#endif
-        }
-=======
               return run_mha_fwd_<Arch, TCompute, TOut, 256, Has_softcap, DisableFwdAtomicReduction>(params, stream);
             }
 #endif
           });
         });
->>>>>>> 5e7c3cf1
       });
     });
   });
@@ -592,11 +383,8 @@
     const at::Tensor& q, // (total_q, h_q, d)
     const at::Tensor& k, // (total_k, h_k, d)
     const at::Tensor& v, // (total_k, h_k, d)
-<<<<<<< HEAD
-=======
     std::optional<at::Tensor>& out_, // (total_q, h_q, d)
     std::optional<at::Tensor>& softmax_lse_, // (hq, total_q)
->>>>>>> 5e7c3cf1
     const at::Tensor& q_ranges, // (b, 2)
     const at::Tensor& k_ranges, // (b, 2)
     int max_seqlen_q,
@@ -604,15 +392,7 @@
     std::optional<const at::Tensor>& attn_type_map_, // (b, )
     std::optional<const at::Tensor>& merge_q_ranges_,
     std::optional<const at::Tensor>& qk_map_,
-<<<<<<< HEAD
     std::optional<const at::Tensor>& unique_count_,
-    float const softmax_scale,
-    float const softcap,
-    int const sm_margin,
-    // performance tuning arguments
-    bool const disable_fwd_atomic_reduction,
-    std::optional<at::ScalarType> out_type_) {
-=======
     float const softmax_scale,
     float const softcap,
     // performance tuning arguments
@@ -620,7 +400,6 @@
     std::optional<at::ScalarType> out_type_,
     bool const deterministic,
     int const sm_margin) {
->>>>>>> 5e7c3cf1
   // Check compute capability
   auto dprops = at::cuda::getCurrentDeviceProperties();
   bool is_sm9x = dprops->major >= 9;
@@ -667,12 +446,8 @@
   CHECK_SHAPE(k_ranges, batch_size, 2);
   CHECK_CONTIGUOUS(k_ranges);
 
-<<<<<<< HEAD
-  // attn_type_map may not given, in this case, we will calculate all attn_slice in with full attention
-=======
   // attn_type_map may not given, in this case, we will calculate all attn_slice
   // in with full attention
->>>>>>> 5e7c3cf1
   at::Tensor attn_type_map;
   bool const has_attn_type_map = attn_type_map_.has_value();
   if (has_attn_type_map) {
@@ -708,10 +483,8 @@
     CHECK_CONTIGUOUS(qk_map);
   }
 
-<<<<<<< HEAD
   at::Tensor unique_count;
   bool const has_unique_count = unique_count_.has_value();
-
   if (has_unique_count) {
     unique_count = unique_count_.value();
     // Check unique_count (dtype, device, layout)
@@ -721,8 +494,6 @@
     CHECK_CONTIGUOUS(unique_count);
   }
 
-=======
->>>>>>> 5e7c3cf1
   // Check head_size is within the supported range
   int const max_headdim = get_max_headdim();
   TORCH_CHECK(head_size <= max_headdim, "Flexible Flash Attention forward only supports head dimension at most " + std::to_string(max_headdim));
@@ -734,20 +505,6 @@
 
   auto opts = q.options();
 
-<<<<<<< HEAD
-  // Determine output dtype
-  at::ScalarType out_type;
-  if (out_type_.has_value()) {
-    TORCH_CHECK(
-        out_type_.value() == at::ScalarType::Half || out_type_.value() == at::ScalarType::BFloat16 || out_type_.value() == at::ScalarType::Float,
-        "Flexible Flash Attention only supports fp16, bf16 and float output dtype");
-    out_type = out_type_.value();
-  } else {
-    out_type = q_type;
-  }
-
-=======
->>>>>>> 5e7c3cf1
   // Define a helper function to round up to multiple of m
   auto round_multiple = [](int x, int m) { return (x + m - 1) / m * m; };
 
@@ -762,17 +519,6 @@
   // Cast to char to avoid compiler warning about narrowing
   at::cuda::CUDAGuard device_guard{(char)q.get_device()};
 
-<<<<<<< HEAD
-  // Create softmax_lse tensor, need to satisfy two conditions
-  // 1. initialize with -infinity
-  // 2. use float32 to ensure numerical stability
-  auto softmax_lse = torch::full({num_heads_qo, total_q}, -std::numeric_limits<float>::infinity(), opts.dtype(at::kFloat));
-
-  // Use float32 to ensure numerical stability when enable atomic reduction
-  at::ScalarType kernel_out_type = !disable_fwd_atomic_reduction ? at::kFloat : out_type;
-  // Create Kernel output tensor
-  auto kernel_out = torch::empty({total_q, num_heads_qo, head_size}, opts.dtype(kernel_out_type));
-=======
   at::Tensor softmax_lse;
   // If softmax_lse is provided, check its dtype, device, and layout.
   // Otherwise, create a new tensor with the appropriate dtype and shape.
@@ -816,24 +562,16 @@
     out = torch::empty_like(q, opts.dtype(out_type));
   }
 
->>>>>>> 5e7c3cf1
   // Get element size
   int element_size = (q_type == at::ScalarType::BFloat16) ? sizeof(cutlass::bfloat16_t) : sizeof(cutlass::half_t);
   // Get q block size, used to initialize range_locks
   // FIXME: hack way to get the block size
   int const kBlockM = std::get<0>(tile_size_fwd_sm90(head_size, element_size, softcap > 0.0));
-<<<<<<< HEAD
-  // Initialize range_locks, ceil_div(total_q, kBlockM) + 1 rows, num_heads_qo columns
-  at::Tensor range_locks = torch::empty({(total_q + kBlockM - 1) / kBlockM + 1, num_heads_qo}, opts.dtype(torch::kInt32));
-  // Initialize is_first_store_map tensor, used to store whether the first store to the global memory
-  // The shape is same as range_locks
-=======
   // Initialize range_locks, ceil_div(total_q, kBlockM) + 1 rows, num_heads_qo
   // columns
   at::Tensor range_locks = torch::empty({(total_q + kBlockM - 1) / kBlockM + 1, num_heads_qo}, opts.dtype(torch::kInt32));
   // Initialize is_first_store_map tensor, used to store whether the first store
   // to the global memory The shape is same as range_locks
->>>>>>> 5e7c3cf1
 
   // Create tile_count_semaphore tensor, used to count the number of tiles
   at::Tensor tile_count_semaphore;
@@ -861,25 +599,16 @@
       q,
       k,
       v,
-<<<<<<< HEAD
-      kernel_out,
-=======
       out,
->>>>>>> 5e7c3cf1
       /*q_ranges*/ q_ranges.data_ptr(),
       /*k_ranges*/ k_ranges.data_ptr(),
       /*range_locks*/ range_locks.data_ptr(),
       /*attn_type_map*/ has_attn_type_map ? attn_type_map.data_ptr() : nullptr,
       /*merge_batch_size*/ merge_batch_size,
-<<<<<<< HEAD
-      /*merge_q_ranges*/ has_merge_q_ranges ? merge_q_ranges.data_ptr() : nullptr,
-      /*qk_map*/ has_qk_map ? qk_map.data_ptr() : nullptr,
-      /*unique_count*/ has_unique_count ? unique_count.data_ptr() : nullptr,
-=======
       /*merge_q_ranges*/
       has_merge_q_ranges ? merge_q_ranges.data_ptr() : nullptr,
       /*qk_map*/ has_qk_map ? qk_map.data_ptr() : nullptr,
->>>>>>> 5e7c3cf1
+      /*unique_count*/ has_unique_count ? unique_count.data_ptr() : nullptr,
       /*softmax_lse*/ softmax_lse.data_ptr(),
       /*softmax_scale*/ softmax_scale,
       /*tile_count_semaphore*/ tile_count_semaphore.data_ptr(),
@@ -891,11 +620,6 @@
   run_mha_fwd(params, stream);
   run_fast_zero_fill(params, stream);
 
-<<<<<<< HEAD
-  // Cast kernel_out to user specified output type
-  auto out = kernel_out.to(out_type);
-=======
->>>>>>> 5e7c3cf1
   return {out, softmax_lse};
 }
 
@@ -903,65 +627,6 @@
 #ifndef FLASHATTENTION_DISABLE_BACKWARD
   ARCH_SWITCH(params.arch, Arch, [&] {
     SOFTCAP_SWITCH(params.softcap > 0.f, Has_softcap, [&] {
-<<<<<<< HEAD
-      if (!params.is_bf16) {
-#ifndef FLASHATTENTION_DISABLE_FP16
-#ifndef FLASHATTENTION_DISABLE_HDIM64
-        if (params.d <= 64) {
-          return run_mha_bwd_<Arch, cutlass::half_t, float, 64, Has_softcap>(params, stream);
-        }
-#endif
-#ifndef FLASHATTENTION_DISABLE_HDIM96
-        if (params.d <= 96) {
-          return run_mha_bwd_<Arch, cutlass::half_t, float, 96, Has_softcap>(params, stream);
-        }
-#endif
-#ifndef FLASHATTENTION_DISABLE_HDIM128
-        if (params.d <= 128) {
-          return run_mha_bwd_<Arch, cutlass::half_t, float, 128, Has_softcap>(params, stream);
-        }
-#endif
-#ifndef FLASHATTENTION_DISABLE_HDIM192
-        if (params.d <= 192) {
-          return run_mha_bwd_<Arch, cutlass::half_t, float, 192, Has_softcap>(params, stream);
-        }
-#endif
-#ifndef FLASHATTENTION_DISABLE_HDIM256
-        if (params.d <= 256) {
-          return run_mha_bwd_<Arch, cutlass::half_t, float, 256, Has_softcap>(params, stream);
-        }
-#endif
-#else
-                TORCH_CHECK(false, "This flash attention build does not support FP16.");
-#endif
-      } else {
-#ifndef FLASHATTENTION_DISABLE_HDIM64
-        if (params.d <= 64) {
-          return run_mha_bwd_<Arch, cutlass::bfloat16_t, float, 64, Has_softcap>(params, stream);
-        }
-#endif
-#ifndef FLASHATTENTION_DISABLE_HDIM96
-        if (params.d <= 96) {
-          return run_mha_bwd_<Arch, cutlass::bfloat16_t, float, 96, Has_softcap>(params, stream);
-        }
-#endif
-#ifndef FLASHATTENTION_DISABLE_HDIM128
-        if (params.d <= 128) {
-          return run_mha_bwd_<Arch, cutlass::bfloat16_t, float, 128, Has_softcap>(params, stream);
-        }
-#endif
-#ifndef FLASHATTENTION_DISABLE_HDIM192
-        if (params.d <= 192) {
-          return run_mha_bwd_<Arch, cutlass::bfloat16_t, float, 192, Has_softcap>(params, stream);
-        }
-#endif
-#ifndef FLASHATTENTION_DISABLE_HDIM256
-        if (params.d <= 256) {
-          return run_mha_bwd_<Arch, cutlass::bfloat16_t, float, 256, Has_softcap>(params, stream);
-        }
-#endif
-      }
-=======
       BOOL_SWITCH(params.disable_bwd_dkv_atomic_reduction, DisableBwdDkvAtomicReduction, [&] {
         COMPUTE_DTYPE_SWITCH(params.compute_type, TCompute, [&] {
           OUT_DTYPE_SWITCH(params.dkv_type, TDkv, [&] {
@@ -993,7 +658,6 @@
           });
         });
       });
->>>>>>> 5e7c3cf1
     });
   });
 #endif
@@ -1022,10 +686,7 @@
     std::optional<const at::Tensor>& attn_type_map_, // (b, )
     std::optional<const at::Tensor>& merge_k_ranges_,
     std::optional<const at::Tensor>& bwd_kq_map_,
-<<<<<<< HEAD
     std::optional<const at::Tensor>& bwd_unique_count_,
-=======
->>>>>>> 5e7c3cf1
     float const softmax_scale,
     float const softcap,
     bool disable_bwd_dkv_atomic_reduction,
@@ -1093,12 +754,8 @@
   CHECK_CONTIGUOUS(q_ranges);
   CHECK_CONTIGUOUS(k_ranges);
 
-<<<<<<< HEAD
-  // attn_type_map may not given, in this case, we will calculate all attn_slice in with full attention
-=======
   // attn_type_map may not given, in this case, we will calculate all attn_slice
   // in with full attention
->>>>>>> 5e7c3cf1
   at::Tensor attn_type_map;
   bool const has_attn_type_map = attn_type_map_.has_value();
   if (has_attn_type_map) {
@@ -1113,16 +770,10 @@
   // check merge_k_ranges, bwd_kq_map (dtype, device, layout) if given
   at::Tensor merge_k_ranges;
   at::Tensor bwd_kq_map;
-<<<<<<< HEAD
   at::Tensor bwd_unique_count;
   bool const has_merge_k_ranges = merge_k_ranges_.has_value();
   bool const has_bwd_kq_map = bwd_kq_map_.has_value();
   bool const has_bwd_unique_count = bwd_unique_count_.has_value();
-
-=======
-  bool const has_merge_k_ranges = merge_k_ranges_.has_value();
-  bool const has_bwd_kq_map = bwd_kq_map_.has_value();
->>>>>>> 5e7c3cf1
   int merge_batch_size = batch_size;
   if (has_merge_k_ranges) {
     merge_k_ranges = merge_k_ranges_.value();
@@ -1142,7 +793,6 @@
     CHECK_SHAPE(bwd_kq_map, merge_batch_size);
   }
   TORCH_CHECK(has_merge_k_ranges == has_bwd_kq_map, "merge_k_ranges and bwd_kq_map must be both given or both not given");
-<<<<<<< HEAD
   if (has_bwd_unique_count) {
     bwd_unique_count = bwd_unique_count_.value();
     // Check dtype, device and layout
@@ -1150,9 +800,7 @@
     CHECK_DEVICE(bwd_unique_count);
     CHECK_SHAPE(bwd_unique_count);
   }
-=======
-
->>>>>>> 5e7c3cf1
+
   // Check head_size
   int const max_headdim = get_max_headdim();
   TORCH_CHECK(head_size % 8 == 0, "head_size should be a multiple of 8");
@@ -1172,18 +820,6 @@
   int const max_seqlen_q_rounded = round_multiple(max_seqlen_q, kBlockM);
   int const max_seqlen_k_rounded = round_multiple(max_seqlen_k, kBlockN);
 
-<<<<<<< HEAD
-  // Determine output dtype for dq, dk, dv
-  at::ScalarType out_type;
-  if (out_type_.has_value()) {
-    TORCH_CHECK(
-        out_type_.value() == at::ScalarType::Half || out_type_.value() == at::ScalarType::BFloat16 || out_type_.value() == at::ScalarType::Float,
-        "Flexible Flash Attention only supports fp16, bf16 and float output dtype");
-    out_type = out_type_.value();
-  } else {
-    out_type = q_type;
-  }
-=======
   // Determine output dtype for dq
   at::ScalarType dq_type;
   if (dq_type_.has_value()) {
@@ -1223,7 +859,6 @@
 
   // Check dk_type is same as dv_type
   TORCH_CHECK(dk_type == dv_type, "dk and dv must have the same dtype");
->>>>>>> 5e7c3cf1
 
   // Get tensor options including dtype, device and layout
   auto opts = q.options();
@@ -1233,54 +868,30 @@
   at::Tensor dq, dk, dv;
   if (dq_.has_value()) {
     dq = dq_.value();
-<<<<<<< HEAD
-    TORCH_CHECK(dq.scalar_type() == out_type, "dq must have the same dtype as out_type (or same as query if out_type is not specified)");
-=======
     TORCH_CHECK(dq.scalar_type() == dq_type, "dq must have the same dtype as dq_type (if given)");
->>>>>>> 5e7c3cf1
     CHECK_DEVICE(dq);
     CHECK_SHAPE(dq, total_q, num_heads_qo, head_size);
     TORCH_CHECK(dq.stride(-1) == 1, "dq must have contiguous last dimension");
   } else {
-<<<<<<< HEAD
-    dq = torch::zeros_like(q, opts.dtype(out_type));
-  }
-  if (dk_.has_value()) {
-    dk = dk_.value();
-    TORCH_CHECK(dk.dtype() == out_type, "dk must have the same dtype as out_type (or same as key if out_type is not specified)");
-=======
     dq = torch::zeros_like(q, opts.dtype(dq_type));
   }
   if (dk_.has_value()) {
     dk = dk_.value();
     TORCH_CHECK(dk.dtype() == dk_type, "dk must have the same dtype as dk_type (if given)");
->>>>>>> 5e7c3cf1
     CHECK_DEVICE(dk);
     CHECK_SHAPE(dk, total_k, num_heads_kv, head_size);
     TORCH_CHECK(dk.stride(-1) == 1, "dk must have contiguous last dimension");
   } else {
-<<<<<<< HEAD
-    dk = torch::zeros_like(k, opts.dtype(out_type));
-  }
-  if (dv_.has_value()) {
-    dv = dv_.value();
-    TORCH_CHECK(dv.dtype() == out_type, "dv must have the same dtype as out_type (or same as value if out_type is not specified)");
-=======
     dk = torch::zeros_like(k, opts.dtype(dk_type));
   }
   if (dv_.has_value()) {
     dv = dv_.value();
     TORCH_CHECK(dv.dtype() == dv_type, "dv must have the same dtype as dv_type (if given)");
->>>>>>> 5e7c3cf1
     CHECK_DEVICE(dv);
     CHECK_SHAPE(dv, total_k, num_heads_kv, head_size);
     TORCH_CHECK(dv.stride(-1) == 1, "dv must have contiguous last dimension");
   } else {
-<<<<<<< HEAD
-    dv = torch::zeros_like(v, opts.dtype(out_type));
-=======
     dv = torch::zeros_like(v, opts.dtype(dv_type));
->>>>>>> 5e7c3cf1
   }
 
   // Otherwise the kernel will be launched from cuda:0 device
@@ -1288,12 +899,8 @@
   at::cuda::CUDAGuard device_guard{(char)q.get_device()};
 
   at::Tensor softmax_d, softmax_lse_log2;
-<<<<<<< HEAD
-  // Need softmax_d and softmax_lse_log2 to have max_seqlen_q_rounded since we want its address to be aligned by 16/8 bytes for TMA / LDG.64
-=======
   // Need softmax_d and softmax_lse_log2 to have max_seqlen_q_rounded since we
   // want its address to be aligned by 16/8 bytes for TMA / LDG.64
->>>>>>> 5e7c3cf1
   softmax_d = torch::empty({batch_size, num_heads_qo, max_seqlen_q_rounded}, opts.dtype(at::kFloat));
   softmax_lse_log2 = torch::empty({batch_size, num_heads_qo, max_seqlen_q_rounded}, opts.dtype(at::kFloat));
 
@@ -1329,10 +936,7 @@
       merge_batch_size,
       has_merge_k_ranges ? merge_k_ranges.data_ptr() : nullptr,
       has_bwd_kq_map ? bwd_kq_map.data_ptr() : nullptr,
-<<<<<<< HEAD
       has_bwd_unique_count ? bwd_unique_count.data_ptr() : nullptr,
-=======
->>>>>>> 5e7c3cf1
       softmax_lse.data_ptr(),
       softmax_lse_log2.data_ptr(),
       softmax_d.data_ptr(),
@@ -1340,12 +944,8 @@
       tile_count_semaphore.data_ptr(),
       softcap,
       deterministic,
-<<<<<<< HEAD
-      sm_margin);
-=======
       sm_margin,
       disable_bwd_dkv_atomic_reduction);
->>>>>>> 5e7c3cf1
 
 #ifdef FLASHATTENTION_DISABLE_SOFTCAP
   TORCH_CHECK(params.softcap == 0.0, "This flash attention build does not support tanh softcapping.");
