--- conflicted
+++ resolved
@@ -34,22 +34,17 @@
 
 using namespace cute;
 
-template <class TileShape_MK_,
-          class Element,
-          class ElementAccum,
-          class ArchTag_,
-          bool Clear_dQ,
-          bool Clear_dK,
-          bool Clear_dV>
+template <class TileShape_MK_, class Element, class ElementAccum, class ArchTag_, bool Clear_dQ, bool Clear_dK, bool Clear_dV>
 class FlashAttnBwdPreprocess {
  public:
   // Type Aliases
   using TileShape_MK = TileShape_MK_;
   using ArchTag = ArchTag_;
 
-  static_assert(std::is_same_v<Element, cutlass::half_t> && ArchTag::kMinComputeCapability >= 75 ||
-                std::is_same_v<Element, cutlass::bfloat16_t> && ArchTag::kMinComputeCapability >= 80 ||
-                std::is_same_v<Element, cutlass::float_e4m3_t> && ArchTag::kMinComputeCapability >= 89);
+  static_assert(
+      std::is_same_v<Element, cutlass::half_t> && ArchTag::kMinComputeCapability >= 75 ||
+      std::is_same_v<Element, cutlass::bfloat16_t> && ArchTag::kMinComputeCapability >= 80 ||
+      std::is_same_v<Element, cutlass::float_e4m3_t> && ArchTag::kMinComputeCapability >= 89);
 
   static constexpr uint32_t MaxThreadsPerBlock = 256;
   static constexpr uint32_t MinBlocksPerMultiprocessor = 2;
@@ -63,23 +58,20 @@
   // it's just between threads in the same warp
   static constexpr int kBlockKGmem = kHeadDim % 128 == 0 ? 128 : (kHeadDim % 64 == 0 ? 64 : 32);
   static constexpr int kGmemThreadsPerRow = kBlockKGmem / kGmemElemsPerLoad;
-  static_assert(MaxThreadsPerBlock % kGmemThreadsPerRow == 0,
-                "MaxThreadsPerBlock must be a multiple of kGmemThreadsPerRow");
-  using GmemLayoutAtom = Layout<Shape<Int<MaxThreadsPerBlock / kGmemThreadsPerRow>, Int<kGmemThreadsPerRow>>,
-                                Stride<Int<kGmemThreadsPerRow>, _1>>;
-  using GmemTiledCopy =
-      decltype(make_tiled_copy(Copy_Atom<AutoVectorizingCopyWithAssumedAlignment<128>, Element>{},
-                               GmemLayoutAtom{},
-                               Layout<Shape<_1, Int<kGmemElemsPerLoad>>>{})); // Val layout, 8 or 16 vals per load
+  static_assert(MaxThreadsPerBlock % kGmemThreadsPerRow == 0, "MaxThreadsPerBlock must be a multiple of kGmemThreadsPerRow");
+  using GmemLayoutAtom = Layout<Shape<Int<MaxThreadsPerBlock / kGmemThreadsPerRow>, Int<kGmemThreadsPerRow>>, Stride<Int<kGmemThreadsPerRow>, _1>>;
+  using GmemTiledCopy = decltype(make_tiled_copy(
+      Copy_Atom<AutoVectorizingCopyWithAssumedAlignment<128>, Element>{},
+      GmemLayoutAtom{},
+      Layout<Shape<_1, Int<kGmemElemsPerLoad>>>{})); // Val layout, 8 or 16 vals per load
 
   static constexpr int kGmemElemsPerLoadAccum = sizeof(cute::uint128_t) / sizeof(ElementAccum);
-  static_assert((kBlockM * kHeadDim / kGmemElemsPerLoadAccum) % MaxThreadsPerBlock == 0,
-                "MaxThreadsPerBlock must divide kBlockM * kHeadDim / kGmemElemsPerLoadAccum");
+  static_assert((kBlockM * kHeadDim / kGmemElemsPerLoadAccum) % MaxThreadsPerBlock == 0, "MaxThreadsPerBlock must divide kBlockM * kHeadDim / kGmemElemsPerLoadAccum");
   using GmemLayoutAtomAccum = Layout<Shape<Int<MaxThreadsPerBlock>>>;
-  using GmemTiledCopyAccum =
-      decltype(make_tiled_copy(Copy_Atom<AutoVectorizingCopyWithAssumedAlignment<128>, ElementAccum>{},
-                               GmemLayoutAtomAccum{},
-                               Layout<Shape<Int<kGmemElemsPerLoadAccum>>>{})); // Val layout, 4 vals per store
+  using GmemTiledCopyAccum = decltype(make_tiled_copy(
+      Copy_Atom<AutoVectorizingCopyWithAssumedAlignment<128>, ElementAccum>{},
+      GmemLayoutAtomAccum{},
+      Layout<Shape<Int<kGmemElemsPerLoadAccum>>>{})); // Val layout, 4 vals per store
 
   using ShapeO = cute::Shape<int32_t, int32_t, int32_t>; // (seqlen_q, d, head)
   using StrideO = cute::Stride<int64_t, _1, int64_t>;
@@ -105,11 +97,8 @@
     StridedPsum const stride_LSE_log2;
     int2 const* q_ranges;
     int2 const* k_ranges;
-<<<<<<< HEAD
-=======
     int const total_q;
     int const total_q_rounded;
->>>>>>> 8fe424ef
   };
 
   // Kernel entry point API
@@ -129,11 +118,8 @@
     StridedPsum const stride_LSE_log2;
     int2 const* q_ranges = nullptr;
     int2 const* k_ranges = nullptr;
-<<<<<<< HEAD
-=======
     int const total_q;
     int const total_q_rounded;
->>>>>>> 8fe424ef
   };
 
   // Convert to underlying arguments. In this case, a simple copy for the aliased type.
@@ -182,25 +168,12 @@
     // auto shape_LSE = select<0, 2>(params.shape_O);
     // Initialize the tensors for O, dO, and LSE
     Tensor mO = make_tensor(make_gmem_ptr(params.ptr_O), params.shape_O, params.stride_O)(_, _, bidh);
-<<<<<<< HEAD
-    Tensor gO = local_tile(cute::domain_offset(make_coord(seqlen_info.offset_q, _0{}), mO),
-                           TileShape_MK{},
-                           make_coord(m_block, _0{})); // (M, K)
-    Tensor mdO = make_tensor(make_gmem_ptr(params.ptr_dO), params.shape_O, params.stride_dO)(_, _, bidh);
-    Tensor gdO = local_tile(cute::domain_offset(make_coord(seqlen_info.offset_q, _0{}), mdO),
-                            TileShape_MK{},
-                            make_coord(m_block, _0{})); // (M, K)
-    Tensor mLSE = make_tensor(make_gmem_ptr(params.ptr_LSE), params.shape_LSE, params.stride_LSE)(_, bidh);
-    Tensor gLSE = local_tile(
-        cute::domain_offset(make_coord(seqlen_info.offset_q), mLSE), Shape<Int<kBlockM>>{}, make_coord(m_block));
-=======
     Tensor gO = local_tile(cute::domain_offset(make_coord(0, _0{}), mO), TileShape_MK{}, make_coord(m_block, _0{})); // (M, K)
 
     Tensor mdO = make_tensor(make_gmem_ptr(params.ptr_dO), params.shape_O, params.stride_dO)(_, _, bidh);
     Tensor gdO = local_tile(cute::domain_offset(make_coord(0, _0{}), mdO), TileShape_MK{}, make_coord(m_block, _0{})); // (M, K)
     Tensor mLSE = make_tensor(make_gmem_ptr(params.ptr_LSE), params.shape_LSE, params.stride_LSE)(_, bidh);
     Tensor gLSE = local_tile(cute::domain_offset(make_coord(0), mLSE), Shape<Int<kBlockM>>{}, make_coord(m_block));
->>>>>>> 8fe424ef
 
     // mask the oob lse as INFINITY.
     float lse = thread_idx < params.total_q - m_block * kBlockM && thread_idx < kBlockM ? gLSE(thread_idx) : INFINITY;
@@ -229,11 +202,7 @@
     flash::copy</*Is_even_MN=*/false, /*Is_even_K=*/false, /*Clear_OOB_MN=*/true, /*Clearn_OOB_K=*/true>(
         gmem_tiled_copy_O, tOgO, tOrO, tOcO, tOpO, params.total_q - m_block * kBlockM);
     flash::copy</*Is_even_MN=*/false, /*Is_even_K=*/false, /*Clear_OOB_MN=*/true, /*Clearn_OOB_K=*/true>(
-<<<<<<< HEAD
-        gmem_tiled_copy_O, tOgdO, tOrdO, tOcO, tOpO, seqlen_o - m_block * kBlockM);
-=======
         gmem_tiled_copy_O, tOgdO, tOrdO, tOcO, tOpO, params.total_q - m_block * kBlockM);
->>>>>>> 8fe424ef
     // if (threadIdx.x == 222) { printf("bidx = %d, bidy = %d, bidz = %d, seqlen_o = %d, m_block = %d, seqlen_o -
     // m_block * kBlockM = %d, tOgO addr = %p\n", blockIdx.x, blockIdx.y, blockIdx.z, seqlen_o, m_block, seqlen_o -
     // m_block * kBlockM, &tOgO(0));}
@@ -259,12 +228,7 @@
       dP_sum(mi) = flash::Allreduce<kGmemThreadsPerRow>::run(dP_sum_cur, sum_op);
     }
 
-<<<<<<< HEAD
-    Tensor mdPsum =
-        make_tensor(make_gmem_ptr(params.ptr_dPsum), params.shape_dPsum, params.stride_dPsum)(_, bidh, bidb);
-=======
     Tensor mdPsum = make_tensor(make_gmem_ptr(params.ptr_dPsum), params.shape_dPsum, params.stride_dPsum)(0, _, bidh); // total_q
->>>>>>> 8fe424ef
     Tensor gdPsum = local_tile(cute::domain_offset(make_coord(0), mdPsum), Shape<Int<kBlockM>>{}, make_coord(m_block));
 
     if (get<1>(tOcO(_0{}, _0{}, _0{})) == 0) {
@@ -275,21 +239,12 @@
       }
     }
 
-<<<<<<< HEAD
-    int const seqlen_rounded = cute::round_up(seqlen_o, kBlockM);
-    Tensor mLSElog2 =
-        make_tensor(make_gmem_ptr(params.ptr_LSE_log2), params.shape_dPsum, params.stride_LSE_log2)(_, bidh, bidb);
-    Tensor gLSElog2 =
-        local_tile(cute::domain_offset(make_coord(0), mLSElog2), Shape<Int<kBlockM>>{}, make_coord(m_block));
-    if (thread_idx < seqlen_rounded - m_block * kBlockM && thread_idx < kBlockM) {
-=======
     Tensor mLSElog2 = make_tensor(make_gmem_ptr(params.ptr_LSE_log2), params.shape_dPsum, params.stride_LSE_log2)(0, _, bidh); // total_q
     Tensor gLSElog2 = local_tile(cute::domain_offset(make_coord(0), mLSElog2), Shape<Int<kBlockM>>{}, make_coord(m_block));
 
     // We should not write back -inf because the subsequent calculation of scores would involve -inf - (-inf), which
     // results in NaN.
     if (thread_idx < params.total_q_rounded - m_block * kBlockM && thread_idx < kBlockM) {
->>>>>>> 8fe424ef
       gLSElog2(thread_idx) = lse == -INFINITY ? 0.f : lse * float(M_LOG2E);
     }
 
