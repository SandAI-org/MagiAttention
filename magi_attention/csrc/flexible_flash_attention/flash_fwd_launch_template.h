/******************************************************************************
 * Copyright (c) 2024, Jay Shah, Ganesh Bikshandi, Ying Zhang, Vijay Thakkar, Pradeep Ramani, Tri Dao.
 ******************************************************************************/

#pragma once

#include <cute/tensor.hpp>

<<<<<<< HEAD
#include <cutlass/kernel_hardware_info.h>
#include "cutlass/cluster_launch.hpp"
#include "cutlass/cutlass.h"
#include "cutlass/device_kernel.h" // For device_kernel
#include "cutlass/kernel_launch.h"
=======
#include <cutlass/cluster_launch.hpp>
#include <cutlass/cutlass.h>
#include <cutlass/device_kernel.h> // For device_kernel
#include <cutlass/kernel_hardware_info.h>
#include <cutlass/kernel_launch.h>
>>>>>>> 5e7c3cf1

#include "epilogue_fwd.hpp"
#include "flash.h"
#include "flash_fwd_kernel_sm90.h"
#include "mainloop_fwd_sm90_tma_gmma_ws.hpp"
#include "static_switch.h"
#include "tile_scheduler.hpp"
#include "tile_size.h"

using namespace cute;

template <int Arch, int kHeadDim, int ClusterM, typename Element, typename ElementOut, bool Has_softcap, bool DisableFwdAtomicReduction, bool MergeRange>
void run_flash_fwd(Flash_fwd_params& params, cudaStream_t stream) {
  using ArchTag = std::conditional_t<Arch >= 90, cutlass::arch::Sm90, cutlass::arch::Sm80>;
  // Get tile size and kernel configuration for SM90
  static constexpr std::tuple<int, int, bool, bool> kBlockMN_RS_IntraWGOverlap = tile_size_fwd_sm90(kHeadDim, sizeof(Element) /*element_size*/, Has_softcap);
  static constexpr int kBlockM = std::get<0>(kBlockMN_RS_IntraWGOverlap);
  static constexpr int kBlockN = std::get<1>(kBlockMN_RS_IntraWGOverlap);
  static constexpr bool MmaPV_is_RS = std::get<2>(kBlockMN_RS_IntraWGOverlap);
  static constexpr bool IntraWGOverlap = std::get<3>(kBlockMN_RS_IntraWGOverlap);

  static constexpr int kStages = 2;

  // get tile shape
  using TileShape_MNK = cute::Shape<Int<kBlockM>, Int<kBlockN>, Int<kHeadDim>>;
  using TileShape_MNK_PV = cute::Shape<Int<kBlockM>, Int<kHeadDim>, Int<kBlockN>>;
  // get cluster shape
  using ClusterShape = cute::Shape<Int<ClusterM>, _1, _1>;
  // get mainloop and epilogue
  using CollectiveMainloop =
      flash::CollectiveMainloopFwdSm90<kStages, ClusterShape, TileShape_MNK, Element, float, cutlass::arch::Sm90, Has_softcap, MmaPV_is_RS, IntraWGOverlap>;
  using CollectiveEpilogue =
      flash::CollectiveEpilogueFwd<TileShape_MNK_PV, ClusterShape, ElementOut, ArchTag, CollectiveMainloop::NumMmaThreads, DisableFwdAtomicReduction>;

  static constexpr int NumProducerThreads = CollectiveMainloop::NumProducerThreads;
<<<<<<< HEAD
  using SchedulerPersistent = flash::VarlenDynamicPersistentTileScheduler<
      kBlockM,
      CollectiveMainloop::NumMmaThreads,
      NumProducerThreads,
      false /*Split*/,
      false /*PackGQA*/,
      Arch >= 90 /*WarpSpecialized*/>;
=======
  using SchedulerPersistent = flash::DynamicPersistentTileScheduler<kBlockM, CollectiveMainloop::NumMmaThreads, NumProducerThreads, Arch >= 90 /*WarpSpecialized*/>;
>>>>>>> 5e7c3cf1
  using Scheduler = SchedulerPersistent;
  using AttnKernel = flash::enable_sm90_or_later<flash::FlashAttnFwdSm90<CollectiveMainloop, CollectiveEpilogue, Scheduler, MergeRange>>;

  typename CollectiveMainloop::StrideV v_strides = make_stride(params.v_row_stride, _1{}, params.v_head_stride);
  typename CollectiveMainloop::Arguments mainloop_args{
      static_cast<Element const*>(params.q_ptr), // Q
      {params.total_q, params.d, params.h_qo}, // shape_Q
      {params.q_row_stride, _1{}, params.q_head_stride}, // stride_Q
      static_cast<Element*>(params.k_ptr), // K
      {params.total_k, params.d, params.h_kv}, // shape_K
      {params.k_row_stride, _1{}, params.k_head_stride}, // stride_K
      static_cast<Element*>(params.v_ptr), // V
      params.d, // headdim_v
      v_strides, // stride_V
      params.scale_softmax,
      params.softcap,
      params.q_ranges,
      params.k_ranges,
      params.attn_type_map};

  typename CollectiveEpilogue::Arguments epilogue_args{
      static_cast<ElementOut*>(params.o_ptr), // O
      {params.total_q, params.d, params.h_qo}, // shape_O
      {params.o_row_stride, _1{}, params.o_head_stride}, // stride_O
      static_cast<float*>(params.softmax_lse_ptr), // LSE
      {_1{}, params.total_q}, // stride_LSE
      params.h_qo,
      params.h_kv,
      params.range_locks,
      params.q_ranges,
      params.k_ranges,
  };

  int qhead_per_khead = 1;
  int num_blocks_m = cutlass::ceil_div(params.total_q * qhead_per_khead, get<0>(TileShape_MNK{}));
  num_blocks_m = cutlass::round_up(num_blocks_m, size<0>(ClusterShape{}));
  typename flash::TileSchedulerArguments scheduler_args{
<<<<<<< HEAD
      num_blocks_m,
      params.h_qo,
      params.merge_batch_size,
      params.num_splits,
      params.h_qo / params.h_kv,
      params.total_q,
      params.total_k,
      params.d,
      params.d,
      sizeof(Element),
      params.tile_count_semaphore,
      params.cu_seqlens_q,
      params.q_ranges,
      params.seqused_q,
      // params.num_m_blocks_ptr, params.num_splits_dynamic_ptr,
      params.num_splits_dynamic_ptr,
      params.merge_q_ranges,
      params.qk_map,
      params.unique_count,
=======
      /*num_heads*/ params.h_qo,
      /*num_batches*/ params.merge_batch_size,
      /*tile_count_semaphore*/ params.tile_count_semaphore,
      /*ranges*/ params.q_ranges,
      /*merge_ranges*/ params.merge_q_ranges,
      /*range_map*/ params.qk_map,
>>>>>>> 5e7c3cf1
  };

  int device;
  CHECK_CUDA(cudaGetDevice(&device));
  typename AttnKernel::Params kernel_params = AttnKernel::to_underlying_arguments({mainloop_args, epilogue_args, {device, params.num_sm}, scheduler_args});

  dim3 grid_dims = AttnKernel::get_grid_shape(kernel_params);
  dim3 block_dims = AttnKernel::get_block_shape();
  int smem_size = AttnKernel::SharedStorageSize;
  // int smem_size_q = sizeof(decltype((typename CollectiveMainloop::TensorStorage{}).smem_q));
  // int smem_size_k = sizeof(decltype((typename CollectiveMainloop::TensorStorage{}).smem_k));
  // int smem_size_v = sizeof(decltype((typename CollectiveMainloop::TensorStorage{}).smem_v));
  // printf("smem_size = %d, q = %d, k = %d, v = %d\n", smem_size, smem_size_q, smem_size_k, smem_size_v);
  // Get the ptr to kernel function.
  if constexpr (size(ClusterShape{}) > 1) {
    void const* kernel = (void const*)cutlass::device_kernel<AttnKernel>;
    if (smem_size >= 48 * 1024) {
      CHECK_CUDA(cudaFuncSetAttribute(kernel, cudaFuncAttributeMaxDynamicSharedMemorySize, smem_size));
    }
    dim3 cluster_dims(size<0>(ClusterShape{}), size<1>(ClusterShape{}), size<2>(ClusterShape{}));
    cutlass::ClusterLaunchParams launch_params{grid_dims, block_dims, cluster_dims, smem_size, stream};
    cutlass::launch_kernel_on_cluster(launch_params, kernel, kernel_params);
  } else {
    auto kernel = cutlass::device_kernel<AttnKernel>;
    if (smem_size >= 48 * 1024) {
      CHECK_CUDA(cudaFuncSetAttribute(kernel, cudaFuncAttributeMaxDynamicSharedMemorySize, smem_size));
    }
    // kernel<<<grid_dims, block_dims, smem_size, stream>>>(kernel_params);
    cutlass::kernel_launch<AttnKernel>(grid_dims, block_dims, smem_size, stream, kernel_params, false /*launch_with_pdl*/);
  }
  CHECK_CUDA_KERNEL_LAUNCH();
}

template <int Arch, typename T, typename T_out, int kHeadDim, bool Has_softcap, bool DisableFwdAtomicReduction>
void run_mha_fwd_(Flash_fwd_params& params, cudaStream_t stream) {
  static_assert(sizeof(T) == 2, "Only 16bit computation are supported");
  // Only needed here to decide if we should use cluster
  static constexpr int kBlockM = std::get<0>(tile_size_fwd_sm90(kHeadDim, sizeof(T) /*element_size*/, Has_softcap));
  // 有varlen，所以不能用cluster
  static constexpr bool Enable_cluster = false;
  CLUSTER_SWITCH(cutlass::ceil_div(params.total_q, kBlockM) % 2 == 0, Use_cluster, [&] {
    static constexpr int ClusterM = Enable_cluster && Use_cluster ? 2 : 1;
    BOOL_SWITCH(params.merge_q_ranges != nullptr, MergeRange, [&] {
      run_flash_fwd<Arch, kHeadDim, ClusterM, T, T_out, Has_softcap, DisableFwdAtomicReduction, MergeRange>(params, stream);
    });
  });
}<|MERGE_RESOLUTION|>--- conflicted
+++ resolved
@@ -6,19 +6,11 @@
 
 #include <cute/tensor.hpp>
 
-<<<<<<< HEAD
-#include <cutlass/kernel_hardware_info.h>
-#include "cutlass/cluster_launch.hpp"
-#include "cutlass/cutlass.h"
-#include "cutlass/device_kernel.h" // For device_kernel
-#include "cutlass/kernel_launch.h"
-=======
 #include <cutlass/cluster_launch.hpp>
 #include <cutlass/cutlass.h>
 #include <cutlass/device_kernel.h> // For device_kernel
 #include <cutlass/kernel_hardware_info.h>
 #include <cutlass/kernel_launch.h>
->>>>>>> 5e7c3cf1
 
 #include "epilogue_fwd.hpp"
 #include "flash.h"
@@ -54,17 +46,7 @@
       flash::CollectiveEpilogueFwd<TileShape_MNK_PV, ClusterShape, ElementOut, ArchTag, CollectiveMainloop::NumMmaThreads, DisableFwdAtomicReduction>;
 
   static constexpr int NumProducerThreads = CollectiveMainloop::NumProducerThreads;
-<<<<<<< HEAD
-  using SchedulerPersistent = flash::VarlenDynamicPersistentTileScheduler<
-      kBlockM,
-      CollectiveMainloop::NumMmaThreads,
-      NumProducerThreads,
-      false /*Split*/,
-      false /*PackGQA*/,
-      Arch >= 90 /*WarpSpecialized*/>;
-=======
   using SchedulerPersistent = flash::DynamicPersistentTileScheduler<kBlockM, CollectiveMainloop::NumMmaThreads, NumProducerThreads, Arch >= 90 /*WarpSpecialized*/>;
->>>>>>> 5e7c3cf1
   using Scheduler = SchedulerPersistent;
   using AttnKernel = flash::enable_sm90_or_later<flash::FlashAttnFwdSm90<CollectiveMainloop, CollectiveEpilogue, Scheduler, MergeRange>>;
 
@@ -102,34 +84,13 @@
   int num_blocks_m = cutlass::ceil_div(params.total_q * qhead_per_khead, get<0>(TileShape_MNK{}));
   num_blocks_m = cutlass::round_up(num_blocks_m, size<0>(ClusterShape{}));
   typename flash::TileSchedulerArguments scheduler_args{
-<<<<<<< HEAD
-      num_blocks_m,
-      params.h_qo,
-      params.merge_batch_size,
-      params.num_splits,
-      params.h_qo / params.h_kv,
-      params.total_q,
-      params.total_k,
-      params.d,
-      params.d,
-      sizeof(Element),
-      params.tile_count_semaphore,
-      params.cu_seqlens_q,
-      params.q_ranges,
-      params.seqused_q,
-      // params.num_m_blocks_ptr, params.num_splits_dynamic_ptr,
-      params.num_splits_dynamic_ptr,
-      params.merge_q_ranges,
-      params.qk_map,
-      params.unique_count,
-=======
       /*num_heads*/ params.h_qo,
       /*num_batches*/ params.merge_batch_size,
       /*tile_count_semaphore*/ params.tile_count_semaphore,
       /*ranges*/ params.q_ranges,
       /*merge_ranges*/ params.merge_q_ranges,
       /*range_map*/ params.qk_map,
->>>>>>> 5e7c3cf1
+      /*unique_count*/ params.unique_count
   };
 
   int device;
