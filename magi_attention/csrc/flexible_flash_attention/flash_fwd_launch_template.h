--- conflicted
+++ resolved
@@ -38,21 +38,6 @@
 
 using namespace cute;
 
-<<<<<<< HEAD
-template <
-    int Arch,
-    int kBlockM,
-    int kBlockN,
-    int kHeadDim,
-    int ClusterM,
-    typename Element,
-    typename ElementOut,
-    bool Has_softcap,
-    bool DisableFwdAtomicReduction,
-    bool Deterministic,
-    bool MergeRange,
-    bool SwapAB>
-=======
 template <int Arch,
           int kBlockM,
           int kBlockN,
@@ -63,8 +48,8 @@
           bool Has_softcap,
           bool DisableFwdAtomicReduction,
           bool Deterministic,
-          bool MergeRange>
->>>>>>> f5ee51db
+          bool MergeRange,
+    bool SwapAB>
 void run_flash_fwd(Flash_fwd_params& params, cudaStream_t stream) {
   using ArchTag = std::conditional_t<Arch >= 90, cutlass::arch::Sm90, cutlass::arch::Sm80>;
   // Get tile size and kernel configuration for SM90
@@ -80,22 +65,6 @@
   using ClusterShape = cute::Shape<Int<ClusterM>, _1, _1>;
 
   // Get Mainloop, TileScheduler, Epilogue and AttnKernel
-<<<<<<< HEAD
-  using CollectiveMainloop =
-      flash::CollectiveMainloopFwdSm90<kStages, ClusterShape, TileShape_MNK, Element, float, cutlass::arch::Sm90, Has_softcap, MmaPV_is_RS, IntraWGOverlap, SwapAB>;
-  using Scheduler = flash::
-      DynamicPersistentTileScheduler<kBlockM, CollectiveMainloop::NumMmaThreads, CollectiveMainloop::NumProducerThreads, Arch >= 90 /*WarpSpecialized*/, Deterministic>;
-  using CollectiveEpilogue = flash::CollectiveEpilogueFwd<
-      TileShape_MNK_PV,
-      ClusterShape,
-      ElementOut,
-      ArchTag,
-      typename Scheduler::BlockCoordType,
-      CollectiveMainloop::NumMmaThreads,
-      DisableFwdAtomicReduction,
-      Deterministic>;
-  using AttnKernel = flash::enable_sm90_or_later<flash::FlashAttnFwdSm90<CollectiveMainloop, CollectiveEpilogue, Scheduler, MergeRange>>;
-=======
   using CollectiveMainloop = flash::CollectiveMainloopFwdSm90<kStages,
                                                               ClusterShape,
                                                               TileShape_MNK,
@@ -105,7 +74,8 @@
                                                               Has_softcap,
                                                               MmaPV_is_RS,
                                                               IntraWGOverlap,
-                                                              MergeRange>;
+                                                              MergeRange,
+                                                              SwapAB>;
   using Scheduler = flash::DynamicPersistentTileScheduler<kBlockM,
                                                           CollectiveMainloop::NumMmaThreads,
                                                           CollectiveMainloop::NumProducerThreads,
@@ -121,7 +91,6 @@
                                                           Deterministic>;
   using AttnKernel = flash::enable_sm90_or_later<
       flash::FlashAttnFwdSm90<CollectiveMainloop, CollectiveEpilogue, Scheduler, MergeRange>>;
->>>>>>> f5ee51db
 
   typename CollectiveMainloop::StrideV v_strides = make_stride(params.v_row_stride, _1{}, params.v_head_stride);
   typename CollectiveMainloop::Arguments mainloop_args{
@@ -198,9 +167,6 @@
   CHECK_CUDA_KERNEL_LAUNCH();
 }
 
-<<<<<<< HEAD
-template <int Arch, int kBlockM, int kBlockN, typename T, typename T_out, int kHeadDim, bool Has_softcap, bool DisableFwdAtomicReduction, bool SwapAB>
-=======
 template <int Arch,
           int kBlockM,
           int kBlockN,
@@ -208,8 +174,8 @@
           typename T_out,
           int kHeadDim,
           bool Has_softcap,
-          bool DisableFwdAtomicReduction>
->>>>>>> f5ee51db
+          bool DisableFwdAtomicReduction, 
+          bool SwapAB>
 void run_mha_fwd_(Flash_fwd_params& params, cudaStream_t stream) {
   static_assert(sizeof(T) == 2, "Only 16bit computation are supported");
   // TODO: support cluster launch
@@ -218,9 +184,6 @@
     static constexpr int ClusterM = Enable_cluster && Use_cluster ? 2 : 1;
     BOOL_SWITCH(params.merge_q_ranges != nullptr, MergeRange, [&] {
       BOOL_SWITCH(params.deterministic, Deterministic, [&] {
-<<<<<<< HEAD
-        run_flash_fwd<Arch, kBlockM, kBlockN, kHeadDim, ClusterM, T, T_out, Has_softcap, DisableFwdAtomicReduction, Deterministic, MergeRange, SwapAB>(params, stream);
-=======
         run_flash_fwd<Arch,
                       kBlockM,
                       kBlockN,
@@ -231,8 +194,8 @@
                       Has_softcap,
                       DisableFwdAtomicReduction,
                       Deterministic,
-                      MergeRange>(params, stream);
->>>>>>> f5ee51db
+                      MergeRange, 
+                      SwapAB>(params, stream);
       });
     });
   });
