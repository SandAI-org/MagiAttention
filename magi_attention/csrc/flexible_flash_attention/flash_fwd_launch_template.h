--- conflicted
+++ resolved
@@ -98,12 +98,8 @@
       /*ranges*/ params.q_ranges,
       /*merge_ranges*/ params.merge_q_ranges,
       /*range_map*/ params.qk_map,
-<<<<<<< HEAD
       /*determin_conflict_state*/ params.determin_conflict_state,
-  };
-=======
       /*unique_count*/ params.unique_count};
->>>>>>> b95b2424
 
   int device;
   CHECK_CUDA(cudaGetDevice(&device));
