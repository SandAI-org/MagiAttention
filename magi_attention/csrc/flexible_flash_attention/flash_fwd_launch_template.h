/**********************************************************************************
 * Copyright (c) 2025 SandAI. All Rights Reserved.
 *
 * Licensed under the Apache License, Version 2.0 (the "License");
 * you may not use this file except in compliance with the License.
 * You may obtain a copy of the License at
 *
 *     http://www.apache.org/licenses/LICENSE-2.0
 *
 * Unless required by applicable law or agreed to in writing, software
 * distributed under the License is distributed on an "AS IS" BASIS,
 * WITHOUT WARRANTIES OR CONDITIONS OF ANY KIND, either express or implied.
 * See the License for the specific language governing permissions and
 * limitations under the License.
 *********************************************************************************/

/******************************************************************************
 * Copyright (c) 2024, Jay Shah, Ganesh Bikshandi, Ying Zhang, Vijay Thakkar, Pradeep Ramani, Tri Dao.
 ******************************************************************************/

#pragma once

#include <cute/tensor.hpp>

#include <cutlass/cluster_launch.hpp>
#include <cutlass/cutlass.h>
#include <cutlass/device_kernel.h> // For device_kernel
#include <cutlass/kernel_hardware_info.h>
#include <cutlass/kernel_launch.h>

#include "epilogue_fwd.hpp"
#include "flash.h"
#include "flash_fwd_kernel_sm90.h"
#include "fwd_tile_scheduler.hpp"
#include "mainloop_fwd_sm90_tma_gmma_ws.hpp"
#include "static_switch.h"
#include "tile_size.h"

using namespace cute;

template <
    int Arch,
    int kBlockM,
    int kBlockN,
    int kHeadDim,
    int ClusterM,
    typename Element,
    typename ElementOut,
    bool Has_softcap,
    bool DisableFwdAtomicReduction,
    bool Deterministic,
    bool MergeRange,
<<<<<<< HEAD
    bool PackGQA,
    int Qhead_per_khead,
=======
    bool SwapAB,
>>>>>>> 17cb4a4e
    bool ProfileMode = false>
void run_flash_fwd(Flash_fwd_params& params, cudaStream_t stream) {
  using ArchTag = std::conditional_t<Arch >= 90, cutlass::arch::Sm90, cutlass::arch::Sm80>;
  // Get tile size and kernel configuration for SM90
  // if SwapAB, mma V @ P is SS mode
  static constexpr bool MmaPV_is_RS = !SwapAB;
  static constexpr bool IntraWGOverlap = true;

  static constexpr int kStages = 2;

  // get tile shape
  using TileShape_MNK = cute::Shape<Int<kBlockM>, Int<kBlockN>, Int<kHeadDim>>;
  using TileShape_MNK_PV = cute::Shape<Int<kBlockM>, Int<kHeadDim>, Int<kBlockN>>;
  // get cluster shape
  using ClusterShape = cute::Shape<Int<ClusterM>, _1, _1>;

  // Get Mainloop, TileScheduler, Epilogue and AttnKernel
  using CollectiveMainloop = flash::CollectiveMainloopFwdSm90<
      kStages,
      ClusterShape,
      TileShape_MNK,
      Element,
      float,
      cutlass::arch::Sm90,
      Has_softcap,
      MmaPV_is_RS,
      IntraWGOverlap,
      MergeRange,
<<<<<<< HEAD
      PackGQA,
      Qhead_per_khead>;
  using Scheduler = flash::DynamicPersistentTileSchedulerFwd<
      kBlockM,
      CollectiveMainloop::NumMmaThreads,
      CollectiveMainloop::NumProducerThreads,
      Arch >= 90 /*WarpSpecialized*/,
      PackGQA,
      Deterministic>;
=======
      SwapAB>;
  using Scheduler = flash::
      DynamicPersistentTileScheduler<kBlockM, CollectiveMainloop::NumMmaThreads, CollectiveMainloop::NumProducerThreads, Arch >= 90 /*WarpSpecialized*/, Deterministic>;
>>>>>>> 17cb4a4e
  using CollectiveEpilogue = flash::CollectiveEpilogueFwd<
      TileShape_MNK_PV,
      ClusterShape,
      ElementOut,
      ArchTag,
      typename Scheduler::BlockCoordType,
      CollectiveMainloop::NumMmaThreads,
      DisableFwdAtomicReduction,
<<<<<<< HEAD
      PackGQA,
      Qhead_per_khead,
      Deterministic>;
=======
      Deterministic,
      SwapAB>;
>>>>>>> 17cb4a4e
  using AttnKernel = flash::enable_sm90_or_later<flash::FlashAttnFwdSm90<CollectiveMainloop, CollectiveEpilogue, Scheduler, MergeRange>>;

  typename CollectiveMainloop::StrideV v_strides = make_stride(params.v_row_stride, _1{}, params.v_head_stride);
  typename CollectiveMainloop::Arguments mainloop_args{
      static_cast<Element const*>(params.q_ptr), // Q
      {params.total_q, params.d, params.h_qo}, // shape_Q
      {params.q_row_stride, _1{}, params.q_head_stride}, // stride_Q
      static_cast<Element*>(params.k_ptr), // K
      {params.total_k, params.d, params.h_kv}, // shape_K
      {params.k_row_stride, _1{}, params.k_head_stride}, // stride_K
      static_cast<Element*>(params.v_ptr), // V
      params.d, // headdim_v
      v_strides, // stride_V
      params.scale_softmax,
      params.softcap,
      params.q_ranges,
      params.k_ranges,
      params.attn_type_map,
      params.qk_map,
  };

  typename CollectiveEpilogue::Arguments epilogue_args{
      static_cast<ElementOut*>(params.o_ptr), // O
      {params.total_q, params.d, params.h_qo}, // shape_O
      {params.o_row_stride, _1{}, params.o_head_stride}, // stride_O
      static_cast<float*>(params.softmax_lse_ptr), // LSE
      {params.h_qo, _1{}}, // stride_LSE
      params.h_qo,
      params.h_kv,
      params.range_locks,
      params.q_ranges,
      params.k_ranges,
      params.determin_range_locks,
  };

  typename flash::TileSchedulerArguments scheduler_args{/*num_heads_q=*/params.h_qo,
                                                        /*num_heads_kv=*/params.h_kv,
                                                        /*num_batches=*/params.merge_batch_size,
                                                        /*total_q=*/params.total_q,
                                                        /*tile_count_semaphore=*/params.tile_count_semaphore,
                                                        /*ranges=*/params.q_ranges,
                                                        /*merge_ranges=*/params.merge_q_ranges,
                                                        /*range_map=*/params.qk_map,
                                                        /*determin_conflict_state=*/params.determin_conflict_state,
                                                        /*unique_count=*/params.unique_count};

  int device;
  CHECK_CUDA(cudaGetDevice(&device));
  typename AttnKernel::Params kernel_params = AttnKernel::to_underlying_arguments({mainloop_args, epilogue_args, {device, params.num_sm}, scheduler_args});

  dim3 grid_dims = AttnKernel::get_grid_shape(kernel_params);
  dim3 block_dims = AttnKernel::get_block_shape();
  int smem_size = AttnKernel::SharedStorageSize;
  // int smem_size_q = sizeof(decltype((typename CollectiveMainloop::TensorStorage{}).smem_q));
  // int smem_size_k = sizeof(decltype((typename CollectiveMainloop::TensorStorage{}).smem_k));
  // int smem_size_v = sizeof(decltype((typename CollectiveMainloop::TensorStorage{}).smem_v));
  // printf("smem_size = %d, q = %d, k = %d, v = %d\n", smem_size, smem_size_q, smem_size_k, smem_size_v);
  // Get the ptr to kernel function.
  if constexpr (size(ClusterShape{}) > 1) {
    void const* kernel = (void const*)cutlass::device_kernel<AttnKernel>;
    if (smem_size >= 48 * 1024) {
      CHECK_CUDA(cudaFuncSetAttribute(kernel, cudaFuncAttributeMaxDynamicSharedMemorySize, smem_size));
    }
    dim3 cluster_dims(size<0>(ClusterShape{}), size<1>(ClusterShape{}), size<2>(ClusterShape{}));
    cutlass::ClusterLaunchParams launch_params{grid_dims, block_dims, cluster_dims, smem_size, stream};
    cutlass::launch_kernel_on_cluster(launch_params, kernel, kernel_params);
  } else {
    auto kernel = cutlass::device_kernel<AttnKernel>;
    if (smem_size >= 48 * 1024) {
      CHECK_CUDA(cudaFuncSetAttribute(kernel, cudaFuncAttributeMaxDynamicSharedMemorySize, smem_size));
    }
    // kernel<<<grid_dims, block_dims, smem_size, stream>>>(kernel_params);
    cutlass::kernel_launch<AttnKernel>(grid_dims, block_dims, smem_size, stream, kernel_params, false /*launch_with_pdl*/);
  }
  CHECK_CUDA_KERNEL_LAUNCH();
}

template <
    int Arch,
    int kBlockM,
    int kBlockN,
    typename T,
    typename T_out,
    int kHeadDim,
    bool Has_softcap,
    bool DisableFwdAtomicReduction,
    bool PackGQA,
    int Qhead_per_khead,
    bool Deterministic,
    bool SwapAB,
    bool kProfileMode>
void run_mha_fwd_(Flash_fwd_params& params, cudaStream_t stream) {
  static_assert(sizeof(T) == 2, "Only 16bit computation are supported");
  // TODO: support cluster launch
  static constexpr bool Enable_cluster = false;
  CLUSTER_SWITCH(cutlass::ceil_div(params.total_q, kBlockM) % 2 == 0, Use_cluster, [&] {
    static constexpr int ClusterM = Enable_cluster && Use_cluster ? 2 : 1;
    BOOL_SWITCH(params.merge_q_ranges != nullptr, MergeRange, [&] {
      run_flash_fwd<
          /*Arch=*/Arch,
          /*kBlockM=*/kBlockM,
          /*kBlockN=*/kBlockN,
          /*kHeadDim=*/kHeadDim,
          /*ClusterM=*/ClusterM,
          /*Element=*/T,
          /*ElementOut=*/T_out,
          /*Has_softcap=*/Has_softcap,
          /*DisableFwdAtomicReduction=*/DisableFwdAtomicReduction,
          /*Deterministic=*/Deterministic,
          /*MergeRange=*/MergeRange,
<<<<<<< HEAD
          /*PackGQA=*/PackGQA,
          /*Qhead_per_khead=*/Qhead_per_khead,
=======
          /*SwapAB=*/SwapAB,
>>>>>>> 17cb4a4e
          /*ProfileMode=*/kProfileMode>(params, stream);
    });
  });
}<|MERGE_RESOLUTION|>--- conflicted
+++ resolved
@@ -50,12 +50,9 @@
     bool DisableFwdAtomicReduction,
     bool Deterministic,
     bool MergeRange,
-<<<<<<< HEAD
     bool PackGQA,
     int Qhead_per_khead,
-=======
     bool SwapAB,
->>>>>>> 17cb4a4e
     bool ProfileMode = false>
 void run_flash_fwd(Flash_fwd_params& params, cudaStream_t stream) {
   using ArchTag = std::conditional_t<Arch >= 90, cutlass::arch::Sm90, cutlass::arch::Sm80>;
@@ -84,21 +81,20 @@
       MmaPV_is_RS,
       IntraWGOverlap,
       MergeRange,
-<<<<<<< HEAD
       PackGQA,
-      Qhead_per_khead>;
+      Qhead_per_khead,
+      SwapAB>;
   using Scheduler = flash::DynamicPersistentTileSchedulerFwd<
       kBlockM,
       CollectiveMainloop::NumMmaThreads,
       CollectiveMainloop::NumProducerThreads,
       Arch >= 90 /*WarpSpecialized*/,
       PackGQA,
+      Qhead_per_khead,
       Deterministic>;
-=======
-      SwapAB>;
+  SwapAB > ;
   using Scheduler = flash::
       DynamicPersistentTileScheduler<kBlockM, CollectiveMainloop::NumMmaThreads, CollectiveMainloop::NumProducerThreads, Arch >= 90 /*WarpSpecialized*/, Deterministic>;
->>>>>>> 17cb4a4e
   using CollectiveEpilogue = flash::CollectiveEpilogueFwd<
       TileShape_MNK_PV,
       ClusterShape,
@@ -107,14 +103,10 @@
       typename Scheduler::BlockCoordType,
       CollectiveMainloop::NumMmaThreads,
       DisableFwdAtomicReduction,
-<<<<<<< HEAD
       PackGQA,
       Qhead_per_khead,
-      Deterministic>;
-=======
       Deterministic,
       SwapAB>;
->>>>>>> 17cb4a4e
   using AttnKernel = flash::enable_sm90_or_later<flash::FlashAttnFwdSm90<CollectiveMainloop, CollectiveEpilogue, Scheduler, MergeRange>>;
 
   typename CollectiveMainloop::StrideV v_strides = make_stride(params.v_row_stride, _1{}, params.v_head_stride);
@@ -225,12 +217,9 @@
           /*DisableFwdAtomicReduction=*/DisableFwdAtomicReduction,
           /*Deterministic=*/Deterministic,
           /*MergeRange=*/MergeRange,
-<<<<<<< HEAD
           /*PackGQA=*/PackGQA,
           /*Qhead_per_khead=*/Qhead_per_khead,
-=======
           /*SwapAB=*/SwapAB,
->>>>>>> 17cb4a4e
           /*ProfileMode=*/kProfileMode>(params, stream);
     });
   });
