/******************************************************************************
 * Copyright (c) 2024, Jay Shah, Ganesh Bikshandi, Ying Zhang, Vijay Thakkar, Pradeep Ramani, Tri Dao.
 ******************************************************************************/

#pragma once

#include <cute/tensor.hpp>

#include <cutlass/cluster_launch.hpp>
#include <cutlass/cutlass.h>
#include <cutlass/device_kernel.h> // For device_kernel
#include <cutlass/kernel_hardware_info.h>
#include <cutlass/kernel_launch.h>

#include "epilogue_fwd.hpp"
#include "flash.h"
#include "flash_fwd_kernel_sm90.h"
#include "mainloop_fwd_sm90_tma_gmma_ws.hpp"
#include "static_switch.h"
#include "tile_scheduler.hpp"
#include "tile_size.h"

using namespace cute;

<<<<<<< HEAD
template <int Arch, int kHeadDim, int ClusterM, typename Element, typename ElementOut, bool Has_softcap, bool DisableFwdAtomicReduction, bool Deterministic, bool MergeRange>
void run_flash_fwd(Flash_fwd_params &params, cudaStream_t stream) {
    using ArchTag = std::conditional_t<Arch >= 90, cutlass::arch::Sm90, cutlass::arch::Sm80>;
    // Get tile size and kernel configuration for SM90
    static constexpr std::tuple<int, int, bool, bool> kBlockMN_RS_IntraWGOverlap = tile_size_fwd_sm90(kHeadDim, sizeof(Element) /*element_size*/, Has_softcap);
    static constexpr int kBlockM = std::get<0>(kBlockMN_RS_IntraWGOverlap);
    static constexpr int kBlockN = std::get<1>(kBlockMN_RS_IntraWGOverlap);
    static constexpr bool MmaPV_is_RS = std::get<2>(kBlockMN_RS_IntraWGOverlap);
    static constexpr bool IntraWGOverlap = std::get<3>(kBlockMN_RS_IntraWGOverlap);
=======
template <int Arch, int kHeadDim, int ClusterM, typename Element, typename ElementOut, bool Has_softcap, bool DisableFwdAtomicReduction, bool MergeRange>
void run_flash_fwd(Flash_fwd_params& params, cudaStream_t stream) {
  using ArchTag = std::conditional_t<Arch >= 90, cutlass::arch::Sm90, cutlass::arch::Sm80>;
  // Get tile size and kernel configuration for SM90
  static constexpr std::tuple<int, int, bool, bool> kBlockMN_RS_IntraWGOverlap = tile_size_fwd_sm90(kHeadDim, sizeof(Element) /*element_size*/, Has_softcap);
  static constexpr int kBlockM = std::get<0>(kBlockMN_RS_IntraWGOverlap);
  static constexpr int kBlockN = std::get<1>(kBlockMN_RS_IntraWGOverlap);
  static constexpr bool MmaPV_is_RS = std::get<2>(kBlockMN_RS_IntraWGOverlap);
  static constexpr bool IntraWGOverlap = std::get<3>(kBlockMN_RS_IntraWGOverlap);
>>>>>>> 5e7c3cf1

  static constexpr int kStages = 2;

<<<<<<< HEAD
    // get tile shape
    using TileShape_MNK = cute::Shape<Int<kBlockM>, Int<kBlockN>, Int<kHeadDim>>;
    using TileShape_MNK_PV = cute::Shape<Int<kBlockM>, Int<kHeadDim>, Int<kBlockN>>;
    // get cluster shape
    using ClusterShape = cute::Shape<Int<ClusterM>, _1, _1>;
    // get mainloop and epilogue
    using CollectiveMainloop = flash::CollectiveMainloopFwdSm90<kStages, ClusterShape, TileShape_MNK, Element, float, cutlass::arch::Sm90, Has_softcap, MmaPV_is_RS, IntraWGOverlap>;
    using CollectiveEpilogue = flash::CollectiveEpilogueFwd<TileShape_MNK_PV, ClusterShape, ElementOut, ArchTag, CollectiveMainloop::NumMmaThreads, DisableFwdAtomicReduction, Deterministic>;

    static constexpr int NumProducerThreads = CollectiveMainloop::NumProducerThreads;
    using SchedulerPersistent = flash::VarlenDynamicPersistentTileScheduler<kBlockM, CollectiveMainloop::NumMmaThreads, NumProducerThreads, false /*Split*/, Deterministic, false /*PackGQA*/, Arch >= 90 /*WarpSpecialized*/>;
    using Scheduler = SchedulerPersistent;
    using AttnKernel = flash::enable_sm90_or_later<flash::FlashAttnFwdSm90<CollectiveMainloop, CollectiveEpilogue, Scheduler, MergeRange>>;
=======
  // get tile shape
  using TileShape_MNK = cute::Shape<Int<kBlockM>, Int<kBlockN>, Int<kHeadDim>>;
  using TileShape_MNK_PV = cute::Shape<Int<kBlockM>, Int<kHeadDim>, Int<kBlockN>>;
  // get cluster shape
  using ClusterShape = cute::Shape<Int<ClusterM>, _1, _1>;
  // get mainloop and epilogue
  using CollectiveMainloop =
      flash::CollectiveMainloopFwdSm90<kStages, ClusterShape, TileShape_MNK, Element, float, cutlass::arch::Sm90, Has_softcap, MmaPV_is_RS, IntraWGOverlap>;
  using CollectiveEpilogue =
      flash::CollectiveEpilogueFwd<TileShape_MNK_PV, ClusterShape, ElementOut, ArchTag, CollectiveMainloop::NumMmaThreads, DisableFwdAtomicReduction>;

  static constexpr int NumProducerThreads = CollectiveMainloop::NumProducerThreads;
  using SchedulerPersistent = flash::DynamicPersistentTileScheduler<kBlockM, CollectiveMainloop::NumMmaThreads, NumProducerThreads, Arch >= 90 /*WarpSpecialized*/>;
  using Scheduler = SchedulerPersistent;
  using AttnKernel = flash::enable_sm90_or_later<flash::FlashAttnFwdSm90<CollectiveMainloop, CollectiveEpilogue, Scheduler, MergeRange>>;
>>>>>>> 5e7c3cf1

  typename CollectiveMainloop::StrideV v_strides = make_stride(params.v_row_stride, _1{}, params.v_head_stride);
  typename CollectiveMainloop::Arguments mainloop_args{
      static_cast<Element const*>(params.q_ptr), // Q
      {params.total_q, params.d, params.h_qo}, // shape_Q
      {params.q_row_stride, _1{}, params.q_head_stride}, // stride_Q
      static_cast<Element*>(params.k_ptr), // K
      {params.total_k, params.d, params.h_kv}, // shape_K
      {params.k_row_stride, _1{}, params.k_head_stride}, // stride_K
      static_cast<Element*>(params.v_ptr), // V
      params.d, // headdim_v
      v_strides, // stride_V
      params.scale_softmax,
      params.softcap,
      params.q_ranges,
      params.k_ranges,
      params.attn_type_map};

<<<<<<< HEAD
    typename CollectiveEpilogue::Arguments epilogue_args {
        static_cast<ElementOut*>(params.o_ptr), // O
        {params.total_q, params.d, params.h_qo},  // shape_O
        {params.o_row_stride, _1{}, params.o_head_stride}, // stride_O
        static_cast<float*>(params.softmax_lse_ptr), // LSE
        {_1{}, params.total_q},  // stride_LSE
        params.h_qo,
        params.h_kv,
        params.range_locks,
        params.q_ranges, 
        params.k_ranges,
        params.determin_range_locks
    };

    int qhead_per_khead = 1;
    int num_blocks_m = cutlass::ceil_div(params.total_q * qhead_per_khead, get<0>(TileShape_MNK{}));
    num_blocks_m = cutlass::round_up(num_blocks_m, size<0>(ClusterShape{}));
    typename flash::TileSchedulerArguments scheduler_args {
        num_blocks_m, params.h_qo, params.merge_batch_size, params.num_splits,
        params.h_qo / params.h_kv,
        params.total_q,
        params.total_k, params.d, params.d, sizeof(Element),
        params.tile_count_semaphore, params.cu_seqlens_q, params.q_ranges, params.seqused_q,
        // params.num_m_blocks_ptr, params.num_splits_dynamic_ptr,
        params.num_splits_dynamic_ptr,
        params.merge_q_ranges,
        params.qk_map,
        params.determin_conflict_state
    };
=======
  typename CollectiveEpilogue::Arguments epilogue_args{
      static_cast<ElementOut*>(params.o_ptr), // O
      {params.total_q, params.d, params.h_qo}, // shape_O
      {params.o_row_stride, _1{}, params.o_head_stride}, // stride_O
      static_cast<float*>(params.softmax_lse_ptr), // LSE
      {_1{}, params.total_q}, // stride_LSE
      params.h_qo,
      params.h_kv,
      params.range_locks,
      params.q_ranges,
      params.k_ranges,
  };

  int qhead_per_khead = 1;
  int num_blocks_m = cutlass::ceil_div(params.total_q * qhead_per_khead, get<0>(TileShape_MNK{}));
  num_blocks_m = cutlass::round_up(num_blocks_m, size<0>(ClusterShape{}));
  typename flash::TileSchedulerArguments scheduler_args{
      /*num_heads*/ params.h_qo,
      /*num_batches*/ params.merge_batch_size,
      /*tile_count_semaphore*/ params.tile_count_semaphore,
      /*ranges*/ params.q_ranges,
      /*merge_ranges*/ params.merge_q_ranges,
      /*range_map*/ params.qk_map,
  };
>>>>>>> 5e7c3cf1

  int device;
  CHECK_CUDA(cudaGetDevice(&device));
  typename AttnKernel::Params kernel_params = AttnKernel::to_underlying_arguments({mainloop_args, epilogue_args, {device, params.num_sm}, scheduler_args});

  dim3 grid_dims = AttnKernel::get_grid_shape(kernel_params);
  dim3 block_dims = AttnKernel::get_block_shape();
  int smem_size = AttnKernel::SharedStorageSize;
  // int smem_size_q = sizeof(decltype((typename CollectiveMainloop::TensorStorage{}).smem_q));
  // int smem_size_k = sizeof(decltype((typename CollectiveMainloop::TensorStorage{}).smem_k));
  // int smem_size_v = sizeof(decltype((typename CollectiveMainloop::TensorStorage{}).smem_v));
  // printf("smem_size = %d, q = %d, k = %d, v = %d\n", smem_size, smem_size_q, smem_size_k, smem_size_v);
  // Get the ptr to kernel function.
  if constexpr (size(ClusterShape{}) > 1) {
    void const* kernel = (void const*)cutlass::device_kernel<AttnKernel>;
    if (smem_size >= 48 * 1024) {
      CHECK_CUDA(cudaFuncSetAttribute(kernel, cudaFuncAttributeMaxDynamicSharedMemorySize, smem_size));
    }
    dim3 cluster_dims(size<0>(ClusterShape{}), size<1>(ClusterShape{}), size<2>(ClusterShape{}));
    cutlass::ClusterLaunchParams launch_params{grid_dims, block_dims, cluster_dims, smem_size, stream};
    cutlass::launch_kernel_on_cluster(launch_params, kernel, kernel_params);
  } else {
    auto kernel = cutlass::device_kernel<AttnKernel>;
    if (smem_size >= 48 * 1024) {
      CHECK_CUDA(cudaFuncSetAttribute(kernel, cudaFuncAttributeMaxDynamicSharedMemorySize, smem_size));
    }
    // kernel<<<grid_dims, block_dims, smem_size, stream>>>(kernel_params);
    cutlass::kernel_launch<AttnKernel>(grid_dims, block_dims, smem_size, stream, kernel_params, false /*launch_with_pdl*/);
  }
  CHECK_CUDA_KERNEL_LAUNCH();
}

<<<<<<< HEAD
template<int Arch, typename T, typename T_out, int kHeadDim, bool Has_softcap, bool DisableFwdAtomicReduction>
void run_mha_fwd_(Flash_fwd_params &params, cudaStream_t stream) {
    static_assert(sizeof(T) == 2, "Only 16bit computation are supported");
    // Only needed here to decide if we should use cluster
    static constexpr int kBlockM = std::get<0>(tile_size_fwd_sm90(kHeadDim, sizeof(T) /*element_size*/, Has_softcap));
    // 有varlen，所以不能用cluster
    static constexpr bool Enable_cluster = false;
    CLUSTER_SWITCH(cutlass::ceil_div(params.total_q, kBlockM) % 2 == 0, Use_cluster, [&] {
        static constexpr int ClusterM = Enable_cluster && Use_cluster ? 2 : 1;
        BOOL_SWITCH(params.merge_q_ranges != nullptr, MergeRange, [&] {
            BOOL_SWITCH(params.determin_range_locks != nullptr, Deterministic, [&] {
                run_flash_fwd<Arch, kHeadDim, ClusterM, T, T_out, Has_softcap, DisableFwdAtomicReduction, Deterministic, MergeRange>(params, stream);
            });
        });
=======
template <int Arch, typename T, typename T_out, int kHeadDim, bool Has_softcap, bool DisableFwdAtomicReduction>
void run_mha_fwd_(Flash_fwd_params& params, cudaStream_t stream) {
  static_assert(sizeof(T) == 2, "Only 16bit computation are supported");
  // Only needed here to decide if we should use cluster
  static constexpr int kBlockM = std::get<0>(tile_size_fwd_sm90(kHeadDim, sizeof(T) /*element_size*/, Has_softcap));
  // 有varlen，所以不能用cluster
  static constexpr bool Enable_cluster = false;
  CLUSTER_SWITCH(cutlass::ceil_div(params.total_q, kBlockM) % 2 == 0, Use_cluster, [&] {
    static constexpr int ClusterM = Enable_cluster && Use_cluster ? 2 : 1;
    BOOL_SWITCH(params.merge_q_ranges != nullptr, MergeRange, [&] {
      run_flash_fwd<Arch, kHeadDim, ClusterM, T, T_out, Has_softcap, DisableFwdAtomicReduction, MergeRange>(params, stream);
>>>>>>> 5e7c3cf1
    });
  });
}<|MERGE_RESOLUTION|>--- conflicted
+++ resolved
@@ -22,18 +22,7 @@
 
 using namespace cute;
 
-<<<<<<< HEAD
 template <int Arch, int kHeadDim, int ClusterM, typename Element, typename ElementOut, bool Has_softcap, bool DisableFwdAtomicReduction, bool Deterministic, bool MergeRange>
-void run_flash_fwd(Flash_fwd_params &params, cudaStream_t stream) {
-    using ArchTag = std::conditional_t<Arch >= 90, cutlass::arch::Sm90, cutlass::arch::Sm80>;
-    // Get tile size and kernel configuration for SM90
-    static constexpr std::tuple<int, int, bool, bool> kBlockMN_RS_IntraWGOverlap = tile_size_fwd_sm90(kHeadDim, sizeof(Element) /*element_size*/, Has_softcap);
-    static constexpr int kBlockM = std::get<0>(kBlockMN_RS_IntraWGOverlap);
-    static constexpr int kBlockN = std::get<1>(kBlockMN_RS_IntraWGOverlap);
-    static constexpr bool MmaPV_is_RS = std::get<2>(kBlockMN_RS_IntraWGOverlap);
-    static constexpr bool IntraWGOverlap = std::get<3>(kBlockMN_RS_IntraWGOverlap);
-=======
-template <int Arch, int kHeadDim, int ClusterM, typename Element, typename ElementOut, bool Has_softcap, bool DisableFwdAtomicReduction, bool MergeRange>
 void run_flash_fwd(Flash_fwd_params& params, cudaStream_t stream) {
   using ArchTag = std::conditional_t<Arch >= 90, cutlass::arch::Sm90, cutlass::arch::Sm80>;
   // Get tile size and kernel configuration for SM90
@@ -42,25 +31,9 @@
   static constexpr int kBlockN = std::get<1>(kBlockMN_RS_IntraWGOverlap);
   static constexpr bool MmaPV_is_RS = std::get<2>(kBlockMN_RS_IntraWGOverlap);
   static constexpr bool IntraWGOverlap = std::get<3>(kBlockMN_RS_IntraWGOverlap);
->>>>>>> 5e7c3cf1
 
   static constexpr int kStages = 2;
 
-<<<<<<< HEAD
-    // get tile shape
-    using TileShape_MNK = cute::Shape<Int<kBlockM>, Int<kBlockN>, Int<kHeadDim>>;
-    using TileShape_MNK_PV = cute::Shape<Int<kBlockM>, Int<kHeadDim>, Int<kBlockN>>;
-    // get cluster shape
-    using ClusterShape = cute::Shape<Int<ClusterM>, _1, _1>;
-    // get mainloop and epilogue
-    using CollectiveMainloop = flash::CollectiveMainloopFwdSm90<kStages, ClusterShape, TileShape_MNK, Element, float, cutlass::arch::Sm90, Has_softcap, MmaPV_is_RS, IntraWGOverlap>;
-    using CollectiveEpilogue = flash::CollectiveEpilogueFwd<TileShape_MNK_PV, ClusterShape, ElementOut, ArchTag, CollectiveMainloop::NumMmaThreads, DisableFwdAtomicReduction, Deterministic>;
-
-    static constexpr int NumProducerThreads = CollectiveMainloop::NumProducerThreads;
-    using SchedulerPersistent = flash::VarlenDynamicPersistentTileScheduler<kBlockM, CollectiveMainloop::NumMmaThreads, NumProducerThreads, false /*Split*/, Deterministic, false /*PackGQA*/, Arch >= 90 /*WarpSpecialized*/>;
-    using Scheduler = SchedulerPersistent;
-    using AttnKernel = flash::enable_sm90_or_later<flash::FlashAttnFwdSm90<CollectiveMainloop, CollectiveEpilogue, Scheduler, MergeRange>>;
-=======
   // get tile shape
   using TileShape_MNK = cute::Shape<Int<kBlockM>, Int<kBlockN>, Int<kHeadDim>>;
   using TileShape_MNK_PV = cute::Shape<Int<kBlockM>, Int<kHeadDim>, Int<kBlockN>>;
@@ -70,13 +43,12 @@
   using CollectiveMainloop =
       flash::CollectiveMainloopFwdSm90<kStages, ClusterShape, TileShape_MNK, Element, float, cutlass::arch::Sm90, Has_softcap, MmaPV_is_RS, IntraWGOverlap>;
   using CollectiveEpilogue =
-      flash::CollectiveEpilogueFwd<TileShape_MNK_PV, ClusterShape, ElementOut, ArchTag, CollectiveMainloop::NumMmaThreads, DisableFwdAtomicReduction>;
+      flash::CollectiveEpilogueFwd<TileShape_MNK_PV, ClusterShape, ElementOut, ArchTag, CollectiveMainloop::NumMmaThreads, DisableFwdAtomicReduction, Deterministic>;
 
   static constexpr int NumProducerThreads = CollectiveMainloop::NumProducerThreads;
-  using SchedulerPersistent = flash::DynamicPersistentTileScheduler<kBlockM, CollectiveMainloop::NumMmaThreads, NumProducerThreads, Arch >= 90 /*WarpSpecialized*/>;
+  using SchedulerPersistent = flash::DynamicPersistentTileScheduler<kBlockM, CollectiveMainloop::NumMmaThreads, NumProducerThreads, Arch >= 90 /*WarpSpecialized*/, Deterministic>;
   using Scheduler = SchedulerPersistent;
   using AttnKernel = flash::enable_sm90_or_later<flash::FlashAttnFwdSm90<CollectiveMainloop, CollectiveEpilogue, Scheduler, MergeRange>>;
->>>>>>> 5e7c3cf1
 
   typename CollectiveMainloop::StrideV v_strides = make_stride(params.v_row_stride, _1{}, params.v_head_stride);
   typename CollectiveMainloop::Arguments mainloop_args{
@@ -95,37 +67,6 @@
       params.k_ranges,
       params.attn_type_map};
 
-<<<<<<< HEAD
-    typename CollectiveEpilogue::Arguments epilogue_args {
-        static_cast<ElementOut*>(params.o_ptr), // O
-        {params.total_q, params.d, params.h_qo},  // shape_O
-        {params.o_row_stride, _1{}, params.o_head_stride}, // stride_O
-        static_cast<float*>(params.softmax_lse_ptr), // LSE
-        {_1{}, params.total_q},  // stride_LSE
-        params.h_qo,
-        params.h_kv,
-        params.range_locks,
-        params.q_ranges, 
-        params.k_ranges,
-        params.determin_range_locks
-    };
-
-    int qhead_per_khead = 1;
-    int num_blocks_m = cutlass::ceil_div(params.total_q * qhead_per_khead, get<0>(TileShape_MNK{}));
-    num_blocks_m = cutlass::round_up(num_blocks_m, size<0>(ClusterShape{}));
-    typename flash::TileSchedulerArguments scheduler_args {
-        num_blocks_m, params.h_qo, params.merge_batch_size, params.num_splits,
-        params.h_qo / params.h_kv,
-        params.total_q,
-        params.total_k, params.d, params.d, sizeof(Element),
-        params.tile_count_semaphore, params.cu_seqlens_q, params.q_ranges, params.seqused_q,
-        // params.num_m_blocks_ptr, params.num_splits_dynamic_ptr,
-        params.num_splits_dynamic_ptr,
-        params.merge_q_ranges,
-        params.qk_map,
-        params.determin_conflict_state
-    };
-=======
   typename CollectiveEpilogue::Arguments epilogue_args{
       static_cast<ElementOut*>(params.o_ptr), // O
       {params.total_q, params.d, params.h_qo}, // shape_O
@@ -137,11 +78,9 @@
       params.range_locks,
       params.q_ranges,
       params.k_ranges,
+      params.determin_range_locks,
   };
 
-  int qhead_per_khead = 1;
-  int num_blocks_m = cutlass::ceil_div(params.total_q * qhead_per_khead, get<0>(TileShape_MNK{}));
-  num_blocks_m = cutlass::round_up(num_blocks_m, size<0>(ClusterShape{}));
   typename flash::TileSchedulerArguments scheduler_args{
       /*num_heads*/ params.h_qo,
       /*num_batches*/ params.merge_batch_size,
@@ -149,8 +88,8 @@
       /*ranges*/ params.q_ranges,
       /*merge_ranges*/ params.merge_q_ranges,
       /*range_map*/ params.qk_map,
+      /*determin_conflict_state*/params.determin_conflict_state,
   };
->>>>>>> 5e7c3cf1
 
   int device;
   CHECK_CUDA(cudaGetDevice(&device));
@@ -183,22 +122,6 @@
   CHECK_CUDA_KERNEL_LAUNCH();
 }
 
-<<<<<<< HEAD
-template<int Arch, typename T, typename T_out, int kHeadDim, bool Has_softcap, bool DisableFwdAtomicReduction>
-void run_mha_fwd_(Flash_fwd_params &params, cudaStream_t stream) {
-    static_assert(sizeof(T) == 2, "Only 16bit computation are supported");
-    // Only needed here to decide if we should use cluster
-    static constexpr int kBlockM = std::get<0>(tile_size_fwd_sm90(kHeadDim, sizeof(T) /*element_size*/, Has_softcap));
-    // 有varlen，所以不能用cluster
-    static constexpr bool Enable_cluster = false;
-    CLUSTER_SWITCH(cutlass::ceil_div(params.total_q, kBlockM) % 2 == 0, Use_cluster, [&] {
-        static constexpr int ClusterM = Enable_cluster && Use_cluster ? 2 : 1;
-        BOOL_SWITCH(params.merge_q_ranges != nullptr, MergeRange, [&] {
-            BOOL_SWITCH(params.determin_range_locks != nullptr, Deterministic, [&] {
-                run_flash_fwd<Arch, kHeadDim, ClusterM, T, T_out, Has_softcap, DisableFwdAtomicReduction, Deterministic, MergeRange>(params, stream);
-            });
-        });
-=======
 template <int Arch, typename T, typename T_out, int kHeadDim, bool Has_softcap, bool DisableFwdAtomicReduction>
 void run_mha_fwd_(Flash_fwd_params& params, cudaStream_t stream) {
   static_assert(sizeof(T) == 2, "Only 16bit computation are supported");
@@ -209,8 +132,9 @@
   CLUSTER_SWITCH(cutlass::ceil_div(params.total_q, kBlockM) % 2 == 0, Use_cluster, [&] {
     static constexpr int ClusterM = Enable_cluster && Use_cluster ? 2 : 1;
     BOOL_SWITCH(params.merge_q_ranges != nullptr, MergeRange, [&] {
-      run_flash_fwd<Arch, kHeadDim, ClusterM, T, T_out, Has_softcap, DisableFwdAtomicReduction, MergeRange>(params, stream);
->>>>>>> 5e7c3cf1
+      BOOL_SWITCH(params.determin_range_locks != nullptr, Deterministic, [&] {
+        run_flash_fwd<Arch, kHeadDim, ClusterM, T, T_out, Has_softcap, DisableFwdAtomicReduction, Deterministic, MergeRange>(params, stream);
+      });
     });
   });
 }