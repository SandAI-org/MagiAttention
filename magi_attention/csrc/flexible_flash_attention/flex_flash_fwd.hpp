/**********************************************************************************
 * Copyright (c) 2025 SandAI. All Rights Reserved.
 *
 * Licensed under the Apache License, Version 2.0 (the "License");
 * you may not use this file except in compliance with the License.
 * You may obtain a copy of the License at
 *
 *     http://www.apache.org/licenses/LICENSE-2.0
 *
 * Unless required by applicable law or agreed to in writing, software
 * distributed under the License is distributed on an "AS IS" BASIS,
 * WITHOUT WARRANTIES OR CONDITIONS OF ANY KIND, either express or implied.
 * See the License for the specific language governing permissions and
 * limitations under the License.
 *********************************************************************************/

#include <torch/version.h>

#if TORCH_VERSION_MAJOR < 2 || (TORCH_VERSION_MAJOR == 2 && TORCH_VERSION_MINOR < 4)
#include <pybind11/pybind11.h>
#include <pybind11/stl.h>
namespace pybind11::detail {
template <>
struct type_caster<at::ScalarType> {
 public:
  PYBIND11_TYPE_CASTER(at::ScalarType, _("torch.dtype"));
  type_caster() : value(at::kFloat) {}
  bool load(handle src, bool) {
    PyObject* obj = src.ptr();
    if (THPDtype_Check(obj)) {
      value = reinterpret_cast<THPDtype*>(obj)->scalar_type;
      return true;
    }
    return false;
  }
  static handle cast(const at::ScalarType& src, return_value_policy /* policy */, handle /* parent */) {
    return Py_NewRef(torch::getTHPDtype(src));
  }
};
} // namespace pybind11::detail
#endif

#include "flex_flash_common.hpp"

std::tuple<Flash_fwd_params, at::Tensor, at::Tensor> prepare_mha_fwd(
    const at::Tensor& q,
    const at::Tensor& k,
    const at::Tensor& v,
    const std::optional<at::Tensor>& sink_,
    std::optional<at::Tensor>& out_,
    std::optional<at::Tensor>& softmax_lse_,
    const at::Tensor& q_ranges,
    const at::Tensor& k_ranges,
    std::optional<const at::Tensor>& attn_type_map_,
    std::optional<const at::Tensor>& merge_q_ranges_,
    std::optional<const at::Tensor>& qk_map_,
    std::optional<const at::Tensor>& unique_count_,
    std::optional<const at::Tensor>& sparse_load_loop_count_,
    float const softmax_scale,
    float const softcap,
    bool const disable_fwd_atomic_reduction,
    std::optional<at::ScalarType> out_type_,
    bool const deterministic,
    int const sm_margin,
    int const kBlockM) {
  // Check compute capability
  auto dprops = at::cuda::getCurrentDeviceProperties();
  bool is_sm9x = dprops->major >= 9;
  TORCH_CHECK(is_sm9x, "Flexible Flash Attention only supports Hopper GPUs or newer.");

  int const batch_size = q_ranges.size(0);
  int const total_q = q.size(0);
  int const total_k = k.size(0);
  int const num_heads_qo = q.size(1);
  int const num_heads_kv = k.size(1);
  int const head_size = q.size(2);
  int const total_sink = sink_.has_value() ? sink_->size(0) : 0;
  auto opts = q.options();

  // Check q, k, v (dtype, device, layout)
  auto q_type = q.scalar_type();
  TORCH_CHECK(q_type == at::ScalarType::Half || q_type == at::ScalarType::BFloat16, "Flexible Flash Attention only supports fp16 and bf16 data type");
  TORCH_CHECK(k.scalar_type() == q_type, "query and key must have the same dtype");
  TORCH_CHECK(v.scalar_type() == q_type, "query and value must have the same dtype");
  CHECK_DEVICE(q);
  CHECK_DEVICE(k);
  CHECK_DEVICE(v);
  TORCH_CHECK(q.dim() == 3 && k.dim() == 3 && v.dim() == 3, "q/k/v must be 3D");
  CHECK_SHAPE(q, total_q, num_heads_qo, head_size);
  CHECK_SHAPE(k, total_k, num_heads_kv, head_size);
  CHECK_SHAPE(v, total_k, num_heads_kv, head_size);
  TORCH_CHECK(q.stride(-1) == 1 && k.stride(-1) == 1 && v.stride(-1) == 1, "q/k/v last dim must be contiguous");

  TORCH_CHECK(q_ranges.dtype() == torch::kInt32 && k_ranges.dtype() == torch::kInt32, "ranges must be int32");
  CHECK_DEVICE(q_ranges);
  CHECK_DEVICE(k_ranges);
  CHECK_SHAPE(q_ranges, batch_size, 2);
  CHECK_SHAPE(k_ranges, batch_size, 2);
  CHECK_CONTIGUOUS(q_ranges);
  CHECK_CONTIGUOUS(k_ranges);

  // Init attn_type_map
  at::Tensor attn_type_map;
  bool const has_attn_type_map = attn_type_map_.has_value();
  if (has_attn_type_map) {
    // Check attn_type_map (dtype, device, layout)
    attn_type_map = attn_type_map_.value();
    CHECK_DEVICE(attn_type_map);
    TORCH_CHECK(attn_type_map.dtype() == torch::kInt32);
    CHECK_SHAPE(attn_type_map, batch_size);
    CHECK_CONTIGUOUS(attn_type_map);
  }

  // Check merge_q_ranges, fwd_qk_map (dtype, device, layout) if given
  int merge_batch_size = batch_size;
  at::Tensor merge_q_ranges;
  at::Tensor qk_map;
  at::Tensor unique_count;
  at::Tensor sparse_load_loop_count;
  bool const has_merge_q_ranges = merge_q_ranges_.has_value();
  bool const has_qk_map = qk_map_.has_value();
  bool const has_unique_count = unique_count_.has_value();
  bool const has_sparse_load_loop_count = sparse_load_loop_count_.has_value();
  if (has_merge_q_ranges) {
    merge_q_ranges = merge_q_ranges_.value();
    // Check merge_q_ranges (dtype, device, layout)
    TORCH_CHECK(merge_q_ranges.dtype() == torch::kInt32);
    CHECK_DEVICE(merge_q_ranges);
    merge_batch_size = merge_q_ranges.size(0);
    CHECK_CONTIGUOUS(merge_q_ranges);
  }
  if (has_qk_map) {
    qk_map = qk_map_.value();
    // Check qk_map (dtype, device, layout)
    TORCH_CHECK(qk_map.dtype() == torch::kInt32);
    CHECK_DEVICE(qk_map);
    CHECK_SHAPE(qk_map, merge_batch_size + 1);
    CHECK_CONTIGUOUS(qk_map);
  }
  if (has_unique_count) {
    unique_count = unique_count_.value();
    // Check unique_count (dtype, device, layout)
    TORCH_CHECK(unique_count.dtype() == torch::kInt32);
    CHECK_DEVICE(unique_count);
    CHECK_SHAPE(unique_count);
    CHECK_CONTIGUOUS(unique_count);
  }
  if (has_sparse_load_loop_count) {
    sparse_load_loop_count = sparse_load_loop_count_.value();
    // Check sparse_load_loop_count (dtype, device, layout)
    TORCH_CHECK(sparse_load_loop_count.dtype() == torch::kInt32);
    CHECK_DEVICE(sparse_load_loop_count);
    CHECK_CONTIGUOUS(sparse_load_loop_count);
  }
  TORCH_CHECK((has_merge_q_ranges == has_qk_map && has_qk_map == has_unique_count), "merge_q_ranges/qk_map/unique_count must be provided together");

  int const max_headdim = get_max_headdim();
  TORCH_CHECK(head_size <= max_headdim);
  TORCH_CHECK(head_size % 8 == 0, "head_size should be a multiple of 8");
  TORCH_CHECK(num_heads_qo % num_heads_kv == 0, "Number of heads in key/value must divide number of heads in query");

  // Define a helper function to round up to multiple of m
  int const head_size_rounded = round_up_headdim(head_size);

  at::cuda::CUDAGuard device_guard{(char)q.get_device()};

  // Init softmax_lse tensors to return
  at::Tensor softmax_lse;
  // If softmax_lse is provided, check its dtype, device, and layout.
  // Otherwise, create a new tensor with the appropriate dtype and shape.
  if (softmax_lse_.has_value()) {
    softmax_lse = softmax_lse_.value();
    TORCH_CHECK(softmax_lse.scalar_type() == at::kFloat);
    CHECK_DEVICE(softmax_lse);
    CHECK_SHAPE(softmax_lse, total_q, num_heads_qo);
    CHECK_CONTIGUOUS(softmax_lse);
  } else {
    // Create softmax_lse tensor, need to satisfy two conditions
    // 1. initialize with -infinity
    // 2. use float32 to ensure numerical stability
    softmax_lse = torch::full({num_heads_qo, total_q}, -std::numeric_limits<float>::infinity(), opts.dtype(at::kFloat));
  }

  // Init optional sink
  at::Tensor sink;
  if (sink_.has_value()) {
    sink = sink_.value();
    TORCH_CHECK(sink.scalar_type() == at::kFloat, "sink must has dtype float");
    CHECK_DEVICE(sink);
    TORCH_CHECK(sink.dim() == 2, "sink must be 2D");
    CHECK_SHAPE(sink, total_sink, num_heads_qo);
    CHECK_CONTIGUOUS(sink);
  } else {
    // Create a dummy empty sink tensor with zero size
    sink = torch::empty({total_sink, num_heads_qo}, opts.dtype(at::kFloat));
  }

  // Determine the output type
  at::ScalarType out_type;
  if (out_type_.has_value())
    out_type = out_type_.value();
  else if (out_.has_value())
    out_type = out_.value().scalar_type();
  else
    out_type = !disable_fwd_atomic_reduction ? at::kFloat : q_type; // Use float32 to ensure numerical stability when enable atomic reduction
  TORCH_CHECK(out_type == at::kFloat || out_type == at::kBFloat16 || out_type == at::kHalf);

  // Init output tensors to return
  // If the output tensor 'out' is provided, check its dtype, device, and layout.
  // Otherwise, create a new output tensor with the appropriate dtype and shape.
  at::Tensor out;
  if (out_.has_value()) {
    out = out_.value();
    TORCH_CHECK(out.scalar_type() == out_type);
    CHECK_DEVICE(out);
    CHECK_SHAPE(out, total_q, num_heads_qo, head_size);
    TORCH_CHECK(out.stride(-1) == 1);
  } else {
    out = torch::empty_like(q, opts.dtype(out_type));
  }

  // Get element size
  // int element_size = (q_type == at::ScalarType::BFloat16) ? sizeof(cutlass::bfloat16_t) : sizeof(cutlass::half_t);
  // Get q block size, used to initialize range_locks
  // FIXME: hack way to get the block size
  // int const kBlockM = std::get<0>(tile_size_fwd_sm90(head_size, element_size, softcap > 0.0));
  // Initialize range_locks, ceil_div(total_q, kBlockM) + 1 rows, num_heads_qo columns
  at::Tensor range_locks = torch::empty({(total_q + kBlockM - 1) / kBlockM + 1, num_heads_qo}, opts.dtype(torch::kInt32));
  // Create tile_count_semaphore tensor, used to count the number of tiles
  at::Tensor tile_count_semaphore = torch::zeros({1}, opts.dtype(torch::kInt32));
  // If atomic reduction is enabled, we need to zero out the out_accum tensor
  if (!disable_fwd_atomic_reduction)
    range_locks.zero_();

  // Initialize determin_range_locks tensor, the shape is same as range_locks
  at::Tensor determin_range_locks = torch::empty({(total_q + kBlockM - 1) / kBlockM + 1, num_heads_qo * 2}, opts.dtype(torch::kInt32));
  // Initialize determin_conflict_state, num_sm rows, ceil_div(total_q, kBlockM) + 1 columns
  int const num_sm = at::cuda::getCurrentDeviceProperties()->multiProcessorCount - sm_margin;
  at::Tensor determin_conflict_state = torch::empty({num_sm, (total_q + kBlockM - 1) / kBlockM + 1}, opts.dtype(torch::kInt32));
  // If deterministic is enabled, we need to zero out the out_accum tensor and conflict state
  if (deterministic) {
    determin_range_locks.zero_();
    determin_conflict_state.zero_();
  }

  Flash_fwd_params params;
  set_params_fprop(
      params,
      batch_size,
      total_q,
      total_k,
      total_sink,
      num_heads_qo,
      num_heads_kv,
      head_size,
      head_size_rounded,
      q,
      k,
      v,
      sink,
      out,
<<<<<<< HEAD
      /*q_ranges*/ q_ranges.data_ptr(),
      /*k_ranges*/ k_ranges.data_ptr(),
      /*range_locks*/ range_locks.data_ptr(),
      /*deterministic*/ deterministic,
      /*determin_range_locks*/ deterministic ? determin_range_locks.data_ptr() : nullptr,
      /*determin_conflict_state*/ deterministic ? determin_conflict_state.data_ptr() : nullptr,
      /*attn_type_map*/ has_attn_type_map ? attn_type_map.data_ptr() : nullptr,
      /*merge_batch_size*/ merge_batch_size,
      /*merge_q_ranges*/ has_merge_q_ranges ? merge_q_ranges.data_ptr() : nullptr,
      /*qk_map*/ has_qk_map ? qk_map.data_ptr() : nullptr,
      /*unique_count*/ has_unique_count ? unique_count.data_ptr() : nullptr,
      /*sparse_load_loop_count*/ has_sparse_load_loop_count ? sparse_load_loop_count.data_ptr() : nullptr,
      /*softmax_lse*/ softmax_lse.data_ptr(),
      /*softmax_scale*/ softmax_scale,
      /*tile_count_semaphore*/ tile_count_semaphore.data_ptr(),
      /*softcap*/ softcap,
      /*sm_margin*/ sm_margin,
      /*disable_fwd_atomic_reduction*/ disable_fwd_atomic_reduction);
=======
      /*q_ranges=*/q_ranges.data_ptr(),
      /*k_ranges=*/k_ranges.data_ptr(),
      /*range_locks=*/range_locks.data_ptr(),
      /*deterministic=*/deterministic,
      /*determin_range_locks=*/deterministic ? determin_range_locks.data_ptr() : nullptr,
      /*determin_conflict_state=*/deterministic ? determin_conflict_state.data_ptr() : nullptr,
      /*attn_type_map=*/has_attn_type_map ? attn_type_map.data_ptr() : nullptr,
      /*merge_batch_size=*/merge_batch_size,
      /*merge_q_ranges=*/has_merge_q_ranges ? merge_q_ranges.data_ptr() : nullptr,
      /*qk_map=*/has_qk_map ? qk_map.data_ptr() : nullptr,
      /*unique_count=*/has_unique_count ? unique_count.data_ptr() : nullptr,
      /*softmax_lse=*/softmax_lse.data_ptr(),
      /*softmax_scale=*/softmax_scale,
      /*tile_count_semaphore=*/tile_count_semaphore.data_ptr(),
      /*softcap=*/softcap,
      /*sm_margin=*/sm_margin,
      /*disable_fwd_atomic_reduction=*/disable_fwd_atomic_reduction);
>>>>>>> 36418f19

  return {params, out, softmax_lse};
}<|MERGE_RESOLUTION|>--- conflicted
+++ resolved
@@ -259,26 +259,6 @@
       v,
       sink,
       out,
-<<<<<<< HEAD
-      /*q_ranges*/ q_ranges.data_ptr(),
-      /*k_ranges*/ k_ranges.data_ptr(),
-      /*range_locks*/ range_locks.data_ptr(),
-      /*deterministic*/ deterministic,
-      /*determin_range_locks*/ deterministic ? determin_range_locks.data_ptr() : nullptr,
-      /*determin_conflict_state*/ deterministic ? determin_conflict_state.data_ptr() : nullptr,
-      /*attn_type_map*/ has_attn_type_map ? attn_type_map.data_ptr() : nullptr,
-      /*merge_batch_size*/ merge_batch_size,
-      /*merge_q_ranges*/ has_merge_q_ranges ? merge_q_ranges.data_ptr() : nullptr,
-      /*qk_map*/ has_qk_map ? qk_map.data_ptr() : nullptr,
-      /*unique_count*/ has_unique_count ? unique_count.data_ptr() : nullptr,
-      /*sparse_load_loop_count*/ has_sparse_load_loop_count ? sparse_load_loop_count.data_ptr() : nullptr,
-      /*softmax_lse*/ softmax_lse.data_ptr(),
-      /*softmax_scale*/ softmax_scale,
-      /*tile_count_semaphore*/ tile_count_semaphore.data_ptr(),
-      /*softcap*/ softcap,
-      /*sm_margin*/ sm_margin,
-      /*disable_fwd_atomic_reduction*/ disable_fwd_atomic_reduction);
-=======
       /*q_ranges=*/q_ranges.data_ptr(),
       /*k_ranges=*/k_ranges.data_ptr(),
       /*range_locks=*/range_locks.data_ptr(),
@@ -290,13 +270,13 @@
       /*merge_q_ranges=*/has_merge_q_ranges ? merge_q_ranges.data_ptr() : nullptr,
       /*qk_map=*/has_qk_map ? qk_map.data_ptr() : nullptr,
       /*unique_count=*/has_unique_count ? unique_count.data_ptr() : nullptr,
+      /*sparse_load_loop_count=*/has_sparse_load_loop_count ? sparse_load_loop_count.data_ptr() : nullptr,
       /*softmax_lse=*/softmax_lse.data_ptr(),
       /*softmax_scale=*/softmax_scale,
       /*tile_count_semaphore=*/tile_count_semaphore.data_ptr(),
       /*softcap=*/softcap,
       /*sm_margin=*/sm_margin,
       /*disable_fwd_atomic_reduction=*/disable_fwd_atomic_reduction);
->>>>>>> 36418f19
 
   return {params, out, softmax_lse};
 }