--- conflicted
+++ resolved
@@ -50,11 +50,6 @@
     std::optional<at::Tensor>& softmax_lse_,
     const at::Tensor& q_ranges,
     const at::Tensor& k_ranges,
-<<<<<<< HEAD
-    int max_seqlen_q,
-    int max_seqlen_k,
-=======
->>>>>>> 8fe424ef
     std::optional<const at::Tensor>& attn_type_map_,
     std::optional<const at::Tensor>& merge_q_ranges_,
     std::optional<const at::Tensor>& qk_map_,
@@ -64,12 +59,8 @@
     bool const disable_fwd_atomic_reduction,
     std::optional<at::ScalarType> out_type_,
     bool const deterministic,
-<<<<<<< HEAD
     int const sm_margin,
     int const kBlockM) {
-=======
-    int const sm_margin) {
->>>>>>> 8fe424ef
   // Check compute capability
   auto dprops = at::cuda::getCurrentDeviceProperties();
   bool is_sm9x = dprops->major >= 9;
@@ -157,12 +148,7 @@
   // Define a helper function to round up to multiple of m
   auto round_multiple = [](int x, int m) { return (x + m - 1) / m * m; };
   int const head_size_rounded = round_up_headdim(head_size);
-<<<<<<< HEAD
-  int const max_seqlen_q_rounded = round_multiple(max_seqlen_q, 128);
-  int const max_seqlen_k_rounded = round_multiple(max_seqlen_k, 128);
-=======
   int const total_q_rounded = round_multiple(total_q + 128 - 1, 128);
->>>>>>> 8fe424ef
 
   at::cuda::CUDAGuard device_guard{(char)q.get_device()};
 
@@ -207,17 +193,10 @@
   }
 
   // Get element size
-<<<<<<< HEAD
   // int element_size = (q_type == at::ScalarType::BFloat16) ? sizeof(cutlass::bfloat16_t) : sizeof(cutlass::half_t);
   // Get q block size, used to initialize range_locks
   // FIXME: hack way to get the block size
   // int const kBlockM = std::get<0>(tile_size_fwd_sm90(head_size, element_size, softcap > 0.0));
-=======
-  int element_size = (q_type == at::ScalarType::BFloat16) ? sizeof(cutlass::bfloat16_t) : sizeof(cutlass::half_t);
-  // Get q block size, used to initialize range_locks
-  // FIXME: hack way to get the block size
-  int const kBlockM = std::get<0>(tile_size_fwd_sm90(head_size, element_size, softcap > 0.0));
->>>>>>> 8fe424ef
   // Initialize range_locks, ceil_div(total_q, kBlockM) + 1 rows, num_heads_qo
   // columns
   at::Tensor range_locks = torch::empty({(total_q + kBlockM - 1) / kBlockM + 1, num_heads_qo}, opts.dtype(torch::kInt32));
@@ -242,18 +221,9 @@
   set_params_fprop(
       params,
       batch_size,
-<<<<<<< HEAD
-      max_seqlen_q,
-      max_seqlen_k,
-      max_seqlen_q_rounded,
-      max_seqlen_k_rounded,
-      total_q,
-      total_k,
-=======
       total_q,
       total_k,
       total_q_rounded,
->>>>>>> 8fe424ef
       num_heads_qo,
       num_heads_kv,
       head_size,
