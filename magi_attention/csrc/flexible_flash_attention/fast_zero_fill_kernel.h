--- conflicted
+++ resolved
@@ -2,29 +2,18 @@
 
 #include <cute/layout.hpp>
 
-<<<<<<< HEAD
-=======
 #include <cutlass/arch/grid_dependency_control.h>
->>>>>>> 5e7c3cf1
 #include <cutlass/arch/reg_reconfig.h>
 #include <cutlass/array.h>
 #include <cutlass/cutlass.h>
 #include <cutlass/kernel_hardware_info.h>
 #include <cutlass/numeric_conversion.h>
 #include <cutlass/numeric_types.h>
-<<<<<<< HEAD
-#include "cutlass/arch/grid_dependency_control.h"
-#include "cutlass/pipeline/pipeline.hpp"
-
-#include "utils.h"
-
-=======
 #include <cutlass/pipeline/pipeline.hpp>
 
 #include "utils.h"
 
 namespace flash {
->>>>>>> 5e7c3cf1
 using namespace cute;
 
 template <typename T_out_, uint32_t kBlockM_, uint32_t kHeadDim_, class ArchTag_>
@@ -63,20 +52,12 @@
   static_assert(kBlockM % kGmemThreadsPerRow == 0, "kBlockM must be a multiple of kGmemThreadsPerRow");
 
   // Layout of Epilogue threads, named GmemLayoutAtom
-<<<<<<< HEAD
-  using GmemLayoutAtom = Layout<Shape<Int<kBlockM / kGmemThreadsPerRow>, Int<kGmemThreadsPerRow>>, Stride<Int<kGmemThreadsPerRow>, _1>>;
-=======
   using GmemLayoutAtom = cute::Layout<Shape<Int<kBlockM / kGmemThreadsPerRow>, Int<kGmemThreadsPerRow>>, Stride<Int<kGmemThreadsPerRow>, _1>>;
->>>>>>> 5e7c3cf1
 
   using GmemTiledCopyO = decltype(make_tiled_copy(
       Copy_Atom<AutoVectorizingCopyWithAssumedAlignment<128>, T_out>{},
       GmemLayoutAtom{},
-<<<<<<< HEAD
-      Layout<Shape<_1, Int<kGmemElemsPerStore>>>{})); // Val layout, 8 or 16 vals per store
-=======
       cute::Layout<Shape<_1, Int<kGmemElemsPerStore>>>{})); // Val layout, 8 or 16 vals per store
->>>>>>> 5e7c3cf1
 
   static constexpr int SharedStorageSize = 0;
   static constexpr uint32_t MaxThreadsPerBlock = kBlockM;
@@ -166,7 +147,6 @@
         tLSErLSE(i) = -INFINITY;
         tOpOm(i) = false;
       }
-<<<<<<< HEAD
     }
 
 // Set tOpOk to true if the col is in the range of the output tensor
@@ -176,17 +156,6 @@
       tOpOk(i) = col < head_dim_o;
     }
 
-=======
-    }
-
-// Set tOpOk to true if the col is in the range of the output tensor
-#pragma unroll
-    for (int32_t i = 0; i < size(tOpOk); ++i) {
-      int32_t col = get<1>(tOcO((_0{}, _0{}), _0{}, i));
-      tOpOk(i) = col < head_dim_o;
-    }
-
->>>>>>> 5e7c3cf1
     // Should we add __syncthreads() here?
     // __syncthreads();
 
@@ -206,9 +175,5 @@
 
     flash::copy2<false, false, false, false>(gmem_tiled_copy_O, tOrO, tOgO, tOcO, tOpOk, tOpOm);
   }
-<<<<<<< HEAD
 };
-=======
-};
-} // namespace flash
->>>>>>> 5e7c3cf1
+} // namespace flash