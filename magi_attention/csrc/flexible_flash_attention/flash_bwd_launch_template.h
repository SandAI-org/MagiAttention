--- conflicted
+++ resolved
@@ -159,12 +159,8 @@
       /*ranges*/ params.k_ranges,
       /*merge_ranges*/ params.merge_k_ranges,
       /*range_map*/ params.bwd_kq_map,
-<<<<<<< HEAD
       /*determin_conflict_state*/ params.determin_conflict_state,
-  };
-=======
       /*bwd_unique_count*/ params.bwd_unique_count};
->>>>>>> b95b2424
 
   int device;
   cudaGetDevice(&device);
