/**********************************************************************************
 * Copyright (c) 2025 SandAI. All Rights Reserved.
 *
 * Licensed under the Apache License, Version 2.0 (the "License");
 * you may not use this file except in compliance with the License.
 * You may obtain a copy of the License at
 *
 *     http://www.apache.org/licenses/LICENSE-2.0
 *
 * Unless required by applicable law or agreed to in writing, software
 * distributed under the License is distributed on an "AS IS" BASIS,
 * WITHOUT WARRANTIES OR CONDITIONS OF ANY KIND, either express or implied.
 * See the License for the specific language governing permissions and
 * limitations under the License.
 *********************************************************************************/

/******************************************************************************
 * Copyright (c) 2024, Jay Shah, Ganesh Bikshandi, Ying Zhang, Vijay Thakkar, Pradeep Ramani, Tri Dao.
 ******************************************************************************/

#pragma once

#include <cute/tensor.hpp>

#include <cutlass/cluster_launch.hpp> // For ClusterLauncher
#include <cutlass/device_kernel.h> // For device_kernel
#include <cutlass/kernel_launch.h> // For kernel_launch

#include "epilogue_bwd.hpp"
#include "flash.h"
#include "flash_bwd_kernel_sm90.h"
#include "flash_bwd_preprocess_kernel.h"
#include "mainloop_bwd_sm90_tma_gmma_ws.hpp"
#include "static_switch.h"
#include "tile_scheduler.hpp"
#include "tile_size.h"
#include "utils/profile_utils.h"

using namespace cute;

<<<<<<< HEAD
template <int Arch,
          int kHeadDim,
          int kBlockM,
          int kBlockN,
          bool Has_softcap,
          typename Element,
          typename ElementDkv,
          bool Deterministic,
          int Stages = 2,
          int Stages_dO = 2,
          int Stages_dS = 2,
          bool SdP_swapAB = true,
          bool dKV_swapAB = false,
          bool dQ_swapAB = false,
          int NumMmaWarpGroups = 2,
          int AtomLayoutMSdP = 1,
          int AtomLayoutNdKV = 2,
          int AtomLayoutMdQ = 1,
          bool V_in_regs = false,
          bool RangeMerge = false,
          bool DisableBwdDkvAtomicReduction = false>
void run_flash_bwd(Flash_bwd_params& params, cudaStream_t stream, bool profile_mode) {
=======
template <
    int Arch,
    int kHeadDim,
    int kBlockM,
    int kBlockN,
    bool Has_softcap,
    typename Element,
    typename ElementDkv,
    bool Deterministic,
    int Stages = 2,
    int Stages_dO = 2,
    int Stages_dS = 2,
    bool SdP_swapAB = true,
    bool dKV_swapAB = false,
    bool dQ_swapAB = false,
    int NumMmaWarpGroups = 2,
    int AtomLayoutMSdP = 1,
    int AtomLayoutNdKV = 2,
    int AtomLayoutMdQ = 1,
    bool V_in_regs = false,
    bool RangeMerge = false,
    bool DisableBwdDkvAtomicReduction = false>
void run_flash_bwd(Flash_bwd_params& params, cudaStream_t stream) {
>>>>>>> 8fe424ef
  using ElementAccum = float;
  using ArchTag = std::conditional_t<Arch >= 90, cutlass::arch::Sm90, cutlass::arch::Sm80>;

  using TileShape_MK = cute::Shape<Int<kBlockM>, Int<kHeadDim>>;
<<<<<<< HEAD
  using PreprocessKernel = flash::FlashAttnBwdPreprocess<TileShape_MK,
                                                         Element,
                                                         ElementAccum,
                                                         ArchTag,
                                                         /*Clear_dQ=*/false,
                                                         /*Clear_dK=*/false,
                                                         /*Clear_dV=*/false>;

  if (profile_mode) {
    MagiEvents::start("bwd_preprocess");
  }
  typename PreprocessKernel::Arguments preprocess_args{static_cast<Element const*>(params.o_ptr),
                                                       {params.total_q, params.d, params.h_qo}, // shape_O
                                                       {params.o_row_stride, _1{}, params.o_head_stride}, // stride_O
                                                       static_cast<Element const*>(params.do_ptr),
                                                       {params.do_row_stride, _1{}, params.do_head_stride}, // stride_dO
                                                       static_cast<float*>(params.dsoftmax_sum),
                                                       {_4{}, params.total_q_rounded, params.h_qo}, // shape_dPsum
                                                       {_1{}, _4{}, params.total_q_rounded * 4}, // stride_dPsum
                                                       {params.total_q, params.h_qo}, // shape_LSE
                                                       static_cast<float*>(params.softmax_lse_ptr),
                                                       {params.h_qo, _1{}}, // stride_LSE
                                                       static_cast<float*>(params.softmax_lse_log2_ptr),
                                                       {_1{}, _4{}, params.total_q_rounded * 4}, // stride_LSE_log2
                                                       params.q_ranges,
                                                       params.k_ranges,
                                                       params.total_q,
                                                       params.total_q_rounded};
=======
  using PreprocessKernel = flash::FlashAttnBwdPreprocess<
      TileShape_MK,
      Element,
      ElementAccum,
      ArchTag,
      /*Clear_dQ=*/false,
      /*Clear_dK=*/false,
      /*Clear_dV=*/false>;
  typename PreprocessKernel::Arguments preprocess_args{
      static_cast<Element const*>(params.o_ptr),
      {params.total_q, params.d, params.h_qo}, // shape_O
      {params.o_row_stride, _1{}, params.o_head_stride}, // stride_O
      static_cast<Element const*>(params.do_ptr),
      {params.do_row_stride, _1{}, params.do_head_stride}, // stride_dO
      static_cast<float*>(params.dsoftmax_sum),
      {_4{}, params.total_q_rounded, params.h_qo}, // shape_dPsum
      {_1{}, _4{}, params.total_q_rounded * 4}, // stride_dPsum
      {params.total_q, params.h_qo}, // shape_LSE
      static_cast<float*>(params.softmax_lse_ptr),
      {params.h_qo, _1{}}, // stride_LSE
      static_cast<float*>(params.softmax_lse_log2_ptr),
      {_1{}, _4{}, params.total_q_rounded * 4}, // stride_LSE_log2
      params.q_ranges,
      params.k_ranges,
      params.total_q,
      params.total_q_rounded};
>>>>>>> 8fe424ef
  typename PreprocessKernel::Params preprocess_params = PreprocessKernel::to_underlying_arguments(preprocess_args);
  int num_m_block = cute::ceil_div(params.total_q_rounded, kBlockM);
  dim3 grid_m(1, num_m_block, params.h_qo);
  cutlass::kernel_launch<PreprocessKernel>(
      grid_m, PreprocessKernel::MaxThreadsPerBlock, PreprocessKernel::SharedStorageSize, stream, preprocess_params, false /*launch_with_pdl*/);
  CHECK_CUDA_KERNEL_LAUNCH();
  if (profile_mode) {
    MagiEvents::stop("bwd_preprocess");
  }

  if (profile_mode) {
    MagiEvents::start("bwd_run");
  }

  using TileShape_MNK = cute::Shape<Int<kBlockM>, Int<kBlockN>, Int<kHeadDim>>;
  using ClusterShape = cute::Shape<_1, Int<1>, _1>; // Currently doesn't not support cluster

  // Get Mainloop, TileScheduler, Epilogue and AttnKernel
  using CollectiveMainloop = flash::CollectiveMainloopBwdSm90<
      Stages,
      Stages_dO,
      Stages_dS,
      ClusterShape,
      TileShape_MNK,
      Element,
      ElementAccum,
      cutlass::arch::Sm90,
      Has_softcap,
      Deterministic,
      SdP_swapAB,
      dKV_swapAB,
      dQ_swapAB,
      NumMmaWarpGroups,
      AtomLayoutMSdP,
      AtomLayoutNdKV,
      AtomLayoutMdQ,
      V_in_regs>;
  using Scheduler = flash::
      DynamicPersistentTileScheduler<kBlockN, CollectiveMainloop::NumMmaThreads, CollectiveMainloop::NumProducerThreads, Arch >= 90 /*WarpSpecialized*/, Deterministic>;
  using CollectiveEpilogue = flash::CollectiveEpilogueBwd<
      TileShape_MNK,
      ElementDkv,
      ElementAccum,
      ArchTag,
      typename Scheduler::BlockCoordType,
      CollectiveMainloop::NumMmaThreads,
      dKV_swapAB,
      NumMmaWarpGroups*(Arch >= 90 ? 1 : cutlass::NumWarpsPerWarpGroup) / AtomLayoutNdKV,
      DisableBwdDkvAtomicReduction,
      Deterministic>;
  using AttnKernel = flash::enable_sm90_or_later<flash::FlashAttnBwdSm90<CollectiveMainloop, CollectiveEpilogue, Scheduler, RangeMerge>>;

  typename CollectiveMainloop::Arguments mainloop_args{
      static_cast<Element const*>(params.q_ptr),
      {params.total_q, params.d, params.h_qo}, // shape_Q
      {params.q_row_stride, _1{}, params.q_head_stride}, // stride_Q
      static_cast<Element const*>(params.k_ptr),
      {params.total_k, params.d, params.h_kv}, // shape_K
      {params.k_row_stride, _1{}, params.k_head_stride}, // stride_K
      static_cast<Element const*>(params.v_ptr),
      {params.v_row_stride, _1{}, params.v_head_stride}, // stride_V
      static_cast<Element const*>(params.do_ptr),
      {params.do_row_stride, _1{}, params.do_head_stride}, // stride_dO
      static_cast<ElementAccum*>(params.dq_ptr),
      {params.total_q, params.d, params.h_qo}, // shape_dQ
      {params.dq_row_stride, _1{}, params.dq_head_stride}, // stride_dQ
      static_cast<float*>(params.softmax_lse_log2_ptr),
      {_4{}, params.total_q_rounded, params.h_qo}, // shape_LSE
      {_1{}, _4{}, params.total_q_rounded * 4}, // stride_LSE_log2
      static_cast<float*>(params.dsoftmax_sum),
      {_1{}, _4{}, params.total_q_rounded * 4}, // stride_dPsum
      params.scale_softmax,
      params.softcap,
      params.q_ranges,
      params.k_ranges,
      params.dq_determin_conflict_state,
      params.dq_determin_range_locks,
      params.attn_type_map};
  // The case work with GQA is ugly but idk how to fix it.
  typename CollectiveEpilogue::Arguments epilogue_args{
      static_cast<typename CollectiveEpilogue::Element*>(params.dk_ptr),
      {params.total_k, params.d, params.h_kv}, // shape_dK
      {params.dk_row_stride, _1{}, params.dk_head_stride}, // stride_dK
      static_cast<typename CollectiveEpilogue::Element*>(params.dv_ptr),
      {params.dv_row_stride, _1{}, params.dv_head_stride}, // stride_dV
      params.h_qo,
      params.h_kv,
      params.q_ranges,
      params.k_ranges,
      params.determin_range_locks,
  };

  typename flash::TileSchedulerArguments scheduler_args{/*num_heads*/ params.h_qo,
                                                        /*num_batches*/ params.merge_batch_size,
                                                        /*tile_count_semaphore*/ params.tile_count_semaphore,
                                                        /*ranges*/ params.k_ranges,
                                                        /*merge_ranges*/ params.merge_k_ranges,
                                                        /*range_map*/ params.bwd_kq_map,
                                                        /*determin_conflict_state*/ params.determin_conflict_state,
                                                        /*bwd_unique_count*/ params.bwd_unique_count};

  int device;
  cudaGetDevice(&device);
  typename AttnKernel::Params kernel_params = AttnKernel::to_underlying_arguments({mainloop_args, epilogue_args, {device, params.num_sm}, scheduler_args});

  dim3 grid_dims = AttnKernel::get_grid_shape(kernel_params);
  dim3 block_dims = AttnKernel::get_block_shape();
  int smem_size = AttnKernel::SharedStorageSize;
  // int smem_size_q = sizeof(decltype((typename CollectiveMainloop::TensorStorage{}).smem_q));
  // int smem_size_do = sizeof(decltype((typename CollectiveMainloop::TensorStorage{}).smem_do));
  // int smem_size_ds = sizeof(decltype((typename CollectiveMainloop::TensorStorage{}).smem_ds));
  // int smem_size_dqacc = [&] {
  //     if constexpr (Arch >= 90) {
  //         return sizeof(decltype((typename CollectiveMainloop::TensorStorage{}).smem_dqacc));
  //     } else {
  //         return 0;
  //     }
  // }();
  // int smem_size_k = sizeof(decltype((typename CollectiveMainloop::TensorStorage{}).smem_k));
  // int smem_size_v = sizeof(decltype((typename CollectiveMainloop::TensorStorage{}).smem_v));
  // int smem_size_lse = sizeof(decltype((typename CollectiveMainloop::TensorStorage{}).smem_lse));
  // int smem_size_dpsum = sizeof(decltype((typename CollectiveMainloop::TensorStorage{}).smem_dpsum));
  // printf("smem_size = %d, q = %d, k = %d, v = %d, do = %d, ds = %d, dqacc = %d, lse = %d, dpsum = %d\n", smem_size,
  // smem_size_q, smem_size_k, smem_size_v, smem_size_do, smem_size_ds, smem_size_dqacc, smem_size_lse,
  // smem_size_dpsum);
  if constexpr (size(ClusterShape{}) > 1) {
    void const* kernel = (void const*)cutlass::device_kernel<AttnKernel>;
    if (smem_size >= 48 * 1024) {
      CHECK_CUDA(cudaFuncSetAttribute(kernel, cudaFuncAttributeMaxDynamicSharedMemorySize, smem_size));
    }
    dim3 cluster_dims(size<0>(ClusterShape{}), size<1>(ClusterShape{}), size<2>(ClusterShape{}));
    cutlass::ClusterLauncher::launch(grid_dims, cluster_dims, block_dims, smem_size, stream, kernel, kernel_params, false /*launch_with_pdl*/);
  } else {
    if (smem_size >= 48 * 1024) {
      CHECK_CUDA(cudaFuncSetAttribute(cutlass::device_kernel<AttnKernel>, cudaFuncAttributeMaxDynamicSharedMemorySize, smem_size));
    }
    cutlass::kernel_launch<AttnKernel>(grid_dims, block_dims, smem_size, stream, kernel_params, false /*launch_with_pdl*/);
  }
  CHECK_CUDA_KERNEL_LAUNCH();
  if (profile_mode) {
    MagiEvents::stop("bwd_run");
  }
}

<<<<<<< HEAD
template <int Arch,
          typename T,
          typename TDkv,
          int kHeadDim,
          bool Has_softcap,
          bool DisableBwdDkvAtomicReduction,
          bool Deterministic>
void run_mha_bwd_(Flash_bwd_params& params, cudaStream_t stream, bool profile_mode) {
=======
template <int Arch, typename T, typename TDkv, int kHeadDim, bool Has_softcap, bool DisableBwdDkvAtomicReduction, bool Deterministic>
void run_mha_bwd_(Flash_bwd_params& params, cudaStream_t stream) {
>>>>>>> 8fe424ef
  static_assert(sizeof(T) == 2, "Only 16bit computation are supported");
  static constexpr int kBlockM = std::get<0>(tile_size_bwd_sm90(kHeadDim, sizeof(T) /*element_size*/, Has_softcap));
  static constexpr int kBlockN = std::get<1>(tile_size_bwd_sm90(kHeadDim, sizeof(T) /*element_size*/, Has_softcap));

  // TODO: Add a specific tuning function for different kHeadDim
  static constexpr int Stages = 2;
  static constexpr int Stages_dO = kHeadDim <= 128 ? 2 : 1;
  static constexpr int Stages_dS = kHeadDim <= 128 ? 2 : 1;

  static constexpr bool SdP_swapAB = kHeadDim <= 128 ? true : false;
  static constexpr bool dKV_swapAB = kHeadDim <= 128 ? false : true;
  static constexpr bool dQ_swapAB = kHeadDim <= 64 ? false : true;

  static constexpr int NumMmaWarpGroups = kHeadDim == 192 ? 3 : 2;
  static constexpr int AtomLayoutMSdP = 1;
  static constexpr int AtomLayoutNdKV = kHeadDim <= 128 ? 2 : 1;
  static constexpr int AtomLayoutMdQ = kHeadDim <= 64 ? 2 : 1;
  static constexpr bool V_in_regs = false;

  BOOL_SWITCH(params.merge_k_ranges != nullptr, RangeMerge, [&] {
    run_flash_bwd<
        /*Arch=*/Arch,
        /*kHeadDim=*/kHeadDim,
        /*kBlockM=*/kBlockM,
        /*kBlockN=*/kBlockN,
        /*Has_softcap=*/Has_softcap,
        /*Element=*/T,
        /*ElementDkv=*/TDkv,
        /*Deterministic=*/Deterministic,
        /*Stages=*/Stages,
        /*Stages_dO=*/Stages_dO,
        /*Stages_dS=*/Stages_dS,
        /*SdP_swapAB=*/SdP_swapAB,
        /*dKV_swapAB=*/dKV_swapAB,
        /*dQ_swapAB=*/dQ_swapAB,
        /*NumMmaWarpGroups=*/NumMmaWarpGroups,
        /*AtomLayoutMSdP=*/AtomLayoutMSdP,
        /*AtomLayoutNdKV=*/AtomLayoutNdKV,
        /*AtomLayoutMdQ=*/AtomLayoutMdQ,
        /*V_in_regs=*/V_in_regs,
        /*RangeMerge=*/RangeMerge,
        /*DisableBwdDkvAtomicReduction=*/DisableBwdDkvAtomicReduction>(params, stream, profile_mode);
  });
}<|MERGE_RESOLUTION|>--- conflicted
+++ resolved
@@ -38,30 +38,6 @@
 
 using namespace cute;
 
-<<<<<<< HEAD
-template <int Arch,
-          int kHeadDim,
-          int kBlockM,
-          int kBlockN,
-          bool Has_softcap,
-          typename Element,
-          typename ElementDkv,
-          bool Deterministic,
-          int Stages = 2,
-          int Stages_dO = 2,
-          int Stages_dS = 2,
-          bool SdP_swapAB = true,
-          bool dKV_swapAB = false,
-          bool dQ_swapAB = false,
-          int NumMmaWarpGroups = 2,
-          int AtomLayoutMSdP = 1,
-          int AtomLayoutNdKV = 2,
-          int AtomLayoutMdQ = 1,
-          bool V_in_regs = false,
-          bool RangeMerge = false,
-          bool DisableBwdDkvAtomicReduction = false>
-void run_flash_bwd(Flash_bwd_params& params, cudaStream_t stream, bool profile_mode) {
-=======
 template <
     int Arch,
     int kHeadDim,
@@ -84,42 +60,11 @@
     bool V_in_regs = false,
     bool RangeMerge = false,
     bool DisableBwdDkvAtomicReduction = false>
-void run_flash_bwd(Flash_bwd_params& params, cudaStream_t stream) {
->>>>>>> 8fe424ef
+void run_flash_bwd(Flash_bwd_params& params, cudaStream_t stream, bool profile_mode) {
   using ElementAccum = float;
   using ArchTag = std::conditional_t<Arch >= 90, cutlass::arch::Sm90, cutlass::arch::Sm80>;
 
   using TileShape_MK = cute::Shape<Int<kBlockM>, Int<kHeadDim>>;
-<<<<<<< HEAD
-  using PreprocessKernel = flash::FlashAttnBwdPreprocess<TileShape_MK,
-                                                         Element,
-                                                         ElementAccum,
-                                                         ArchTag,
-                                                         /*Clear_dQ=*/false,
-                                                         /*Clear_dK=*/false,
-                                                         /*Clear_dV=*/false>;
-
-  if (profile_mode) {
-    MagiEvents::start("bwd_preprocess");
-  }
-  typename PreprocessKernel::Arguments preprocess_args{static_cast<Element const*>(params.o_ptr),
-                                                       {params.total_q, params.d, params.h_qo}, // shape_O
-                                                       {params.o_row_stride, _1{}, params.o_head_stride}, // stride_O
-                                                       static_cast<Element const*>(params.do_ptr),
-                                                       {params.do_row_stride, _1{}, params.do_head_stride}, // stride_dO
-                                                       static_cast<float*>(params.dsoftmax_sum),
-                                                       {_4{}, params.total_q_rounded, params.h_qo}, // shape_dPsum
-                                                       {_1{}, _4{}, params.total_q_rounded * 4}, // stride_dPsum
-                                                       {params.total_q, params.h_qo}, // shape_LSE
-                                                       static_cast<float*>(params.softmax_lse_ptr),
-                                                       {params.h_qo, _1{}}, // stride_LSE
-                                                       static_cast<float*>(params.softmax_lse_log2_ptr),
-                                                       {_1{}, _4{}, params.total_q_rounded * 4}, // stride_LSE_log2
-                                                       params.q_ranges,
-                                                       params.k_ranges,
-                                                       params.total_q,
-                                                       params.total_q_rounded};
-=======
   using PreprocessKernel = flash::FlashAttnBwdPreprocess<
       TileShape_MK,
       Element,
@@ -128,6 +73,10 @@
       /*Clear_dQ=*/false,
       /*Clear_dK=*/false,
       /*Clear_dV=*/false>;
+
+  if (profile_mode) {
+    MagiEvents::start("bwd_preprocess");
+  }
   typename PreprocessKernel::Arguments preprocess_args{
       static_cast<Element const*>(params.o_ptr),
       {params.total_q, params.d, params.h_qo}, // shape_O
@@ -146,7 +95,6 @@
       params.k_ranges,
       params.total_q,
       params.total_q_rounded};
->>>>>>> 8fe424ef
   typename PreprocessKernel::Params preprocess_params = PreprocessKernel::to_underlying_arguments(preprocess_args);
   int num_m_block = cute::ceil_div(params.total_q_rounded, kBlockM);
   dim3 grid_m(1, num_m_block, params.h_qo);
@@ -291,19 +239,8 @@
   }
 }
 
-<<<<<<< HEAD
-template <int Arch,
-          typename T,
-          typename TDkv,
-          int kHeadDim,
-          bool Has_softcap,
-          bool DisableBwdDkvAtomicReduction,
-          bool Deterministic>
+template <int Arch, typename T, typename TDkv, int kHeadDim, bool Has_softcap, bool DisableBwdDkvAtomicReduction, bool Deterministic>
 void run_mha_bwd_(Flash_bwd_params& params, cudaStream_t stream, bool profile_mode) {
-=======
-template <int Arch, typename T, typename TDkv, int kHeadDim, bool Has_softcap, bool DisableBwdDkvAtomicReduction, bool Deterministic>
-void run_mha_bwd_(Flash_bwd_params& params, cudaStream_t stream) {
->>>>>>> 8fe424ef
   static_assert(sizeof(T) == 2, "Only 16bit computation are supported");
   static constexpr int kBlockM = std::get<0>(tile_size_bwd_sm90(kHeadDim, sizeof(T) /*element_size*/, Has_softcap));
   static constexpr int kBlockN = std::get<1>(tile_size_bwd_sm90(kHeadDim, sizeof(T) /*element_size*/, Has_softcap));
