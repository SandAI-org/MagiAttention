// Auto-generated minimal forward instantiation module (JIT).
// Single-variant compilation bound to URI parameters: arch, compute/output dtype, head dim, softcap, and atomic options.

#include <torch/python.h>

#include "flex_flash_common.hpp"
#include "flash_fwd_launch_template.h"
#include "flex_flash_fwd.hpp"
#include "utils/profile_utils.h"

// Compile-time constants provided by Jinja arguments
static constexpr int kArch = {{ arch_sm_num }};
using TCompute = {{ compute_t }};
using TOut     = {{ out_t }};
static constexpr int kHeadDim = {{ head_dim }};
static constexpr bool kHasSoftcap = {{ has_softcap }};
static constexpr bool kDisableAtomic = {{ disable_atomic }};
static constexpr bool kDeterministic = {{ deterministic }};
// Allow Python side to render tile sizes; otherwise infer at compile time from head_dim
{% if kblock_m and kblock_n %}
static constexpr int kBlockM = {{ kblock_m }};
static constexpr int kBlockN = {{ kblock_n }};
{% else %}
static constexpr int kBlockM = std::get<0>(tile_size_fwd_sm90(kHeadDim, /*element_size*/2, kHasSoftcap));
static constexpr int kBlockN = std::get<1>(tile_size_fwd_sm90(kHeadDim, /*element_size*/2, kHasSoftcap));
{% endif %}

// Runtime contract checks to ensure consistency with compile-time constraints
static inline void _check_runtime_contract(
    const at::Tensor& q,
    std::optional<at::ScalarType> out_type_opt,
    float softcap,
    bool disable_atomic) {
  TORCH_CHECK(q.scalar_type() == at::kHalf || q.scalar_type() == at::kBFloat16,
              "JIT-FFA only supports fp16/bf16 for compute");
  TORCH_CHECK(q.size(2) == kHeadDim,
              "HeadDim mismatch: compiled=", kHeadDim, ", runtime=", q.size(2));
  TORCH_CHECK(((softcap > 0.f) == kHasSoftcap),
              "softcap mismatch with compiled variant");
  TORCH_CHECK(disable_atomic == kDisableAtomic,
              "disable_fwd_atomic_reduction mismatch with compiled variant");

  if (out_type_opt.has_value()) {
    at::ScalarType out_ty = out_type_opt.value();
    if constexpr (std::is_same_v<TOut, float>) {
      TORCH_CHECK(out_ty == at::kFloat,
                  "out_type must be float32 for this JIT variant");
    } else if constexpr (std::is_same_v<TOut, cutlass::half_t>) {
      TORCH_CHECK(out_ty == at::kHalf,
                  "out_type must be float16 for this JIT variant");
    } else if constexpr (std::is_same_v<TOut, cutlass::bfloat16_t>) {
      TORCH_CHECK(out_ty == at::kBFloat16,
                  "out_type must be bfloat16 for this JIT variant");
    }
  }
}

// Forward implementation: matches the binding signature (flash_bindings.cpp binds to this symbol)
std::vector<at::Tensor> mha_fwd(
    const at::Tensor& q,
    const at::Tensor& k,
    const at::Tensor& v,
    std::optional<at::Tensor>& out_,
    std::optional<at::Tensor>& softmax_lse_,
    const at::Tensor& q_ranges,
    const at::Tensor& k_ranges,
    std::optional<const at::Tensor>& attn_type_map_,
    std::optional<const at::Tensor>& merge_q_ranges_,
    std::optional<const at::Tensor>& qk_map_,
    std::optional<const at::Tensor>& unique_count_,
    float const softmax_scale,
    float const softcap,
    bool const disable_fwd_atomic_reduction,
    std::optional<at::ScalarType> out_type_,
    bool const deterministic,
    int const sm_margin,
    bool const profile_mode) {
  _check_runtime_contract(q, out_type_, softcap, disable_fwd_atomic_reduction);

  // kBlockM/kBlockN are compile-time constants already determined

  auto stream = at::cuda::getCurrentCUDAStream().stream();

  // Parameter preparation
  auto [params, out, softmax_lse] = prepare_mha_fwd(
      q, k, v, out_, softmax_lse_, q_ranges, k_ranges,
      attn_type_map_, merge_q_ranges_, qk_map_,
      unique_count_, softmax_scale, softcap, disable_fwd_atomic_reduction,
<<<<<<< HEAD
      out_type_, deterministic, sm_margin);
  if (profile_mode)
    MagiEvents::stop("fwd_prepare");
=======
      out_type_, deterministic, sm_margin, kBlockM);

  auto stream = at::cuda::getCurrentCUDAStream().stream();
>>>>>>> 9864120d

  // Kernel launch (single variant)
  if (profile_mode) 
    MagiEvents::start("fwd_run");
  
  run_mha_fwd_<kArch, kBlockM, kBlockN, TCompute, TOut, kHeadDim, kHasSoftcap, kDisableAtomic, kDeterministic>(params, stream);
  if (profile_mode) 
    MagiEvents::stop("fwd_run");

  // Post-processing: fast zero fill for uncovered regions (to match library interface)
  if (profile_mode)
    MagiEvents::start("fwd_fill");
  run_fast_zero_fill(params, stream);
  if (profile_mode)
    MagiEvents::stop("fwd_fill");

  return {out, softmax_lse};
}

PYBIND11_MODULE(TORCH_EXTENSION_NAME, m) {
  m.def("fwd", &mha_fwd, "Forward (single-variant JIT)");
}<|MERGE_RESOLUTION|>--- conflicted
+++ resolved
@@ -79,22 +79,16 @@
 
   // kBlockM/kBlockN are compile-time constants already determined
 
-  auto stream = at::cuda::getCurrentCUDAStream().stream();
-
   // Parameter preparation
   auto [params, out, softmax_lse] = prepare_mha_fwd(
       q, k, v, out_, softmax_lse_, q_ranges, k_ranges,
       attn_type_map_, merge_q_ranges_, qk_map_,
       unique_count_, softmax_scale, softcap, disable_fwd_atomic_reduction,
-<<<<<<< HEAD
-      out_type_, deterministic, sm_margin);
+      out_type_, deterministic, sm_margin, kBlockM);
   if (profile_mode)
     MagiEvents::stop("fwd_prepare");
-=======
-      out_type_, deterministic, sm_margin, kBlockM);
 
   auto stream = at::cuda::getCurrentCUDAStream().stream();
->>>>>>> 9864120d
 
   // Kernel launch (single variant)
   if (profile_mode) 
