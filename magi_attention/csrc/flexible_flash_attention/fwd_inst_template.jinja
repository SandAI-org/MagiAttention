--- conflicted
+++ resolved
@@ -88,13 +88,8 @@
   auto [params, out, softmax_lse] = prepare_mha_fwd(
       q, k, v, sink_, out_, softmax_lse_, q_ranges, k_ranges,
       attn_type_map_, merge_q_ranges_, qk_map_,
-<<<<<<< HEAD
       unique_count_, sparse_load_loop_count_, softmax_scale, softcap, disable_fwd_atomic_reduction,
-      out_type_, deterministic, sm_margin, kBlockM);
-=======
-      unique_count_, softmax_scale, softcap, disable_fwd_atomic_reduction,
       out_type_, sink_layout_, deterministic, sm_margin, kBlockM);
->>>>>>> acc0b87f
   
   if constexpr (kProfileMode)
     MagiEvents::stop("fwd_prepare");
