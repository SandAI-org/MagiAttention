--- conflicted
+++ resolved
@@ -26,7 +26,7 @@
 static constexpr int kBlockM = std::get<0>(tile_size_fwd_sm90(kHeadDim, /*element_size*/2, kHasSoftcap));
 static constexpr int kBlockN = std::get<1>(tile_size_fwd_sm90(kHeadDim, /*element_size*/2, kHasSoftcap));
 {% endif %}
-static constexpr bool SwapAB = {{ swap_ab }};
+static constexpr bool kSwapAB = {{ swap_ab }};
 
 // Runtime contract checks to ensure consistency with compile-time constraints
 static inline void _check_runtime_contract(
@@ -95,17 +95,13 @@
   auto stream = at::cuda::getCurrentCUDAStream().stream();
 
   // Kernel launch (single variant)
-<<<<<<< HEAD
-  run_mha_fwd_<kArch, kBlockM, kBlockN, TCompute, TOut, kHeadDim, kHasSoftcap, kDisableAtomic, kDeterministic, SwapAB>(params, stream);
-=======
   if constexpr (kProfileMode) 
     MagiEvents::start("fwd_run");
   
-  run_mha_fwd_<kArch, kBlockM, kBlockN, TCompute, TOut, kHeadDim, kHasSoftcap, kDisableAtomic, kDeterministic, kProfileMode>(params, stream);
+  run_mha_fwd_<kArch, kBlockM, kBlockN, TCompute, TOut, kHeadDim, kHasSoftcap, kDisableAtomic, kDeterministic, kSwapAB, kProfileMode>(params, stream);
   
   if constexpr (kProfileMode) 
     MagiEvents::stop("fwd_run");
->>>>>>> d4c00215
 
   // Post-processing: 
   // 1. fast zero fill for uncovered regions (to match library interface)
