/******************************************************************************
 * Copyright (c) 2024, Jay Shah, Ganesh Bikshandi, Ying Zhang, Vijay Thakkar, Pradeep Ramani, Tri Dao.
 ******************************************************************************/

#pragma once

#include <cute/tensor.hpp>
#include <cutlass/cutlass.h>
#include <cutlass/fast_math.h> // For FastDivMod
<<<<<<< HEAD
#include "cute/tensor.hpp"
=======
>>>>>>> 5e7c3cf1

#include "cutlass/epilogue/collective/builders/sm90_common.inl"
#include "cutlass/gemm/collective/builders/sm90_common.inl"

#include "named_barrier.hpp"
#include "seqlen.h"
#include "utils.h"

namespace flash {

using namespace cute;

template <class TileShape_MNK_PV_, class ClusterShape_, class Element_, class ArchTag_, int NumEpilogueThreads_, bool DisableFwdAtomicReduction_>
struct CollectiveEpilogueFwd {
  // KblockM, Kheaddim, KblockN
  using TileShape_MNK_PV = TileShape_MNK_PV_;
  using ClusterShape = ClusterShape_;
  using Element = Element_;
  using ElementPartial = float;
  using ArchTag = ArchTag_;
  static constexpr int NumEpilogueThreads = NumEpilogueThreads_;
  static constexpr bool DisableFwdAtomicReduction = DisableFwdAtomicReduction_;

  static_assert(ArchTag::kMinComputeCapability >= 90 || CUTE_STATIC_V(size(ClusterShape{})) == 1);
  // static_assert(sizeof(Element) <= 2);

  static constexpr int kBlockM = get<0>(TileShape_MNK_PV{});
  static constexpr int kHeadDim = get<1>(TileShape_MNK_PV{});

  // TODO: Use finegrained TMA store for output, currently hardcoded to false
  using GmemTiledCopyOTMA = cute::SM90_TMA_STORE;

  // These are for storing the output tensor without TMA (e.g., for setting output to zero)
  static constexpr int kGmemElemsPerStore = sizeof(cute::uint128_t) / sizeof(Element);
  static_assert(kHeadDim % kGmemElemsPerStore == 0, "Headdim must be a multiple of kGmemElemsPerStore");
  // We want each "row" to have 64 elements (128 bytes, i.e. 1 cache line). We want each thread to have 4 elements
  // in the M direction and 2 elements in the K direction. In the case of PackGQA, this reduces the number of times
  // we need to call divmod.

  // The "Row" below refers to a Head.
  // Bytes per head
  static constexpr int kBytePerRow = kHeadDim * sizeof(Element);
  // Number of (128-byte, 64-byte, or 32-byte) blocks per head
  static constexpr int kBlockKGmem = (kBytePerRow % 128 == 0 ? 128 : (kBytePerRow % 64 == 0 ? 64 : 32)) / sizeof(Element);
  // Number of threads required to collaboratively read/write one (128-byte, 64-byte, or 32-byte) block
  static constexpr int kGmemThreadsPerRow = kBlockKGmem / kGmemElemsPerStore;

  // If PackGQA, we split the work of compute O_ptr among threads in the same row, so we need this to within a warp
  static_assert(cutlass::NumThreadsPerWarp % kGmemThreadsPerRow == 0);

  // Number of epilogue threads must be a multiple of kGmemThreadsPerRow
  static_assert(NumEpilogueThreads % kGmemThreadsPerRow == 0, "NumEpilogueThreads must be a multiple of kGmemThreadsPerRow");

  // Layout of Epilogue threads, named GmemLayoutAtom
  using GmemLayoutAtom = Layout<Shape<Int<NumEpilogueThreads / kGmemThreadsPerRow>, Int<kGmemThreadsPerRow>>, Stride<Int<kGmemThreadsPerRow>, _1>>;
  // kBlockM must be divisible by the 0-th dimension of GmemLayoutAtom to ensure correct tiling
  static_assert(kBlockM % CUTE_STATIC_V(shape<0>(GmemLayoutAtom{})) == 0, "kBlockM must be a multiple of NumEpilogueThreads / kGmemThreadsPerRow");

  using GmemTiledCopyO = decltype(make_tiled_copy(
      Copy_Atom<AutoVectorizingCopyWithAssumedAlignment<128>, Element>{},
      GmemLayoutAtom{},
      Layout<Shape<_1, Int<kGmemElemsPerStore>>>{})); // Val layout, 8 or 16 vals per store

  using SmemLayoutAtomOTMA =
      decltype(cutlass::gemm::collective::detail::
                   ss_smem_selector<GMMA::Major::K, Element, decltype(cute::get<0>(TileShape_MNK_PV{})), decltype(cute::get<1>(TileShape_MNK_PV{}))>());
  using SmemLayoutOTMA = decltype(tile_to_shape(SmemLayoutAtomOTMA{}, select<0, 1>(TileShape_MNK_PV{})));
  static constexpr int kSwizzle = kBlockKGmem == 128 ? 4 : (kBlockKGmem == 64 ? 3 : (kBlockKGmem == 32 ? 2 : 1));
  static constexpr int kSwizzleBase = sizeof(Element) == 4 ? 2 : (sizeof(Element) == 2 ? 3 : 4);
  using SmemLayoutAtomO = decltype(composition(Swizzle<kSwizzle, kSwizzleBase, kSwizzleBase>{}, Layout<Shape<_8, Int<kBlockKGmem>>, Stride<Int<kBlockKGmem>, _1>>{}));
  using SmemLayoutOSTS = decltype(tile_to_shape(SmemLayoutAtomO{}, select<0, 1>(TileShape_MNK_PV{})));
  using SmemLayoutO = std::conditional_t<ArchTag::kMinComputeCapability >= 90, SmemLayoutOTMA, SmemLayoutOSTS>;

  // (seqlen_q, d, head)
  using ShapeO = cute::Shape<int32_t, int32_t, int32_t>;
  using StrideO = cute::Stride<int64_t, _1, int64_t>;
  using ShapeLSE = cute::Shape<int32_t, int32_t>; // (seqlen_q, nheads_kv)
  using StrideLSE = cute::Stride<_1, int64_t>; // (seqlen_q, head)
  using CopyOpR2S = std::conditional_t<
      ArchTag::kMinComputeCapability >= 90,
      // cute::SM90_U32x4_STSM_N if Element size is 2 bytes (fp16, bf16)
      decltype(cutlass::epilogue::collective::detail::sm90_get_smem_store_op_for_accumulator<StrideO, ElementPartial>()),
      AutoVectorizingCopyWithAssumedAlignment<128>>;

  // static constexpr size_t SmemAlignmentO = cutlass::detail::alignment_for_swizzle(SmemLayoutO{});
  // static_assert(SmemAlignmentO >= 128, "Require at least 128B alignment");
  // struct TensorStorage : cute::aligned_struct<SmemAlignmentO> {
  //     cute::array_aligned<Element, Use_smem ? cute::cosize_v<SmemLayoutO> : 0, SmemAlignmentO> smem_o;
  // };
  struct TensorStorage : cute::aligned_struct<128> {
    cute::array_aligned<Element, cute::cosize_v<SmemLayoutO>> smem_o;
  };

  using TMA_O = decltype(make_tma_copy(
      GmemTiledCopyOTMA{},
      make_tensor(make_gmem_ptr(static_cast<Element*>(nullptr)), ShapeO{}, StrideO{}),
      SmemLayoutOTMA{},
      select<0, 1>(TileShape_MNK_PV{}),
      _1{})); // no mcast for O

  // Host side kernel arguments
  struct Arguments {
    Element* ptr_O;
    ShapeO const shape_O;
    StrideO const stride_O;
    float* ptr_LSE;
    StrideLSE const stride_LSE;
    int32_t const nheads;
    int32_t const nheads_kv;
    int* range_locks = nullptr;
    int const* q_ranges = nullptr;
    int const* k_ranges = nullptr;
  };

  // Device side kernel params
  struct Params {
    Element* ptr_O;
    ShapeO const shape_O;
    StrideO const stride_O;
    float* ptr_LSE;
    ShapeLSE const shape_LSE;
    StrideLSE const stride_LSE;
    cutlass::FastDivmod qhead_per_khead_divmod;
    TMA_O tma_store_O;
    int const nheads;
    int* range_locks = nullptr;
    int const* q_ranges = nullptr;
    int const* k_ranges = nullptr;
  };

  static Params to_underlying_arguments(Arguments const& args) {
    Tensor mO = make_tensor(make_gmem_ptr(args.ptr_O), args.shape_O, args.stride_O);
    TMA_O tma_store_O = make_tma_copy(GmemTiledCopyOTMA{}, mO, SmemLayoutO{}, select<0, 1>(TileShape_MNK_PV{}), _1{}); // no mcast

    int const qhead_per_khead = 1;

    // seqlen_q, num_heads_qo
    auto const shape_LSE = select<0, 2>(args.shape_O);
    return {
        args.ptr_O,
        args.shape_O,
        args.stride_O,
        args.ptr_LSE,
        shape_LSE,
        args.stride_LSE,
        cutlass::FastDivmod(qhead_per_khead),
        tma_store_O,
        args.nheads,
        args.range_locks,
        args.q_ranges,
        args.k_ranges};
  }

  /// Issue Tma Descriptor Prefetch -- ideally from a single thread for best performance
  CUTLASS_DEVICE
  static void prefetch_tma_descriptors(Params const& params) {
    // cute::prefetch_tma_descriptor(params.tma_store_O.get_tma_descriptor());
  }

  CUTLASS_DEVICE
  void acquire_lock(int* range_lock, int bidh, int offset, int q_block_size, int num_heads) {
    // Calculate lock index
    int block_idx1 = offset / q_block_size;
    int index_1 = block_idx1 * num_heads + bidh;

    // Check if we need a second lock
    int block_idx2 = (offset + q_block_size - 1) / q_block_size;
    bool need_second_lock = (block_idx1 != block_idx2);

// Acquire the first lock
#pragma unroll 1
    while (atomicCAS(&range_lock[index_1], 0, 1) != 0) {
      // #if __CUDA_ARCH__ >= 700
      //     __nanosleep(100);
      // #endif
    }

    // If we need a second lock
    if (need_second_lock) {
      int index_2 = block_idx2 * num_heads + bidh;

// Try to acquire the second lock
#pragma unroll 1
      while (atomicCAS(&range_lock[index_2], 0, 1) != 0) {
        // Temporarily release the first lock to avoid deadlock
        // atomicExch(&range_lock[index_1], 0);

        // Sleep briefly
        // #if __CUDA_ARCH__ >= 700
        //     __nanosleep(100);
        // #endif

        // Try to reacquire the first lock
        // while (atomicCAS(&range_lock[index_1], 0, 1) != 0) {
        //     printf("loop in first lock 2, bidh: %d, offset: %d, q_block_size: %d, num_heads: %d\n", bidh, offset, q_block_size, num_heads);
        //     // #if __CUDA_ARCH__ >= 700
        //     //     __nanosleep(100);
        //     // #endif
        // }
      }
    }
  }

  CUTLASS_DEVICE
  void release_lock(int* range_lock, int bidh, int offset, int q_block_size, int num_heads) {
    // Calculate lock indices
    int block_idx1 = offset / q_block_size;
    int index_1 = block_idx1 * num_heads + bidh;

    // Check if we need to release a second lock
    int block_idx2 = (offset + q_block_size - 1) / q_block_size;
    bool has_second_lock = (block_idx1 != block_idx2);

    // Release the second lock
    if (has_second_lock) {
      int index_2 = block_idx2 * num_heads + bidh;
      atomicExch(&range_lock[index_2], 0);
    }

    // Release the first lock
    atomicExch(&range_lock[index_1], 0);
  }

  template <typename SharedStorage, typename FrgTensorO, typename FrgTensorLSE, typename TiledMma>
  CUTLASS_DEVICE void store(
      Params const& params,
      FrgTensorO& tOrO,
      FrgTensorLSE& lse,
      SharedStorage& shared_storage,
      TiledMma tiled_mma,
      int thread_idx,
      cute::tuple<int32_t, int32_t, int32_t> const& block_coord) {
    // Get block coordinates for current job(tile)
    auto [m_block, bidh, bidb] = block_coord;

    // Get seqlen info for batch that current tile belongs to
    flash::DistributedSeqlenInfo seqlen_info{bidb, params.q_ranges, params.k_ranges};

    // Get offset and seqlen for batch that current tile belongs to
    int offset_o = seqlen_info.offset_q;
    int seqlen_o = seqlen_info.seqlen_q;

    // Get warp group index for current thread
    int warp_group_idx = __shfl_sync(0xFFFFFFFF, thread_idx / cutlass::NumThreadsPerWarpGroup, 0);

    // Define Tensors for mO, gO, sO
    Tensor mO = make_tensor(make_gmem_ptr(params.ptr_O), params.shape_O, params.stride_O)(_, _, bidh);
    Tensor gO = local_tile(cute::domain_offset(make_coord(offset_o, _0{}), mO), select<0, 1>(TileShape_MNK_PV{}), make_coord(m_block, _0{}));
    Tensor sO = make_tensor(make_smem_ptr(shared_storage.tensors.epilogue.smem_o.data()), SmemLayoutO{});

    // Define sO as position independent swizzle tensor
    // Tensor sO_pi = cute::as_position_independent_swizzle_tensor(sO);

    // Define Tensor for mLSE
    Tensor mLSE = make_tensor(make_gmem_ptr(params.ptr_LSE + offset_o * get<0>(params.stride_LSE)), params.shape_LSE, params.stride_LSE)(_, bidh);

    // Make sure all WGs have finished reading V
    // Technically we don't need this if we're not using smem, but the mainloop makes the assumption that
    // all epilogue threads sync at least once during the epilogue (so that we can start loading Q with
    // cp.async if we need).
    flash::named_barrier_sync(NumEpilogueThreads, cutlass::arch::ReservedNamedBarriers::EpilogueBarrier);

    // Step 2: Write LSE from rmem -> gmem
    auto thread_mma = tiled_mma.get_thread_slice(thread_idx);

    // (MMA,MMA_M,MMA_K)
    Tensor taccOcO = thread_mma.partition_C(cute::make_identity_tensor(select<0, 1>(TileShape_MNK_PV{})));
    static_assert(decltype(size<0, 0>(taccOcO))::value == 2);
    static_assert(decltype(size<0, 1>(taccOcO))::value == 2);

    // (nrow=(2, MMA_M), ncol=(2, V, MMA_N))
    Tensor taccOcO_rowcol = make_tensor(taccOcO.data(), flash::convert_layout_acc_rowcol(taccOcO.layout()));
    //
    Tensor taccOcO_row = taccOcO_rowcol(_, _0{});

    // MMA_M
    CUTE_STATIC_ASSERT_V(size(lse) == size(taccOcO_row));

    // Predicate for skipping correction
    // NOTE: Correction only need when we use atomic reduction
    bool skip_correction = true;
    // Define lse_prev and lse_final
    auto lse_prev = make_fragment_like(lse);
    auto lse_final = make_fragment_like(lse);

    if constexpr (!DisableFwdAtomicReduction) {
      // Acquire range lock to prevent multiple threads from writing to gmem simultaneously
      if (thread_idx == 0) {
        acquire_lock(params.range_locks, bidh, offset_o + m_block * kBlockM, kBlockM, params.nheads);
      }
      flash::named_barrier_sync(NumEpilogueThreads, cutlass::arch::ReservedNamedBarriers::EpilogueBarrier);

// Load lse_prev from gmem -> smem, and calculate lse_final
#pragma unroll
      for (int mi = 0; mi < size(lse_prev); ++mi) {
        int const row = m_block * kBlockM + get<0>(taccOcO_row(mi));
        if (row >= seqlen_o) {
          lse(mi) = -INFINITY;
        }

        if (row + offset_o < get<0>(params.shape_O)) {
          lse_prev(mi) = mLSE(row);

          if (lse_prev(mi) != -INFINITY) {
            // If there is any non-inf lse_prev, we cannot skip correction
            skip_correction = false;
          }

          lse_final(mi) = correct_lse(lse_prev(mi), lse(mi));
        }
      }

      // A workaround to ensure that all threads get the correct lse_final, low performance
      flash::named_barrier_sync(NumEpilogueThreads, cutlass::arch::ReservedNamedBarriers::EpilogueBarrier);
    } else {
      // If we don't use atomic reduction, we can just use lse directly
      for (int mi = 0; mi < size(lse_final); ++mi) {
        lse_final(mi) = lse(mi);
      }
    }

// Store correct lse_final to gmem
#pragma unroll
    for (int mi = 0; mi < size(lse_final); ++mi) {
      int const row = m_block * kBlockM + get<0>(taccOcO_row(mi));
      if (row < seqlen_o) {
        if (get<1>(taccOcO_row(_0{})) == 0) {
          mLSE(row) = lse_final(mi);
        }
      }
    }

    // Define tiled copy for O
    auto tiled_copy_O = make_tiled_copy_C(Copy_Atom<AutoVectorizingCopyWithAssumedAlignment<128>, ElementPartial>{}, tiled_mma);
    auto thr_copy_O = tiled_copy_O.get_thread_slice(thread_idx);

    if (!skip_correction) {
      // TODO: need reduce compute for pO, and add predicate k for pO
      Tensor cO = cute::make_identity_tensor(select<0, 1>(TileShape_MNK_PV{})); // (BLK_M,BLK_K) -> (blk_m,blk_k)
      Tensor pO = make_tensor<bool>(make_shape(size<0>(cO), size<1>(cO)), make_stride(_1{}, _0{}));
      int bound = get<0>(params.shape_O) - (offset_o + m_block * kBlockM);
#pragma unroll
      for (int n = 0; n < size<0>(pO); ++n) {
        pO(n, _0{}) = get<0>(cO(n, _0{})) < bound;
      }
      Tensor tOpO = thr_copy_O.partition_D(pO);

      // Define tOrPrevO, tOrPrevO_copy_view, tOgPrevO
      Tensor tOrPrevO = make_fragment_like(tOrO);
      Tensor tOrPrevO_copy_view = thr_copy_O.retile_D(tOrPrevO);
      Tensor tOgPrevO = thr_copy_O.partition_S(gO);

      // Copy prev O from gmem to smem
      cute::copy_if(tOpO, tOgPrevO, tOrPrevO_copy_view);

      // Correct output
      Tensor tOrPrevO_rowcol = make_tensor(tOrPrevO.data(), flash::convert_layout_acc_rowcol(tOrPrevO.layout()));
      Tensor tOrO_rowcol = make_tensor(tOrO.data(), flash::convert_layout_acc_rowcol(tOrO.layout()));
      correct_output(tOrPrevO_rowcol, tOrO_rowcol, lse_prev, lse, lse_final);
    }

    // Initialize gmem_tiled_copy_O
    GmemTiledCopyO gmem_tiled_copy_O;
    auto gmem_thr_copy_O = gmem_tiled_copy_O.get_thread_slice(thread_idx);

    // Initialize tOcO and tOpO to predict OOB access
    Tensor tOcO = gmem_thr_copy_O.partition_D(cute::make_identity_tensor(select<0, 1>(TileShape_MNK_PV{})));
    Tensor tOpO = make_tensor<bool>(make_shape(size<2>(tOcO)));
#pragma unroll
    for (int k = 0; k < size(tOpO); ++k) {
      tOpO(k) = get<1>(tOcO(_0{}, _0{}, k)) < get<1>(params.shape_O);
    }

    // Initialize tOgO to store O to gmem
    Tensor tOgO = gmem_thr_copy_O.partition_D(gO);

    // Convert tOrO to Element type and copy to smem
    {
      Tensor tOrFinalO = make_tensor_like<Element>(tOrO);
      flash::convert_type_out(tOrO, tOrFinalO);
      Tensor tOrO_copy_view = thr_copy_O.retile_S(tOrFinalO);
      Tensor tOsO = thr_copy_O.partition_D(sO);
      // Tensor tOsO = thr_copy_O.partition_D(sO_pi);
      cute::copy(tiled_copy_O, tOrO_copy_view, tOsO);
      flash::named_barrier_sync(NumEpilogueThreads, cutlass::arch::ReservedNamedBarriers::EpilogueBarrier);
    }

    // Copy tOsO to tOrFinalO
    Tensor tOsO = gmem_thr_copy_O.partition_S(sO);
    Tensor tOrFinalO = make_fragment_like(tOsO);
    cute::copy(gmem_tiled_copy_O, tOsO, tOrFinalO);

    // Signal producer threads that smem_v is released
    if constexpr (ArchTag::kMinComputeCapability >= 90) {
      cutlass::arch::fence_view_async_shared();
#pragma unroll
      for (uint32_t cta_id = 0; cta_id < size(ClusterShape{}); ++cta_id) {
        shared_storage.pipelines.barrier_O.arrive(cta_id);
      }
    }

    // cutlass::arch::fence_view_async_shared();
    // flash::named_barrier_sync(NumEpilogueThreads, cutlass::arch::ReservedNamedBarriers::EpilogueBarrier);
    // int warp_idx_sync = __shfl_sync(0xffffffff, thread_idx / cutlass::NumThreadsPerWarp, 0);
    // if (warp_idx_sync == NumEpilogueThreads / cutlass::NumThreadsPerWarp - 1) {
    //     // cutlass::arch::NamedBarrier::sync(NumEpilogueThreads + cutlass::NumThreadsPerWarp,
    //     //                                     cutlass::arch::ReservedNamedBarriers::EpilogueBarrier)
    //     if (cute::elect_one_sync()) {
    //         #pragma unroll
    //         for (uint32_t cta_id = 0; cta_id < size(ClusterShape{}); ++cta_id) {
    //             shared_storage.pipelines.barrier_O.arrive(cta_id);
    //         }
    //     }
    // }

    // Clear_OOB_K must be false since we don't want to write zeros to gmem
    flash::copy</*Is_even_MN=*/false, /*Is_even_K=*/false, /*Clear_OOB_MN=*/false, /*Clear_OOB_K=*/false>(
        gmem_tiled_copy_O, tOrFinalO, tOgO, tOcO, tOpO, seqlen_o - m_block * kBlockM);

    // TODO: Fix TMA store
    // BUG: The following TMA code does not handle out-of-bounds access, needs to be fixed
    // {
    //     // TODO: move the following code out of braces
    //     cutlass::arch::fence_view_async_shared(); // ensure smem writes are visible to TMA
    //     flash::named_barrier_sync(NumEpilogueThreads, cutlass::arch::ReservedNamedBarriers::EpilogueBarrier);

    //     Tensor mO = params.tma_store_O.get_tma_tensor(params.shape_O)(_, _, bidh);
    //     Tensor gO = local_tile(cute::domain_offset(make_coord(offset_o, _0{}), mO), select<0, 1>(TileShape_MNK_PV{}), make_coord(m_block, _0{}));
    //     auto block_tma_O = params.tma_store_O.get_slice(_0{});
    //     Tensor tOgO = block_tma_O.partition_D(gO);  // (TMA, TMA_M, TMA_K)
    //     Tensor tOsO = block_tma_O.partition_S(sO); // (TMA, TMA_M, TMA_K)

    //     int warp_idx_sync = __shfl_sync(0xffffffff, thread_idx / cutlass::NumThreadsPerWarp, 0);
    //     if (warp_idx_sync == NumEpilogueThreads / cutlass::NumThreadsPerWarp - 1) {
    //         // cutlass::arch::NamedBarrier::sync(NumEpilogueThreads + cutlass::NumThreadsPerWarp,
    //         //                                     cutlass::arch::ReservedNamedBarriers::EpilogueBarrier);
    //         if (cute::elect_one_sync()) {
    //             cute::copy(params.tma_store_O, tOsO, tOgO);
    //             tma_store_arrive();
    //             tma_store_wait<0>();
    //             #pragma unroll
    //             for (uint32_t cta_id = 0; cta_id < size(ClusterShape{}); ++cta_id) {
    //                 shared_storage.pipelines.barrier_O.arrive(cta_id);
    //             }
    //         }
    //     }
    // }

    if constexpr (!DisableFwdAtomicReduction) {
      // Make sure all writes to global memory before this point are completed
      __threadfence();
      flash::named_barrier_sync(NumEpilogueThreads, cutlass::arch::ReservedNamedBarriers::EpilogueBarrier);
      if (thread_idx == 0) {
        release_lock(params.range_locks, bidh, offset_o + m_block * kBlockM, kBlockM, params.nheads);
      }
    }
  }

  CUTLASS_DEVICE void store_tail() {
    // Don't need to do tma_store_wait<0>() here since we already did in @store
  }

  CUTLASS_DEVICE ElementPartial correct_lse(ElementPartial lse_prev, ElementPartial lse_curr) {
    ElementPartial max_lse = max(lse_prev, lse_curr);
    ElementPartial min_lse = min(lse_prev, lse_curr);
    ElementPartial lse = max_lse + softplus(safe_sub(min_lse, max_lse));
    return lse;
  }

  CUTLASS_DEVICE ElementPartial softplus(ElementPartial x) {
    return logf(1.f + expf(x));
  }

  CUTLASS_DEVICE ElementPartial safe_sub(ElementPartial a, ElementPartial b) {
    if (a == -INFINITY && b == -INFINITY) {
      return -INFINITY;
    }
    return a - b;
  }

  template <typename Engine0, typename Layout0, typename Engine1, typename Layout1>
  CUTLASS_DEVICE void correct_output(
      Tensor<Engine0, Layout0>& prev_output,
      Tensor<Engine0, Layout0>& curr_output,
      Tensor<Engine1, Layout1> const& prev_lse,
      Tensor<Engine1, Layout1> const& curr_lse,
      Tensor<Engine1, Layout1> const& final_lse) {
    static_assert(Layout0::rank == 2, "Only support 2D Tensor");
    static_assert(Layout1::rank == 1, "Only support 1D Tensor");
    CUTE_STATIC_ASSERT_V(size<0>(curr_output) == size<0>(prev_output));
    CUTE_STATIC_ASSERT_V(size<1>(curr_output) == size<1>(prev_output));
    CUTE_STATIC_ASSERT_V(size<0>(curr_lse) == size<0>(prev_lse));
    CUTE_STATIC_ASSERT_V(size<0>(final_lse) == size<0>(prev_lse));
    CUTE_STATIC_ASSERT_V(size<0>(curr_output) == size<0>(final_lse));
#pragma unroll
    for (int mi = 0; mi < size<0>(curr_output); ++mi) {
      ElementPartial coeff_prev = expf(safe_sub(prev_lse(mi), final_lse(mi)));
      ElementPartial coeff_curr = expf(safe_sub(curr_lse(mi), final_lse(mi)));
#pragma unroll
      for (int ni = 0; ni < size<1>(curr_output); ++ni) {
        // Instead of computing exp(x - max), we compute exp2(x * log_2(e) -
        // max * log_2(e)). This allows the compiler to use the ffma
        // instruction instead of fadd and fmul separately.
        ElementPartial prev = (coeff_prev == 0.f) ? 0.f : coeff_prev * prev_output(mi, ni);
        ElementPartial curr = (coeff_curr == 0.f) ? 0.f : coeff_curr * curr_output(mi, ni);
        curr_output(mi, ni) = prev + curr;
      }
    }
  }

  // Write 0 to output and -inf to LSE
  CUTLASS_DEVICE void store_zero(Params const& params, int thread_idx, cute::tuple<int32_t, int32_t, int32_t> const& block_coord) {
    static constexpr int kBlockM = get<0>(TileShape_MNK_PV{});
    auto [m_block, bidh, bidb] = block_coord;
    flash::DistributedSeqlenInfo seqlen_info{bidb, params.q_ranges, params.k_ranges};

    int offset_o = seqlen_info.offset_q;
    int seqlen_o = seqlen_info.seqlen_q;
<<<<<<< HEAD
    int qhead_per_khead = 1;
=======
>>>>>>> 5e7c3cf1
    Tensor mLSE = make_tensor(make_gmem_ptr(params.ptr_LSE + offset_o * get<0>(params.stride_LSE)), params.shape_LSE, params.stride_LSE)(_, bidh);
    Tensor gLSE = local_tile(mLSE, Shape<Int<kBlockM>>{}, make_coord(m_block));

    static_assert(kBlockM <= NumEpilogueThreads);
    if (thread_idx < kBlockM) {
      const int row = m_block * kBlockM + thread_idx;
      if (row < seqlen_o) {
        mLSE(row) = -INFINITY;
      }
    }

    // TODO: Use TMA to copy O
    Tensor mO = make_tensor(make_gmem_ptr(params.ptr_O + offset_o * get<0>(params.stride_O)), params.shape_O, params.stride_O)(_, _, bidh);
    GmemTiledCopyO gmem_tiled_copy_O;
    auto gmem_thr_copy_O = gmem_tiled_copy_O.get_thread_slice(thread_idx);
    Tensor tOcO = gmem_thr_copy_O.partition_D(cute::make_identity_tensor(select<0, 1>(TileShape_MNK_PV{})));
    Tensor tOpO = make_tensor<bool>(make_shape(size<2>(tOcO)));
#pragma unroll
    for (int k = 0; k < size(tOpO); ++k) {
      tOpO(k) = get<1>(tOcO(_0{}, _0{}, k)) < get<1>(params.shape_O);
    }
    Tensor gO = local_tile(mO, select<0, 1>(TileShape_MNK_PV{}), make_coord(m_block, _0{})); // (M, K)
    Tensor tOgO = gmem_thr_copy_O.partition_D(gO);
    Tensor tOrO = make_fragment_like(tOgO);
    cute::clear(tOrO);
    // Clear_OOB_K must be false since we don't want to write zeros to gmem
    flash::copy</*Is_even_MN=*/false, /*Is_even_K=*/false, /*Clear_OOB_MN=*/false, /*Clear_OOB_K=*/false>(
        gmem_tiled_copy_O, tOrO, tOgO, tOcO, tOpO, seqlen_o - m_block * kBlockM);
  }
};

} // namespace flash<|MERGE_RESOLUTION|>--- conflicted
+++ resolved
@@ -7,10 +7,6 @@
 #include <cute/tensor.hpp>
 #include <cutlass/cutlass.h>
 #include <cutlass/fast_math.h> // For FastDivMod
-<<<<<<< HEAD
-#include "cute/tensor.hpp"
-=======
->>>>>>> 5e7c3cf1
 
 #include "cutlass/epilogue/collective/builders/sm90_common.inl"
 #include "cutlass/gemm/collective/builders/sm90_common.inl"
@@ -529,10 +525,6 @@
 
     int offset_o = seqlen_info.offset_q;
     int seqlen_o = seqlen_info.seqlen_q;
-<<<<<<< HEAD
-    int qhead_per_khead = 1;
-=======
->>>>>>> 5e7c3cf1
     Tensor mLSE = make_tensor(make_gmem_ptr(params.ptr_LSE + offset_o * get<0>(params.stride_LSE)), params.shape_LSE, params.stride_LSE)(_, bidh);
     Tensor gLSE = local_tile(mLSE, Shape<Int<kBlockM>>{}, make_coord(m_block));
 
