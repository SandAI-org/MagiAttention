/**********************************************************************************
 * Copyright (c) 2025 SandAI. All Rights Reserved.
 *
 * Licensed under the Apache License, Version 2.0 (the "License");
 * you may not use this file except in compliance with the License.
 * You may obtain a copy of the License at
 *
 *     http://www.apache.org/licenses/LICENSE-2.0
 *
 * Unless required by applicable law or agreed to in writing, software
 * distributed under the License is distributed on an "AS IS" BASIS,
 * WITHOUT WARRANTIES OR CONDITIONS OF ANY KIND, either express or implied.
 * See the License for the specific language governing permissions and
 * limitations under the License.
 *********************************************************************************/

/******************************************************************************
 * Copyright (c) 2024, Jay Shah, Ganesh Bikshandi, Ying Zhang, Vijay Thakkar, Pradeep Ramani, Tri Dao.
 ******************************************************************************/

#pragma once

#include <cute/tensor.hpp>
#include <cutlass/cutlass.h>
#include <cutlass/fast_math.h> // For FastDivMod

#include "cutlass/epilogue/collective/builders/sm90_common.inl"
#include "cutlass/gemm/collective/builders/sm90_common.inl"

#include "named_barrier.hpp"
#include "seqlen.h"
#include "utils.h"

namespace flash {

using namespace cute;

template <
    class TileShape_MNK_PV_,
    class ClusterShape_,
    class Element_,
    class ArchTag_,
    class BlockCoordType_,
    int NumEpilogueThreads_,
    bool DisableFwdAtomicReduction_,
    bool Deterministic_ = false,
    bool SwapAB_ = false>
struct CollectiveEpilogueFwd {
  // KblockM, Kheaddim, KblockN
  using TileShape_MNK_PV = TileShape_MNK_PV_;
  using ClusterShape = ClusterShape_;
  using Element = Element_;
  using ElementPartial = float;
  using ArchTag = ArchTag_;
  using BlockCoordType = BlockCoordType_;
  static constexpr int NumEpilogueThreads = NumEpilogueThreads_;
  static constexpr bool DisableFwdAtomicReduction = DisableFwdAtomicReduction_;
  static constexpr bool Deterministic = Deterministic_;
  static constexpr bool SwapAB = SwapAB_;

  static_assert(ArchTag::kMinComputeCapability >= 90 || CUTE_STATIC_V(size(ClusterShape{})) == 1);
  // static_assert(sizeof(Element) <= 2);

  static constexpr int kBlockM = get<0>(TileShape_MNK_PV{});
  static constexpr int kHeadDim = get<1>(TileShape_MNK_PV{});

  // when SwapAB == true, set the warp group overlap tileMMA size for kBlockM
  static constexpr int TileSize_kBlockM = kBlockM == 8 ? kBlockM : kBlockM / 2;
  using TileShape_MNK_PV_SwapAB_OP_SELECT = Shape<Int<kHeadDim>, Int<TileSize_kBlockM>, decltype(get<2>(TileShape_MNK_PV{}))>;

  using TileShape_MNK_PV_Active = std::conditional_t<SwapAB, TileShape_MNK_PV_SwapAB_OP_SELECT, TileShape_MNK_PV>;

  // TODO: Use finegrained TMA store for output, currently hardcoded to false
  using GmemTiledCopyOTMA = cute::SM90_TMA_STORE;

  // These are for storing the output tensor without TMA (e.g., for setting output to zero)
  static constexpr int kGmemElemsPerStore = kBlockM >= 32 ? sizeof(cute::uint128_t) / sizeof(Element) : sizeof(cute::uint64_t) / sizeof(Element);
  static_assert(kHeadDim % kGmemElemsPerStore == 0, "Headdim must be a multiple of kGmemElemsPerStore");
  // We want each "row" to have 64 elements (128 bytes, i.e. 1 cache line). We want each thread to have 4 elements
  // in the M direction and 2 elements in the K direction. In the case of PackGQA, this reduces the number of times
  // we need to call divmod.

  // The "Row" below refers to a Head.
  // Bytes per head
  static constexpr int kBytePerRow = kHeadDim * sizeof(Element);
  // Number of (128-byte, 64-byte, or 32-byte) blocks per head
  static constexpr int kBlockKGmem = (kBytePerRow % 128 == 0 ? 128 : (kBytePerRow % 64 == 0 ? 64 : 32)) / sizeof(Element);
  // Number of threads required to collaboratively read/write one (128-byte, 64-byte, or 32-byte) block
  static constexpr int kGmemThreadsPerRow = kBlockKGmem / kGmemElemsPerStore;

  // If PackGQA, we split the work of compute O_ptr among threads in the same row, so we need this to within a warp
  // remove assert because no PackGQA
  // static_assert(cutlass::NumThreadsPerWarp % kGmemThreadsPerRow == 0);

  // Number of epilogue threads must be a multiple of kGmemThreadsPerRow
  static_assert(NumEpilogueThreads % kGmemThreadsPerRow == 0, "NumEpilogueThreads must be a multiple of kGmemThreadsPerRow");

  // Layout of Epilogue threads, named GmemLayoutAtom
  using GmemLayoutAtom = Layout<Shape<Int<NumEpilogueThreads / kGmemThreadsPerRow>, Int<kGmemThreadsPerRow>>, Stride<Int<kGmemThreadsPerRow>, _1>>;
  // kBlockM must be divisible by the 0-th dimension of GmemLayoutAtom to ensure correct tiling
  // TODO CHECK
  static_assert(kBlockM % CUTE_STATIC_V(shape<0>(GmemLayoutAtom{})) == 0, "kBlockM must be a multiple of NumEpilogueThreads / kGmemThreadsPerRow");

  using GmemTileCopyAtomO = std::
      conditional_t<kBlockM >= 32, Copy_Atom<AutoVectorizingCopyWithAssumedAlignment<128>, Element>, Copy_Atom<AutoVectorizingCopyWithAssumedAlignment<64>, Element>>;

  using GmemTiledCopyO =
      decltype(make_tiled_copy(GmemTileCopyAtomO{}, GmemLayoutAtom{}, Layout<Shape<_1, Int<kGmemElemsPerStore>>>{})); // Val layout, 8 or 16 vals per store

  using SmemLayoutAtomOTMA =
      decltype(cutlass::gemm::collective::detail::
                   ss_smem_selector<GMMA::Major::K, Element, decltype(cute::get<0>(TileShape_MNK_PV{})), decltype(cute::get<1>(TileShape_MNK_PV{}))>());
  using SmemLayoutOTMA = decltype(tile_to_shape(SmemLayoutAtomOTMA{}, select<0, 1>(TileShape_MNK_PV{})));
  static constexpr int kSwizzle = kBlockKGmem == 128 ? 4 : (kBlockKGmem == 64 ? 3 : (kBlockKGmem == 32 ? 2 : 1));
  static constexpr int kSwizzleBase = sizeof(Element) == 4 ? 2 : (sizeof(Element) == 2 ? 3 : 4);
  using SmemLayoutAtomO = decltype(composition(Swizzle<kSwizzle, kSwizzleBase, kSwizzleBase>{}, Layout<Shape<_8, Int<kBlockKGmem>>, Stride<Int<kBlockKGmem>, _1>>{}));
  using SmemLayoutOSTS = decltype(tile_to_shape(SmemLayoutAtomO{}, select<0, 1>(TileShape_MNK_PV{})));
  using SmemLayoutO = std::conditional_t<ArchTag::kMinComputeCapability >= 90, SmemLayoutOTMA, SmemLayoutOSTS>;

  // (seqlen_q, d, head)
  using ShapeO = cute::Shape<int32_t, int32_t, int32_t>;
  using StrideO = cute::Stride<int64_t, _1, int64_t>;
  using ShapeLSE = cute::Shape<int32_t, int32_t>; // (seqlen_q, nheads_kv)
  using StrideLSE = cute::Stride<int64_t, _1>; // (seqlen_q, head)
  using CopyOpR2S = std::conditional_t<
      ArchTag::kMinComputeCapability >= 90,
      // cute::SM90_U32x4_STSM_N if Element size is 2 bytes (fp16, bf16)
      decltype(cutlass::epilogue::collective::detail::sm90_get_smem_store_op_for_accumulator<StrideO, ElementPartial>()),
      AutoVectorizingCopyWithAssumedAlignment<128>>;

  // static constexpr size_t SmemAlignmentO = cutlass::detail::alignment_for_swizzle(SmemLayoutO{});
  // static_assert(SmemAlignmentO >= 128, "Require at least 128B alignment");
  // struct TensorStorage : cute::aligned_struct<SmemAlignmentO> {
  //     cute::array_aligned<Element, Use_smem ? cute::cosize_v<SmemLayoutO> : 0, SmemAlignmentO> smem_o;
  // };
  struct TensorStorage : cute::aligned_struct<128> {
    cute::array_aligned<Element, cute::cosize_v<SmemLayoutO>> smem_o;
  };

  using TMA_O = decltype(make_tma_copy(
      GmemTiledCopyOTMA{},
      make_tensor(make_gmem_ptr(static_cast<Element*>(nullptr)), ShapeO{}, StrideO{}),
      SmemLayoutOTMA{},
      select<0, 1>(TileShape_MNK_PV{}),
      _1{})); // no mcast for O

  // Host side kernel arguments
  struct Arguments {
    Element* ptr_O;
    ShapeO const shape_O;
    StrideO const stride_O;
    float* ptr_LSE;
    StrideLSE const stride_LSE;
    int32_t const nheads;
    int32_t const nheads_kv;
    int* range_locks = nullptr;
    int2 const* q_ranges = nullptr;
    int2 const* k_ranges = nullptr;
    int* determin_range_locks = nullptr;
  };

  // Device side kernel params
  struct Params {
    Element* ptr_O;
    ShapeO const shape_O;
    StrideO const stride_O;
    float* ptr_LSE;
    ShapeLSE const shape_LSE;
    StrideLSE const stride_LSE;
    cutlass::FastDivmod qhead_per_khead_divmod;
    TMA_O tma_store_O;
    int const nheads;
    int* range_locks = nullptr;
    int2 const* q_ranges = nullptr;
    int2 const* k_ranges = nullptr;
    int* determin_range_locks = nullptr;
  };

  static Params to_underlying_arguments(Arguments const& args) {
    Tensor mO = make_tensor(make_gmem_ptr(args.ptr_O), args.shape_O, args.stride_O);
    TMA_O tma_store_O = make_tma_copy(GmemTiledCopyOTMA{}, mO, SmemLayoutO{}, select<0, 1>(TileShape_MNK_PV{}), _1{}); // no mcast

    int const qhead_per_khead = 1;

    // seqlen_q, num_heads_qo
    auto const shape_LSE = select<0, 2>(args.shape_O);
    return {
        args.ptr_O,
        args.shape_O,
        args.stride_O,
        args.ptr_LSE,
        shape_LSE,
        args.stride_LSE,
        cutlass::FastDivmod(qhead_per_khead),
        tma_store_O,
        args.nheads,
        args.range_locks,
        args.q_ranges,
        args.k_ranges,
        args.determin_range_locks};
  }

  /// Issue Tma Descriptor Prefetch -- ideally from a single thread for best performance
  CUTLASS_DEVICE
  static void prefetch_tma_descriptors(Params const& params) {
    // cute::prefetch_tma_descriptor(params.tma_store_O.get_tma_descriptor());
  }

  CUTLASS_DEVICE
  void acquire_lock(int* range_lock, int bidh, int offset, int q_block_size, int num_heads) {
    // Calculate lock index
    int block_idx1 = offset / q_block_size;
    int index_1 = block_idx1 * num_heads + bidh;

    // Check if we need a second lock
    int block_idx2 = (offset + q_block_size - 1) / q_block_size;
    bool need_second_lock = (block_idx1 != block_idx2);

// Acquire the first lock
#pragma unroll 1
    while (atomicCAS(&range_lock[index_1], 0, 1) != 0) {
      // #if __CUDA_ARCH__ >= 700
      //     __nanosleep(100);
      // #endif
    }

    // If we need a second lock
    if (need_second_lock) {
      int index_2 = block_idx2 * num_heads + bidh;

// Try to acquire the second lock
#pragma unroll 1
      while (atomicCAS(&range_lock[index_2], 0, 1) != 0) {
        // Temporarily release the first lock to avoid deadlock
        // atomicExch(&range_lock[index_1], 0);

        // Sleep briefly
        // #if __CUDA_ARCH__ >= 700
        //     __nanosleep(100);
        // #endif

        // Try to reacquire the first lock
        // while (atomicCAS(&range_lock[index_1], 0, 1) != 0) {
        //     printf("loop in first lock 2, bidh: %d, offset: %d, q_block_size: %d, num_heads: %d\n", bidh, offset, q_block_size, num_heads);
        //     // #if __CUDA_ARCH__ >= 700
        //     //     __nanosleep(100);
        //     // #endif
        // }
      }
    }
  }

  CUTLASS_DEVICE
  void release_lock(int* range_lock, int bidh, int offset, int q_block_size, int num_heads) {
    // Calculate lock indices
    int block_idx1 = offset / q_block_size;
    int index_1 = block_idx1 * num_heads + bidh;

    // Check if we need to release a second lock
    int block_idx2 = (offset + q_block_size - 1) / q_block_size;
    bool has_second_lock = (block_idx1 != block_idx2);

    // Release the second lock
    if (has_second_lock) {
      int index_2 = block_idx2 * num_heads + bidh;
      atomicExch(&range_lock[index_2], 0);
    }

    // Release the first lock
    atomicExch(&range_lock[index_1], 0);
  }

  CUTLASS_DEVICE
  void deterministic_sync(int* range_lock, int bidh, int offset, int q_block_size, int num_heads, int left_range_sync_num, int right_range_sync_num) {
    if (left_range_sync_num == 0 && right_range_sync_num == 0)
      return;

    // Calculate lock index
    int left_range_block_idx = offset / q_block_size;
    int left_range_index = left_range_block_idx * num_heads + bidh;
    int right_range_block_idx = (offset + q_block_size - 1) / q_block_size;

// Acquire the first lock
#pragma unroll 1
    while (atomicCAS(&range_lock[left_range_index * 2], left_range_sync_num, left_range_sync_num) != left_range_sync_num) {
    }

    // If we need a second lock
    if (left_range_block_idx != right_range_block_idx) {
      int right_range_index = right_range_block_idx * num_heads + bidh;

// Try to acquire the second lock
#pragma unroll 1
      while (atomicCAS(&range_lock[right_range_index * 2], right_range_sync_num, right_range_sync_num) != right_range_sync_num) {
      }
    }
  }

  CUTLASS_DEVICE
  void deterministic_arrive(
      int* range_lock,
      int bidh,
      int offset,
      int q_block_size,
      int num_heads,
      int arrive_num,
      bool left_range_arrive_twice,
      bool right_range_arrive_twice) {
    // Calculate lock indices
    int left_range_block_idx = offset / q_block_size;
    int left_range_index = left_range_block_idx * num_heads + bidh;
    int right_range_block_idx = (offset + q_block_size - 1) / q_block_size;
    int right_range_index = right_range_block_idx * num_heads + bidh;

    // Release the second lock
    int add_cnt = right_range_arrive_twice ? 2 : 1;
    int tmp = atomicAdd(&range_lock[right_range_index * 2 + 1], add_cnt);
    // each range_lock needs to arrive twice to make sure conflict batch has been completed
    if (tmp + add_cnt == 2) {
      atomicExch(&range_lock[right_range_index * 2 + 1], 0);
      atomicExch(&range_lock[right_range_index * 2], arrive_num);
    }

    // Release the first lock
    add_cnt = left_range_arrive_twice ? 2 : 1;
    tmp = atomicAdd(&range_lock[left_range_index * 2 + 1], add_cnt);
    if (tmp + add_cnt == 2) {
      atomicExch(&range_lock[left_range_index * 2 + 1], 0);
      atomicExch(&range_lock[left_range_index * 2], arrive_num);
    }
  }

  template <typename SharedStorage, typename FrgTensorO, typename FrgTensorLSE, typename TiledMma>
  CUTLASS_DEVICE void store(
      Params const& params,
      FrgTensorO& tOrO,
      FrgTensorLSE& lse, // softmax.row_sum
      SharedStorage& shared_storage,
      TiledMma tiled_mma,
      int thread_idx,
      BlockCoordType const& block_coord,
      flash::DistributedSeqlenInfo& seqlen_info) {
<<<<<<< HEAD
    // if (threadIdx.x == 128) {
    //   print("kBytePerRow\t\t"); print(kBytePerRow); print("\n");
    //   print("kBlockKGmem\t\t"); print(kBlockKGmem); print("\n");
    //   print("kGmemElemsPerStore\t\t"); print(kGmemElemsPerStore); print("\n");
    //   print("kGmemThreadsPerRow\t\t"); print(kGmemThreadsPerRow); print("\n");
    //   print("GmemLayoutAtom\t\t"); print(GmemLayoutAtom{}); print("\n");
    // }
=======
>>>>>>> 8fe424ef
    // Get block coordinates for current job(tile)
    int m_block = get<0>(block_coord);
    int bidh = get<1>(block_coord);
    int bidb = get<2>(block_coord);

    // Get offset and seqlen for batch that current tile belongs to
    int offset_o = seqlen_info.offset_q;
    int seqlen_o = seqlen_info.seqlen_q;

    // Get warp group index for current thread
    int warp_group_idx = __shfl_sync(0xFFFFFFFF, thread_idx / cutlass::NumThreadsPerWarpGroup, 0);

    // Define Tensors for mO, gO, sO
    Tensor mO = make_tensor(make_gmem_ptr(params.ptr_O), params.shape_O, params.stride_O)(_, _, bidh);
    Tensor gO = local_tile(cute::domain_offset(make_coord(offset_o, _0{}), mO), select<0, 1>(TileShape_MNK_PV{}), make_coord(m_block, _0{}));
    Tensor sO = make_tensor(make_smem_ptr(shared_storage.tensors.epilogue.smem_o.data()), SmemLayoutO{});

    // Define sO as position independent swizzle tensor
    // Tensor sO_pi = cute::as_position_independent_swizzle_tensor(sO);

    // Define Tensor for mLSE
    Tensor mLSE = make_tensor(make_gmem_ptr(params.ptr_LSE), params.shape_LSE, params.stride_LSE)(_, bidh);
    Tensor gLSE = local_tile(cute::domain_offset(make_coord(offset_o), mLSE), select<0>(TileShape_MNK_PV{}), make_coord(m_block));

    // Make sure all WGs have finished reading V
    // Technically we don't need this if we're not using smem, but the mainloop makes the assumption that
    // all epilogue threads sync at least once during the epilogue (so that we can start loading Q with
    // cp.async if we need).
    flash::named_barrier_sync(NumEpilogueThreads, cutlass::arch::ReservedNamedBarriers::EpilogueBarrier);

    // Step 2: Write LSE from rmem -> gmem
    auto thread_mma = tiled_mma.get_thread_slice(thread_idx);

    // (MMA,MMA_M,MMA_K)
    Tensor taccOcO = thread_mma.partition_C(cute::make_identity_tensor(select<0, 1>(TileShape_MNK_PV_Active{})));
    static_assert(decltype(size<0, 0>(taccOcO))::value == 2);
    static_assert(decltype(size<0, 1>(taccOcO))::value == 2);

    // (nrow=(2, MMA_M), ncol=(2, V, MMA_N))
    Tensor taccOcO_rowcol = make_tensor(taccOcO.data(), flash::convert_layout_acc_rowcol</*Transposed=*/SwapAB>(taccOcO.layout()));
    Tensor taccOcO_row = taccOcO_rowcol(_, _0{});
    Tensor taccOcO_col = taccOcO_rowcol(_0{}, _);
    Tensor taccOcO_slice = [&]() { return taccOcO_row; }();
    // DEBUG
    // Tensor debugcO = cute::conditional_return<SwapAB>(make_identity_tensor(Shape<Int<kBlockM>, Int<kHeadDim>>{}), make_identity_tensor(Shape<Int<kHeadDim>,
    // Int<kBlockM>>{}));
    // {
    //   auto thr_mma = tiled_mma.get_thread_slice(thread_idx);
    //   Tensor tScS = thr_mma.partition_C(debugcO);
    //   for (int i = 0; i < size(tOrO); ++i) {
    //     if (int(get<0>(tScS(i))) >= 10 && int(get<0>(tScS(i))) < 14 && int(get<1>(tScS(i))) >= 10 && int(get<1>(tScS(i))) < 14) {
    //       printf(
    //           "tOrO input store: SwapAB: %d tOrO(%d, %d) = %f\n", SwapAB, int(get<0>(tScS(i))), int(get<1>(tScS(i))), static_cast<float>(tOrO(i)));
    //     }
    //   }
    // }

    // MMA_M
    CUTE_STATIC_ASSERT_V(size(lse) == size(taccOcO_slice));

    // if (threadIdx.x == 128 && blockIdx.x == 1) {
    //   print("================== Debug taccOcO_slice ================\n");
    //   cute::print_tensor(taccOcO_slice); print("\n");
    //   print("TileShape_MNK_PV\n"); print(TileShape_MNK_PV{}); print("\n");
    //   print("TileShape_MNK_PV_SwapAB_OP_SELECT\n"); print(TileShape_MNK_PV_SwapAB_OP_SELECT{}); print("\n");
    //   print("tiled_mma\n"); print(tiled_mma); print("\n");
    //   print("taccOcO.layout()\n"); print(taccOcO.layout()); print("\n");
    //   print("taccOcO_rowcol.layout()\n"); print(taccOcO_rowcol.layout()); print("\n");
    //   print("taccOcO_row.layout()\n"); print(taccOcO_row.layout()); print("\n");
    //   print("taccOcO_col.layout()\n"); print(taccOcO_col.layout()); print("\n");
    //   print("size(lse)\n"); print(size(lse)); print("\n");
    //   print("lse.layout\n"); print(lse.layout()); print("\n");
    //   print("size(taccOcO_slice))\n"); print(size(taccOcO_slice)); print("\n");
    //   print("taccOcO_slice.layout\n"); print(taccOcO_slice.layout()); print("\n");
    // }

    // Predicate for skipping correction
    // NOTE: Correction only need when we use atomic reduction
    bool skip_correction = true;
    // Define lse_prev and lse_final
    auto lse_prev = make_fragment_like(lse);
    auto lse_final = make_fragment_like(lse);

    if constexpr (!DisableFwdAtomicReduction) {
      // Acquire range lock to prevent multiple threads from writing to gmem simultaneously
      if (thread_idx == 0) {
        if constexpr (Deterministic) {
          int left_range_conflict_msg = get<3>(block_coord);
          int right_range_conflict_msg = get<4>(block_coord);
          deterministic_sync(
              params.determin_range_locks, bidh, offset_o + m_block * kBlockM, kBlockM, params.nheads, left_range_conflict_msg >> 1, right_range_conflict_msg >> 1);
        }
        acquire_lock(params.range_locks, bidh, offset_o + m_block * kBlockM, kBlockM, params.nheads);
      }
      flash::named_barrier_sync(NumEpilogueThreads, cutlass::arch::ReservedNamedBarriers::EpilogueBarrier);
#pragma unroll
      for (int mi = 0; mi < size(lse_prev); ++mi) {
        // Load lse_prev from gmem -> smem, and calculate lse_final
        int const row_block = [&]() {
          if constexpr (!SwapAB) {
            return get<0>(taccOcO_slice(mi));
          } else {
            return get<1>(taccOcO_slice(mi));
          }
        }();
        int const row_batch = m_block * kBlockM + row_block;
        if (row_batch >= seqlen_o) {
          lse(mi) = -INFINITY;
        }
        // if (threadIdx.x == 256 && blockIdx.x == 1) {
        //   print("row_block: "); print(row_block);
        //   print(", row_batch: "); print(row_batch);
        //   print(", seqlen_o: "); print(seqlen_o); print("\n");
        // }
        int const row_global = row_batch + offset_o;
        if (row_global < get<0>(params.shape_O)) {
          lse_prev(mi) = gLSE(row_block);

          if (lse_prev(mi) != -INFINITY) {
            // If there is any non-inf lse_prev, we cannot skip correction
            skip_correction = false;
          }

          lse_final(mi) = correct_lse(lse_prev(mi), lse(mi));
        }
      }
      // if (threadIdx.x == 256 && blockIdx.x == 1) {
      //   print("================= gLSE ================\n");
      //   cute::print_tensor(gLSE);
      //   print("================= lse prev ================\n");
      //   cute::print_tensor(lse_prev);
      //   print("================= lse local ================\n");
      //   cute::print_tensor(lse);
      //   print("================= lse final ================\n");
      //   cute::print_tensor(lse_final);
      //   print("\n");
      // }

      // A workaround to ensure that all threads get the correct lse_final, low performance
      flash::named_barrier_sync(NumEpilogueThreads, cutlass::arch::ReservedNamedBarriers::EpilogueBarrier);
    } else {
      // If we don't use atomic reduction, we can just use lse directly
      for (int mi = 0; mi < size(lse_final); ++mi) {
        lse_final(mi) = lse(mi);
      }
    }

// Store correct lse_final to gmem
#pragma unroll
    for (int mi = 0; mi < size(lse_final); ++mi) {
      int const row_block = [&]() {
        if constexpr (!SwapAB) {
          return get<0>(taccOcO_slice(mi));
        } else {
          return get<1>(taccOcO_slice(mi));
        }
      }();
      int const row_batch = m_block * kBlockM + row_block;
      if (row_batch < seqlen_o) {
        int const col_id = [&]() {
          if constexpr (!SwapAB) {
            return get<1>(taccOcO_slice(_0{}));
          } else {
            return get<0>(taccOcO_slice(_0{}));
          }
        }();
        // Each column is written back by one thread
        if (col_id == 0) {
          gLSE(row_block) = lse_final(mi);
        }
      }
    }

    // Define tiled copy for O
    auto tiled_copy_O = make_tiled_copy_C(Copy_Atom<AutoVectorizingCopyWithAssumedAlignment<128>, ElementPartial>{}, tiled_mma);
    auto thr_copy_O = tiled_copy_O.get_thread_slice(thread_idx);

    if (!skip_correction) {
      // TODO: need reduce compute for pO, and add predicate k for pO
      Tensor cO = [&]() {
        if constexpr (!SwapAB) {
          return cute::make_identity_tensor(select<0, 1>(TileShape_MNK_PV{})); // (BLK_M,BLK_K) -> (blk_m,blk_k)
        } else {
          return cute::make_identity_tensor(select<1, 0>(TileShape_MNK_PV{})); // (BLK_K,BLK_M) -> (blk_k,blk_m)
        }
      }();
      Tensor pO = [&]() {
        if constexpr (!SwapAB) {
          return make_tensor<bool>(make_shape(size<0>(cO), size<1>(cO)), make_stride(_1{}, _0{}));
        } else {
          // When SwapAB, we swap the stride to create a transposed view of pO
          return make_tensor<bool>(make_shape(size<0>(cO), size<1>(cO)), make_stride(_0{}, _1{}));
        }
      }();
      int bound = get<0>(params.shape_O) - (offset_o + m_block * kBlockM);
      if constexpr (!SwapAB) {
#pragma unroll
        for (int n = 0; n < size<0>(pO); ++n) {
          pO(n, _0{}) = get<0>(cO(n, _0{})) < bound;
        }
      } else {
#pragma unroll
        for (int n = 0; n < size<1>(pO); ++n) {
          pO(_0{}, n) = get<1>(cO(_0{}, n)) < bound;
        }
      }
      Tensor tOpO = thr_copy_O.partition_D(pO);

      // Define tOrPrevO, tOrPrevO_copy_view, tOgPrevO
      Tensor tOrPrevO = make_fragment_like(tOrO);
      Tensor tOrPrevO_copy_view = thr_copy_O.retile_D(tOrPrevO);
      Tensor tOgPrevO = [&]() {
        if constexpr (!SwapAB) {
          return thr_copy_O.partition_S(gO);
        } else {
          // When SwapAB is true, transpose gO by swapping shape and stride dimensions
          auto gO_transposed = make_tensor(
              gO.data(),
              cute::make_layout(
                  cute::make_shape(get<1>(gO.layout().shape()), get<0>(gO.layout().shape())),
                  cute::make_stride(get<1>(gO.layout().stride()), get<0>(gO.layout().stride()))));
          return thr_copy_O.partition_S(gO_transposed);
        }
      }();

      // Copy prev O from gmem to smem
      cute::copy_if(tOpO, tOgPrevO, tOrPrevO_copy_view);

      // if (threadIdx.x == 256 && blockIdx.x == 1) {
      //   print("================= tiled_copy_O ================\n");
      //   print(tiled_copy_O); print("\n");
      //   print("================= gO ================\n");
      //   cute::print_tensor(gO);
      //   print("================= tOgPrevO ================\n");
      //   cute::print_tensor(tOgPrevO);
      //   print("================= tOrPrevO ================\n");
      //   cute::print_tensor(tOrPrevO);
      //   print("================= tOrPrevO_copy_view ================\n");
      //   cute::print_tensor(tOrPrevO_copy_view);
      //   print("================= pO ================\n");
      //   cute::print_tensor(pO);
      //   print("================= tOpO ================\n");
      //   cute::print_tensor(tOpO);
      //   print("\n");
      // }

      // Correct output
      Tensor tOrPrevO_rowcol = make_tensor(tOrPrevO.data(), flash::convert_layout_acc_rowcol</*Transposed=*/SwapAB>(tOrPrevO.layout()));
      Tensor tOrO_rowcol = make_tensor(tOrO.data(), flash::convert_layout_acc_rowcol</*Transposed=*/SwapAB>(tOrO.layout()));
      // if (threadIdx.x == 128 && blockIdx.x == 1) {
      //   print("tOrO.layout()"); print(tOrO.layout()); print("\n");
      //   print("tOrO_rowcol.layout()"); print(tOrO_rowcol.layout()); print("\n");
      // }

      // {
      //   auto thr_mma = tiled_mma.get_thread_slice(thread_idx);
      //   Tensor tScS = thr_mma.partition_C(debugcO);
      //   for (int i = 0; i < size(tOrO); ++i) {
      //     if (int(get<0>(tScS(i))) >= 10 && int(get<0>(tScS(i))) < 14 && int(get<1>(tScS(i))) >= 10 && int(get<1>(tScS(i))) < 14) {
      //       printf(
      //           "tOrO before correct_output: SwapAB: %d tOrO(%d, %d) = %f\n", SwapAB, int(get<0>(tScS(i))), int(get<1>(tScS(i))), static_cast<float>(tOrO(i)));
      //     }
      //   }
      // }

      // TO CHECK
      correct_output(tOrPrevO_rowcol, tOrO_rowcol, lse_prev, lse, lse_final);
    }

    // Initialize gmem_tiled_copy_O
    GmemTiledCopyO gmem_tiled_copy_O;
    // if (threadIdx.x == 128 && blockIdx.x == 1) {
    //   cute::print_latex(gmem_tiled_copy_O);
    // }
    auto gmem_thr_copy_O = gmem_tiled_copy_O.get_thread_slice(thread_idx);

    // Initialize tOcO and tOpO to predict OOB access
    Tensor tOcO = gmem_thr_copy_O.partition_D(cute::make_identity_tensor(select<0, 1>(TileShape_MNK_PV{})));
    Tensor tOpO = make_tensor<bool>(make_shape(size<2>(tOcO)));
#pragma unroll
    for (int k = 0; k < size(tOpO); ++k) {
      tOpO(k) = get<1>(tOcO(_0{}, _0{}, k)) < get<1>(params.shape_O);
    }

    // Initialize tOgO to store O to gmem
    Tensor tOgO = gmem_thr_copy_O.partition_D(gO);

    // Convert tOrO to Element type and copy to smem
    {
      Tensor tOrFinalO = make_tensor_like<Element>(tOrO);
      flash::convert_type_out(tOrO, tOrFinalO);
      Tensor tOrO_copy_view = thr_copy_O.retile_S(tOrFinalO);
      Tensor tOsO = [&]() {
        if constexpr (!SwapAB) {
          return thr_copy_O.partition_D(sO);
        } else {
          // Create transposed view of sO by swapping shape and stride
          auto sO_transposed = make_tensor(
              sO.data(),
              cute::make_layout(
                  cute::make_shape(get<1>(sO.layout().shape()), get<0>(sO.layout().shape())),
                  cute::make_stride(get<1>(sO.layout().stride()), get<0>(sO.layout().stride()))));
          return thr_copy_O.partition_D(sO_transposed);
        }
      }();
      // Tensor tOsO = thr_copy_O.partition_D(sO_pi);
      cute::copy(tiled_copy_O, tOrO_copy_view, tOsO);
      flash::named_barrier_sync(NumEpilogueThreads, cutlass::arch::ReservedNamedBarriers::EpilogueBarrier);
    }

    // Copy tOsO to tOrFinalO
    Tensor tOsO = gmem_thr_copy_O.partition_S(sO);
    Tensor tOrFinalO = make_fragment_like(tOsO);
    cute::copy(gmem_tiled_copy_O, tOsO, tOrFinalO);

    // Signal producer threads that smem_v is released
    if constexpr (ArchTag::kMinComputeCapability >= 90) {
      cutlass::arch::fence_view_async_shared();
#pragma unroll
      for (uint32_t cta_id = 0; cta_id < size(ClusterShape{}); ++cta_id) {
        shared_storage.pipelines.barrier_O.arrive(cta_id);
      }
    }

    // cutlass::arch::fence_view_async_shared();
    // flash::named_barrier_sync(NumEpilogueThreads, cutlass::arch::ReservedNamedBarriers::EpilogueBarrier);
    // int warp_idx_sync = __shfl_sync(0xffffffff, thread_idx / cutlass::NumThreadsPerWarp, 0);
    // if (warp_idx_sync == NumEpilogueThreads / cutlass::NumThreadsPerWarp - 1) {
    //     // cutlass::arch::NamedBarrier::sync(NumEpilogueThreads + cutlass::NumThreadsPerWarp,
    //     //                                     cutlass::arch::ReservedNamedBarriers::EpilogueBarrier)
    //     if (cute::elect_one_sync()) {
    //         #pragma unroll
    //         for (uint32_t cta_id = 0; cta_id < size(ClusterShape{}); ++cta_id) {
    //             shared_storage.pipelines.barrier_O.arrive(cta_id);
    //         }
    //     }
    // }

    // Clear_OOB_K must be false since we don't want to write zeros to gmem
    flash::copy</*Is_even_MN=*/false, /*Is_even_K=*/false, /*Clear_OOB_MN=*/false, /*Clear_OOB_K=*/false>(
        gmem_tiled_copy_O, tOrFinalO, tOgO, tOcO, tOpO, seqlen_o - m_block * kBlockM);

    // TODO: Fix TMA store
    // BUG: The following TMA code does not handle out-of-bounds access, needs to be fixed
    // {
    //     // TODO: move the following code out of braces
    //     cutlass::arch::fence_view_async_shared(); // ensure smem writes are visible to TMA
    //     flash::named_barrier_sync(NumEpilogueThreads, cutlass::arch::ReservedNamedBarriers::EpilogueBarrier);

    //     Tensor mO = params.tma_store_O.get_tma_tensor(params.shape_O)(_, _, bidh);
    //     Tensor gO = local_tile(cute::domain_offset(make_coord(offset_o, _0{}), mO), select<0, 1>(TileShape_MNK_PV{}), make_coord(m_block, _0{}));
    //     auto block_tma_O = params.tma_store_O.get_slice(_0{});
    //     Tensor tOgO = block_tma_O.partition_D(gO);  // (TMA, TMA_M, TMA_K)
    //     Tensor tOsO = block_tma_O.partition_S(sO); // (TMA, TMA_M, TMA_K)

    //     int warp_idx_sync = __shfl_sync(0xffffffff, thread_idx / cutlass::NumThreadsPerWarp, 0);
    //     if (warp_idx_sync == NumEpilogueThreads / cutlass::NumThreadsPerWarp - 1) {
    //         // cutlass::arch::NamedBarrier::sync(NumEpilogueThreads + cutlass::NumThreadsPerWarp,
    //         //                                     cutlass::arch::ReservedNamedBarriers::EpilogueBarrier);
    //         if (cute::elect_one_sync()) {
    //             cute::copy(params.tma_store_O, tOsO, tOgO);
    //             tma_store_arrive();
    //             tma_store_wait<0>();
    //             #pragma unroll
    //             for (uint32_t cta_id = 0; cta_id < size(ClusterShape{}); ++cta_id) {
    //                 shared_storage.pipelines.barrier_O.arrive(cta_id);
    //             }
    //         }
    //     }
    // }

    if constexpr (!DisableFwdAtomicReduction) {
      // Make sure all writes to global memory before this point are completed
      __threadfence();
      flash::named_barrier_sync(NumEpilogueThreads, cutlass::arch::ReservedNamedBarriers::EpilogueBarrier);
      if (thread_idx == 0) {
        if constexpr (Deterministic) {
          int left_range_conflict_msg = get<3>(block_coord);
          int right_range_conflict_msg = get<4>(block_coord);
          int arrive_num = get<5>(block_coord) + 1;
          deterministic_arrive(
              params.determin_range_locks,
              bidh,
              offset_o + m_block * kBlockM,
              kBlockM,
              params.nheads,
              arrive_num,
              left_range_conflict_msg & 1,
              right_range_conflict_msg & 1);
        }
        release_lock(params.range_locks, bidh, offset_o + m_block * kBlockM, kBlockM, params.nheads);
      }
    }
  }

  CUTLASS_DEVICE void store_tail() {
    // Don't need to do tma_store_wait<0>() here since we already did in @store
  }

  CUTLASS_DEVICE ElementPartial correct_lse(ElementPartial lse_prev, ElementPartial lse_curr) {
    ElementPartial max_lse = max(lse_prev, lse_curr);
    ElementPartial min_lse = min(lse_prev, lse_curr);
    ElementPartial lse = max_lse + softplus(safe_sub(min_lse, max_lse));
    return lse;
  }

  CUTLASS_DEVICE ElementPartial softplus(ElementPartial x) {
    return logf(1.f + expf(x));
  }

  CUTLASS_DEVICE ElementPartial safe_sub(ElementPartial a, ElementPartial b) {
    if (a == -INFINITY && b == -INFINITY) {
      return -INFINITY;
    }
    return a - b;
  }

  template <typename Engine0, typename Layout0, typename Engine1, typename Layout1>
  CUTLASS_DEVICE void correct_output(
      Tensor<Engine0, Layout0>& prev_output,
      Tensor<Engine0, Layout0>& curr_output,
      Tensor<Engine1, Layout1> const& prev_lse,
      Tensor<Engine1, Layout1> const& curr_lse,
      Tensor<Engine1, Layout1> const& final_lse) {
    static_assert(Layout0::rank == 2, "Only support 2D Tensor");
    static_assert(Layout1::rank == 1, "Only support 1D Tensor");
    CUTE_STATIC_ASSERT_V(size<0>(curr_output) == size<0>(prev_output));
    CUTE_STATIC_ASSERT_V(size<1>(curr_output) == size<1>(prev_output));
    CUTE_STATIC_ASSERT_V(size<0>(curr_lse) == size<0>(prev_lse));
    CUTE_STATIC_ASSERT_V(size<0>(final_lse) == size<0>(prev_lse));
    CUTE_STATIC_ASSERT_V(size<0>(curr_output) == size<0>(final_lse));
#pragma unroll
    for (int mi = 0; mi < size<0>(curr_output); ++mi) {
      ElementPartial coeff_prev = expf(safe_sub(prev_lse(mi), final_lse(mi)));
      ElementPartial coeff_curr = expf(safe_sub(curr_lse(mi), final_lse(mi)));
#pragma unroll
      for (int ni = 0; ni < size<1>(curr_output); ++ni) {
        // Instead of computing exp(x - max), we compute exp2(x * log_2(e) -
        // max * log_2(e)). This allows the compiler to use the ffma
        // instruction instead of fadd and fmul separately.
        ElementPartial prev = (coeff_prev == 0.f) ? 0.f : coeff_prev * prev_output(mi, ni);
        ElementPartial curr = (coeff_curr == 0.f) ? 0.f : coeff_curr * curr_output(mi, ni);
        curr_output(mi, ni) = prev + curr;
      }
    }
  }

  // Write 0 to output and -inf to LSE
  CUTLASS_DEVICE void store_zero(Params const& params, int thread_idx, BlockCoordType const& block_coord, flash::DistributedSeqlenInfo& seqlen_info) {
    static constexpr int kBlockM = get<0>(TileShape_MNK_PV{});
    static_assert(kBlockM <= NumEpilogueThreads);

    // Get block coordinates for current job(tile)
    int m_block = get<0>(block_coord);
    int bidh = get<1>(block_coord);
    int bidb = get<2>(block_coord);
    // Get offset and seqlen for batch that current tile belongs to
    int offset_o = seqlen_info.offset_q;

    if constexpr (!DisableFwdAtomicReduction) {
      // Acquire range lock to prevent multiple threads from writing to gmem simultaneously
      if (thread_idx == 0) {
        if constexpr (Deterministic) {
          int left_range_conflict_msg = get<3>(block_coord);
          int right_range_conflict_msg = get<4>(block_coord);
          deterministic_sync(
              params.determin_range_locks, bidh, offset_o + m_block * kBlockM, kBlockM, params.nheads, left_range_conflict_msg >> 1, right_range_conflict_msg >> 1);
        }
      }
    }

    if constexpr (!DisableFwdAtomicReduction) {
      // Make sure all writes to global memory before this point are completed
      if (thread_idx == 0) {
        if constexpr (Deterministic) {
          int left_range_conflict_msg = get<3>(block_coord);
          int right_range_conflict_msg = get<4>(block_coord);
          int arrive_num = get<5>(block_coord) + 1;
          deterministic_arrive(
              params.determin_range_locks,
              bidh,
              offset_o + m_block * kBlockM,
              kBlockM,
              params.nheads,
              arrive_num,
              left_range_conflict_msg & 1,
              right_range_conflict_msg & 1);
        }
      }
    }
    flash::named_barrier_sync(NumEpilogueThreads, cutlass::arch::ReservedNamedBarriers::EpilogueBarrier);
  }
};

} // namespace flash<|MERGE_RESOLUTION|>--- conflicted
+++ resolved
@@ -340,16 +340,6 @@
       int thread_idx,
       BlockCoordType const& block_coord,
       flash::DistributedSeqlenInfo& seqlen_info) {
-<<<<<<< HEAD
-    // if (threadIdx.x == 128) {
-    //   print("kBytePerRow\t\t"); print(kBytePerRow); print("\n");
-    //   print("kBlockKGmem\t\t"); print(kBlockKGmem); print("\n");
-    //   print("kGmemElemsPerStore\t\t"); print(kGmemElemsPerStore); print("\n");
-    //   print("kGmemThreadsPerRow\t\t"); print(kGmemThreadsPerRow); print("\n");
-    //   print("GmemLayoutAtom\t\t"); print(GmemLayoutAtom{}); print("\n");
-    // }
-=======
->>>>>>> 8fe424ef
     // Get block coordinates for current job(tile)
     int m_block = get<0>(block_coord);
     int bidh = get<1>(block_coord);
