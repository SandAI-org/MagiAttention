/******************************************************************************
 * Copyright (c) 2024, Jay Shah, Ganesh Bikshandi, Ying Zhang, Vijay Thakkar,
 *Pradeep Ramani, Tri Dao.
 ******************************************************************************/

#pragma once

#include "cute/tensor.hpp"

#include <cutlass/arch/reg_reconfig.h>
#include <cutlass/array.h>
#include <cutlass/cutlass.h>
#include <cutlass/kernel_hardware_info.h>
#include <cutlass/numeric_conversion.h>
#include <cutlass/numeric_types.h>
<<<<<<< HEAD
#include "cutlass/pipeline/pipeline.hpp"
=======
#include <cutlass/pipeline/pipeline.hpp>
>>>>>>> 5e7c3cf1

#include <cutlass/arch/grid_dependency_control.h>

#include "seqlen.h"
#include "softmax.h"
<<<<<<< HEAD
=======
#include "tile_scheduler.hpp"
>>>>>>> 5e7c3cf1
#include "utils.h"

namespace flash {

using namespace cute;

template <class CollectiveMainloop_, class CollectiveEpilogue_, class TileScheduler_, bool MergeRange_>
class FlashAttnFwdSm90 {
 public:
  // Type Aliases
  using CollectiveMainloop = CollectiveMainloop_;
  using CollectiveEpilogue = CollectiveEpilogue_;
  static constexpr bool MergeRange = MergeRange_;
  static constexpr bool Has_softcap = CollectiveMainloop::Has_softcap;
  static constexpr bool Use_TMA_Q = CollectiveMainloop::Use_TMA_Q;
  static constexpr bool Use_TMA_KV = CollectiveMainloop::Use_TMA_KV;
  static constexpr int NumProducerThreads = CollectiveMainloop::NumProducerThreads;
  static constexpr int NumMmaThreadsQK = CollectiveMainloop::NumMmaThreadsQK;

  using SeqlenInfo_t = typename CollectiveMainloop::SeqlenInfo_t;

  // Mainloop derived types
  using TileShape_MNK_PV = typename CollectiveMainloop::TileShape_MNK_PV;
  using TiledMmaPV = typename CollectiveMainloop::TiledMmaPV;
  using ArchTag = typename CollectiveMainloop::ArchTag;
  using ClusterShape = typename CollectiveMainloop::ClusterShape;
  using MainloopArguments = typename CollectiveMainloop::Arguments;
  using MainloopParams = typename CollectiveMainloop::Params;
  using BarrierQ = std::conditional_t<Use_TMA_Q, cutlass::arch::ClusterTransactionBarrier, cutlass::arch::ClusterBarrier>;

  // Epilogue derived types
  using EpilogueArguments = typename CollectiveEpilogue::Arguments;
  using EpilogueParams = typename CollectiveEpilogue::Params;

  static_assert(ArchTag::kMinComputeCapability >= 90);

  using TileScheduler = TileScheduler_;
  using TileSchedulerArguments = typename flash::TileSchedulerArguments;
  using TileSchedulerParams = typename TileScheduler::Params;

  static constexpr uint32_t NumLoadWarpGroups = 1;
  static constexpr uint32_t NumMmaWarpGroups = CUTE_STATIC_V(size(TiledMmaPV{})) / cutlass::NumThreadsPerWarpGroup;
  static constexpr uint32_t MaxThreadsPerBlock = CUTE_STATIC_V(size(TiledMmaPV{})) + (NumLoadWarpGroups * cutlass::NumThreadsPerWarpGroup);
  static constexpr uint32_t MinBlocksPerMultiprocessor = 1;
  static_assert(NumMmaWarpGroups == 1 || NumMmaWarpGroups == 2 || NumMmaWarpGroups == 3);

  /// Register requirement for Load and Math WGs
<<<<<<< HEAD
  // If we use cp.async to load K and V, we need more registers for the producer WG.
  static constexpr uint32_t LoadRegisterRequirement = NumMmaWarpGroups == 1 ? 56 : (NumMmaWarpGroups == 2 ? (Use_TMA_KV ? 24 : 40) : 32);
  static constexpr uint32_t MmaRegisterRequirement = NumMmaWarpGroups == 1 ? 256 : (NumMmaWarpGroups == 2 ? (Use_TMA_KV ? 240 : 232) : 160);
  // If you want to print from the producer warp, you'd need to increase the number of registers
  // Otherwise you'll get CUDA error.
  // static constexpr uint32_t LoadRegisterRequirement = 40;
  // static constexpr uint32_t MmaRegisterRequirement = NumMmaWarpGroups == 2 ? 232 : 152;

  // Kernel level shared memory storage
  // We overlap the shared memory for the mainloop and epilogue. However, we only want smem_o to overlap with smem_v
  // and nothing else, so we'll pad in case sizeof(smem_o) > sizeof(smem_v).
=======
  // If we use cp.async to load K and V, we need more registers for the producer
  // WG.
  static constexpr uint32_t LoadRegisterRequirement = NumMmaWarpGroups == 1 ? 56 : (NumMmaWarpGroups == 2 ? (Use_TMA_KV ? 24 : 40) : 32);
  static constexpr uint32_t MmaRegisterRequirement = NumMmaWarpGroups == 1 ? 256 : (NumMmaWarpGroups == 2 ? (Use_TMA_KV ? 240 : 232) : 160);
  // If you want to print from the producer warp, you'd need to increase the
  // number of registers Otherwise you'll get CUDA error. static constexpr
  // uint32_t LoadRegisterRequirement = 40; static constexpr uint32_t
  // MmaRegisterRequirement = NumMmaWarpGroups == 2 ? 232 : 152;

  // Kernel level shared memory storage
  // We overlap the shared memory for the mainloop and epilogue. However, we
  // only want smem_o to overlap with smem_v and nothing else, so we'll pad in
  // case sizeof(smem_o) > sizeof(smem_v).
>>>>>>> 5e7c3cf1
  static constexpr int mainloop_smem_padding_ =
      int(sizeof(typename CollectiveEpilogue::TensorStorage)) - int(sizeof(decltype((typename CollectiveMainloop::TensorStorage{}).smem_v)));
  static constexpr int mainloop_smem_padding = mainloop_smem_padding_ < 0 ? 0 : mainloop_smem_padding_;
  struct SharedStorage {
    struct TensorStorage : cute::aligned_struct<128, _1> {
      union {
        struct {
          cute::array<uint32_t, mainloop_smem_padding / sizeof(uint32_t)> padding_;
          typename CollectiveMainloop::TensorStorage mainloop;
        };
        // We want smem_o to line up with the start of smem_v
        typename CollectiveEpilogue::TensorStorage epilogue;
      };
    } tensors;
    struct PipelineStorage : cute::aligned_struct<16, _1> {
      alignas(16) BarrierQ barrier_Q;
      alignas(16) cutlass::arch::ClusterBarrier barrier_O;
      alignas(16) typename CollectiveMainloop::MainloopPipelineK::SharedStorage pipeline_k;
      alignas(16) typename CollectiveMainloop::MainloopPipelineV::SharedStorage pipeline_v;
      alignas(16) typename TileScheduler::SharedStorage smem_scheduler;
    } pipelines;
  };

  static constexpr int SharedStorageSize = sizeof(SharedStorage);

  // Device side arguments
  struct Arguments {
    MainloopArguments mainloop{};
    EpilogueArguments epilogue{};
    cutlass::KernelHardwareInfo hw_info{};
    TileSchedulerArguments scheduler{};
  };

  // Kernel entry point API
  struct Params {
    MainloopParams mainloop{};
    EpilogueParams epilogue{};
    cutlass::KernelHardwareInfo hw_info{};
    TileSchedulerParams scheduler{};
  };

  //
  // Methods
  //

<<<<<<< HEAD
  // Convert to underlying arguments. In this case, a simple copy for the aliased type.
=======
  // Convert to underlying arguments. In this case, a simple copy for the
  // aliased type.
>>>>>>> 5e7c3cf1
  static Params to_underlying_arguments(Arguments const& args) {
    CUTLASS_TRACE_HOST("to_underlying_arguments():");

    // Get SM count if needed, otherwise use user supplied SM count
    int sm_count = args.hw_info.sm_count;
    if (sm_count <= 0) {
      CUTLASS_TRACE_HOST(
          "  WARNING: Arguments do not include a valid SM count.\n"
          "  For optimal performance, populate the arguments KernelHardwareInfo struct with the SM count.");
      sm_count = cutlass::KernelHardwareInfo::query_device_multiprocessor_count(args.hw_info.device_id);
    }

    CUTLASS_TRACE_HOST("to_underlying_arguments(): Setting persistent grid SM count to " << sm_count);

    cutlass::KernelHardwareInfo hw_info{args.hw_info.device_id, sm_count};
    return {
        CollectiveMainloop::to_underlying_arguments(args.mainloop),
        CollectiveEpilogue::to_underlying_arguments(args.epilogue),
        hw_info,
        TileScheduler::to_underlying_arguments(args.scheduler)};
  }

  // Computes the kernel launch grid shape based on runtime parameters
  static dim3 get_grid_shape(Params const& params) {
    return TileScheduler::get_grid_shape(params.scheduler, params.hw_info.sm_count);
  }

  static dim3 get_block_shape() {
    return dim3(MaxThreadsPerBlock, 1, 1);
  }

  CUTLASS_DEVICE
  void operator()(Params const& params, char* smem_buf) {
    static constexpr int NumMmaThreads = NumMmaWarpGroups * cutlass::NumThreadsPerWarpGroup;
    // The offset of the first thread of the first mma warp group
    static constexpr int MmaThreadOffset = NumLoadWarpGroups * cutlass::NumThreadsPerWarpGroup;
    static constexpr int kBlockM = get<0>(TileShape_MNK_PV{});

    using MainloopPipelineK = typename CollectiveMainloop::MainloopPipelineK;
    using MainloopPipelineV = typename CollectiveMainloop::MainloopPipelineV;
    using PipelineState = typename CollectiveMainloop::PipelineState;
    using PipelineParamsK = typename MainloopPipelineK::Params;
    using PipelineParamsV = typename MainloopPipelineV::Params;

    SharedStorage& shared_storage = *reinterpret_cast<SharedStorage*>(smem_buf);

    int const lane_predicate = cute::elect_one_sync();
    int const warp_idx = cutlass::canonical_warp_idx_sync();

<<<<<<< HEAD
    // Issue Tma Descriptor Prefetch from a single thread (the first thread of the first warp)
=======
    // Issue Tma Descriptor Prefetch from a single thread (the first thread of
    // the first warp)
>>>>>>> 5e7c3cf1
    if (warp_idx == 0 && lane_predicate) {
      CollectiveMainloop::prefetch_tma_descriptors(params.mainloop);
      CollectiveEpilogue::prefetch_tma_descriptors(params.epilogue);
    }

    // Get thread index in warp group
    int const warp_group_thread_idx = threadIdx.x % cutlass::NumThreadsPerWarpGroup;
    // Get warp group index
    int warp_group_idx = cutlass::canonical_warp_group_idx();

    // Initialize the barriers
    if (warp_idx == 0 && lane_predicate) {
      shared_storage.pipelines.barrier_Q.init(Use_TMA_Q ? 1 : NumProducerThreads /*numThreads*/);
      // TODO: Fix if TMA store O is used
      shared_storage.pipelines.barrier_O.init(size(ClusterShape{}) * NumMmaThreads);
    }

    // We're counting on pipeline_k to call cutlass::arch::fence_barrier_init();
    PipelineParamsK pipeline_params_k;
    pipeline_params_k.role = warp_group_idx == 0 ? MainloopPipelineK::ThreadCategory::Producer : MainloopPipelineK::ThreadCategory::Consumer;
    if constexpr (Use_TMA_KV) {
      pipeline_params_k.transaction_bytes = CollectiveMainloop::TmaTransactionBytesK;
      pipeline_params_k.is_leader = warp_group_thread_idx == 0;
      pipeline_params_k.num_consumers = NumMmaThreads;
    } else {
      pipeline_params_k.consumer_arv_count = NumMmaThreads;
      pipeline_params_k.producer_arv_count = NumProducerThreads;
    }

    static_assert(is_same_v<PipelineParamsK, PipelineParamsV>);
    PipelineParamsV pipeline_params_v = pipeline_params_k;

    MainloopPipelineK pipeline_k = [&] {
      if constexpr (Use_TMA_KV) {
        return MainloopPipelineK(shared_storage.pipelines.pipeline_k, pipeline_params_k, ClusterShape{});
      } else {
        return MainloopPipelineK(shared_storage.pipelines.pipeline_k, pipeline_params_k);
      }
    }();

<<<<<<< HEAD
    // MainloopPipelineV pipeline_v(shared_storage.pipelines.pipeline_v, pipeline_params_v, ClusterShape{});
=======
    // MainloopPipelineV pipeline_v(shared_storage.pipelines.pipeline_v,
    // pipeline_params_v, ClusterShape{});
>>>>>>> 5e7c3cf1
    MainloopPipelineV pipeline_v = [&] {
      if constexpr (Use_TMA_KV) {
        return MainloopPipelineV(shared_storage.pipelines.pipeline_v, pipeline_params_v, ClusterShape{});
      } else {
        return MainloopPipelineV(shared_storage.pipelines.pipeline_v, pipeline_params_v);
      }
    }();

    CollectiveMainloop mainloop;
    CollectiveEpilogue epilogue;

<<<<<<< HEAD
    // We need this to guarantee that the Pipeline init is visible to all producers and consumer blocks in the Cluster
=======
    // We need this to guarantee that the Pipeline init is visible to all
    // producers and consumer blocks in the Cluster
>>>>>>> 5e7c3cf1
    if constexpr (size(ClusterShape{}) > 1) {
      cute::cluster_arrive_relaxed();
      cute::cluster_wait();
    } else {
      __syncthreads();
    }

    TileScheduler scheduler(reinterpret_cast<typename TileScheduler::SharedStorage*>(&shared_storage.pipelines.smem_scheduler));

    if (warp_group_idx == 0) { // Producer
<<<<<<< HEAD
      // Deallocate the registers for the producer WG, this makes the consumer WG have more registers
=======
      // Deallocate the registers for the producer WG, this makes the consumer
      // WG have more registers
>>>>>>> 5e7c3cf1
      cutlass::arch::warpgroup_reg_dealloc<LoadRegisterRequirement>();

      // Initialize the producer pipeline state
      PipelineState smem_pipe_write = cutlass::make_producer_start_state<MainloopPipelineK>();

      // Initialize the work index
      int work_idx = 0;

      // Get some block-level information
      int warp_idx_in_warpgroup = __shfl_sync(0xffffffff, (threadIdx.x / 32) % 4, 0);
      // Currently, SingleProducerWarp is always true
      static constexpr bool SingleProducerWarp = NumProducerThreads == cutlass::NumThreadsPerWarp;

<<<<<<< HEAD
      // Only the first warp in the warp group needs to issue the TMA load instruction
=======
      // Only the first warp in the warp group needs to issue the TMA load
      // instruction
>>>>>>> 5e7c3cf1
      if constexpr (SingleProducerWarp) {
        if (warp_idx_in_warpgroup != 0) {
          return;
        }
      }

      // wtfff?
      if (!SingleProducerWarp && warp_idx_in_warpgroup != 0) {
        scheduler.init_consumer();
      }

      // cutlass::arch::wait_on_dependent_grids();

      // Load Q, K, V
      for (auto work_tile_info = SingleProducerWarp || warp_idx_in_warpgroup == 0 ? scheduler.template get_initial_work</*IsProducerWarp=*/true>(params.scheduler)
                                                                                  : scheduler.template get_initial_work</*IsProducerWarp=*/false>(params.scheduler);
           work_tile_info.is_valid(params.scheduler);
           work_tile_info = SingleProducerWarp || warp_idx_in_warpgroup == 0
               ? scheduler.template get_next_work</*IsProducerWarp=*/true>(params.scheduler, work_tile_info)
               : scheduler.template get_next_work</*IsProducerWarp=*/false>(params.scheduler, work_tile_info)) {
        auto block_coord = work_tile_info.get_block_coord(params.scheduler);
        auto scheduler_prefetch = [&scheduler, &params, &work_tile_info]() { scheduler.prefetch_next_work(params.scheduler, work_tile_info); };

        bool tile_valid = false;

        // TODO: move it to compile time
        if constexpr (MergeRange) {
          int bidb_idx = get<2>(block_coord);
<<<<<<< HEAD
          int loop_count = (bidb_idx < *params.scheduler.unique_count - 1) ? (params.scheduler.range_map[bidb_idx + 1] - params.scheduler.range_map[bidb_idx])
                                                                           : (params.scheduler.num_batch - params.scheduler.range_map[bidb_idx]);
          int bidb_start = params.scheduler.range_map[bidb_idx];

=======
          int loop_count = bidb_idx > 0 ? params.scheduler.range_map[bidb_idx] - params.scheduler.range_map[bidb_idx - 1] : params.scheduler.range_map[bidb_idx];
          int bidb_start = bidb_idx > 0 ? params.scheduler.range_map[bidb_idx - 1] : 0;
>>>>>>> 5e7c3cf1
          for (int idx = 0; idx < loop_count; ++idx) {
            int bidb = bidb_start + idx;
            block_coord = cute::make_tuple(get<0>(block_coord), get<1>(block_coord), bidb);
            SeqlenInfo_t seqlen_info{
                bidb,
                params.mainloop.q_ranges,
                params.mainloop.k_ranges,
            };
            bool current_tile_valid = mainloop.load(
                params.mainloop, pipeline_k, pipeline_v, smem_pipe_write, shared_storage, scheduler_prefetch, seqlen_info, block_coord, work_idx, tile_valid);

            tile_valid = tile_valid || current_tile_valid;
          }
        } else {
          SeqlenInfo_t seqlen_info{
              get<2>(block_coord),
              params.mainloop.q_ranges,
              params.mainloop.k_ranges,
          };
          tile_valid = mainloop.load(
              params.mainloop, pipeline_k, pipeline_v, smem_pipe_write, shared_storage, scheduler_prefetch, seqlen_info, block_coord, work_idx, tile_valid);
        }

        scheduler_prefetch();
        if (tile_valid) {
          ++work_idx;
        }
      }
      mainloop.load_tail(pipeline_k, pipeline_v, smem_pipe_write, shared_storage, work_idx);
    } else { // Consumer
      cutlass::arch::warpgroup_reg_alloc<MmaRegisterRequirement>();

      // Initialize matmul objects.
      TiledMmaPV tiled_mma_pv;

      PipelineState smem_pipe_read;
<<<<<<< HEAD
      // We don't need separate variables smem_pipe_release_k and smem_pipe_release_v
      // (like in Cutlass's gemm) because the read and release pipeline states are always the same.
=======
      // We don't need separate variables smem_pipe_release_k and
      // smem_pipe_release_v (like in Cutlass's gemm) because the read and
      // release pipeline states are always the same.
>>>>>>> 5e7c3cf1

      scheduler.init_consumer();
      mainloop.mma_init();

      int work_idx = 0;

      CUTLASS_PRAGMA_NO_UNROLL
      for (auto work_tile_info = scheduler.template get_initial_work</*IsProducerWarp=*/false>(params.scheduler); work_tile_info.is_valid(params.scheduler);
           // get_next_work will be called before the epilogue
      ) {
        // If there's tanh softcap, the scaling will be done before tanh.
        float softmax_scale_log2 = params.mainloop.softmax_scale_log2;
        flash::Softmax<2 * (2 * kBlockM / NumMmaThreads), /*Max_offset=*/0> softmax(softmax_scale_log2);
<<<<<<< HEAD
        typename flash::Softmax<2 * (2 * kBlockM / NumMmaThreads), /*Max_offset=*/0>::TensorT scores_scale;
=======
        typename flash::Softmax<
            2 * (2 * kBlockM / NumMmaThreads),
            /*Max_offset=*/0>::TensorT scores_scale;
>>>>>>> 5e7c3cf1
        // Attention output (GEMM-II) accumulator.
        Tensor tOrO = partition_fragment_C(tiled_mma_pv, select<0, 1>(TileShape_MNK_PV{}));
        clear(tOrO);
        bool tile_valid = false;
        auto block_coord = work_tile_info.get_block_coord(params.scheduler);

        if constexpr (MergeRange) {
          int bidb_idx = get<2>(block_coord);
<<<<<<< HEAD
          int loop_count = (bidb_idx < *params.scheduler.unique_count - 1) ? (params.scheduler.range_map[bidb_idx + 1] - params.scheduler.range_map[bidb_idx])
                                                                           : (params.scheduler.num_batch - params.scheduler.range_map[bidb_idx]);
          int bidb_start = params.scheduler.range_map[bidb_idx];

=======
          int loop_count = bidb_idx > 0 ? params.scheduler.range_map[bidb_idx] - params.scheduler.range_map[bidb_idx - 1] : params.scheduler.range_map[bidb_idx];
          int bidb_start = bidb_idx > 0 ? params.scheduler.range_map[bidb_idx - 1] : 0;
>>>>>>> 5e7c3cf1
          for (int idx = 0; idx < loop_count; ++idx) {
            int bidb = bidb_start + idx;
            block_coord = cute::make_tuple(get<0>(block_coord), get<1>(block_coord), bidb);
            SeqlenInfo_t seqlen_info{
                bidb,
                params.mainloop.q_ranges,
                params.mainloop.k_ranges,
            };
            bool current_tile_valid = mainloop.mma(
                params.mainloop,
                pipeline_k,
                pipeline_v,
                smem_pipe_read,
                tOrO,
                softmax,
                scores_scale,
                threadIdx.x - MmaThreadOffset,
                work_idx,
                seqlen_info,
                block_coord,
                shared_storage,
                tile_valid);

            tile_valid = tile_valid || current_tile_valid;
          }
        } else {
          SeqlenInfo_t seqlen_info{
              get<2>(block_coord),
              params.mainloop.q_ranges,
              params.mainloop.k_ranges,
          };
          tile_valid = mainloop.mma(
              params.mainloop,
              pipeline_k,
              pipeline_v,
              smem_pipe_read,
              tOrO,
              softmax,
              scores_scale,
              threadIdx.x - MmaThreadOffset,
              work_idx,
              seqlen_info,
              block_coord,
              shared_storage,
              tile_valid);
        }

<<<<<<< HEAD
        // Do this here before the epilogue so that the next tile is ready to go.
=======
        // Do this here before the epilogue so that the next tile is ready to
        // go.
>>>>>>> 5e7c3cf1
        work_tile_info = scheduler.template get_next_work</*IsProducerWarp=*/false>(params.scheduler, work_tile_info);
        if (tile_valid) {
          ++work_idx;

          cutlass::arch::NamedBarrier::arrive(
              NumMmaThreadsQK + (Use_TMA_Q ? cutlass::NumThreadsPerWarp : NumProducerThreads), static_cast<uint32_t>(FwdNamedBarriers::QueryEmpty) /*id*/);

          // Get the final scores_scale
          cute::copy(softmax.finalize(), scores_scale);
          // Rescale tOrO
          softmax.rescale_o(tOrO, scores_scale);

<<<<<<< HEAD
          // if (threadIdx.x == 128) { printf("Before epilogue, bid.x = %d, bid.y = %d, bid.z = %d, m_block = %d, bidb = %d, split_idx = %d\n", blockIdx.x, blockIdx.y,
          // blockIdx.z, m_block, bidb, split_idx); }
=======
          // if (threadIdx.x == 128) { printf("Before epilogue, bid.x = %d,
          // bid.y = %d, bid.z = %d, m_block = %d, bidb = %d, split_idx = %d\n",
          // blockIdx.x, blockIdx.y, blockIdx.z, m_block, bidb, split_idx); }
>>>>>>> 5e7c3cf1
          epilogue.store(params.epilogue, tOrO, softmax.row_sum, shared_storage, tiled_mma_pv, threadIdx.x - MmaThreadOffset, block_coord);
        } else {
          // Write 0 to gO and -inf to gLSE.
          epilogue.store_zero(params.epilogue, threadIdx.x - MmaThreadOffset, block_coord);
        }
      }
      epilogue.store_tail();
    }
  }
};

} // namespace flash<|MERGE_RESOLUTION|>--- conflicted
+++ resolved
@@ -13,20 +13,13 @@
 #include <cutlass/kernel_hardware_info.h>
 #include <cutlass/numeric_conversion.h>
 #include <cutlass/numeric_types.h>
-<<<<<<< HEAD
-#include "cutlass/pipeline/pipeline.hpp"
-=======
 #include <cutlass/pipeline/pipeline.hpp>
->>>>>>> 5e7c3cf1
 
 #include <cutlass/arch/grid_dependency_control.h>
 
 #include "seqlen.h"
 #include "softmax.h"
-<<<<<<< HEAD
-=======
 #include "tile_scheduler.hpp"
->>>>>>> 5e7c3cf1
 #include "utils.h"
 
 namespace flash {
@@ -74,19 +67,6 @@
   static_assert(NumMmaWarpGroups == 1 || NumMmaWarpGroups == 2 || NumMmaWarpGroups == 3);
 
   /// Register requirement for Load and Math WGs
-<<<<<<< HEAD
-  // If we use cp.async to load K and V, we need more registers for the producer WG.
-  static constexpr uint32_t LoadRegisterRequirement = NumMmaWarpGroups == 1 ? 56 : (NumMmaWarpGroups == 2 ? (Use_TMA_KV ? 24 : 40) : 32);
-  static constexpr uint32_t MmaRegisterRequirement = NumMmaWarpGroups == 1 ? 256 : (NumMmaWarpGroups == 2 ? (Use_TMA_KV ? 240 : 232) : 160);
-  // If you want to print from the producer warp, you'd need to increase the number of registers
-  // Otherwise you'll get CUDA error.
-  // static constexpr uint32_t LoadRegisterRequirement = 40;
-  // static constexpr uint32_t MmaRegisterRequirement = NumMmaWarpGroups == 2 ? 232 : 152;
-
-  // Kernel level shared memory storage
-  // We overlap the shared memory for the mainloop and epilogue. However, we only want smem_o to overlap with smem_v
-  // and nothing else, so we'll pad in case sizeof(smem_o) > sizeof(smem_v).
-=======
   // If we use cp.async to load K and V, we need more registers for the producer
   // WG.
   static constexpr uint32_t LoadRegisterRequirement = NumMmaWarpGroups == 1 ? 56 : (NumMmaWarpGroups == 2 ? (Use_TMA_KV ? 24 : 40) : 32);
@@ -100,7 +80,6 @@
   // We overlap the shared memory for the mainloop and epilogue. However, we
   // only want smem_o to overlap with smem_v and nothing else, so we'll pad in
   // case sizeof(smem_o) > sizeof(smem_v).
->>>>>>> 5e7c3cf1
   static constexpr int mainloop_smem_padding_ =
       int(sizeof(typename CollectiveEpilogue::TensorStorage)) - int(sizeof(decltype((typename CollectiveMainloop::TensorStorage{}).smem_v)));
   static constexpr int mainloop_smem_padding = mainloop_smem_padding_ < 0 ? 0 : mainloop_smem_padding_;
@@ -146,12 +125,8 @@
   // Methods
   //
 
-<<<<<<< HEAD
-  // Convert to underlying arguments. In this case, a simple copy for the aliased type.
-=======
   // Convert to underlying arguments. In this case, a simple copy for the
   // aliased type.
->>>>>>> 5e7c3cf1
   static Params to_underlying_arguments(Arguments const& args) {
     CUTLASS_TRACE_HOST("to_underlying_arguments():");
 
@@ -201,12 +176,8 @@
     int const lane_predicate = cute::elect_one_sync();
     int const warp_idx = cutlass::canonical_warp_idx_sync();
 
-<<<<<<< HEAD
-    // Issue Tma Descriptor Prefetch from a single thread (the first thread of the first warp)
-=======
     // Issue Tma Descriptor Prefetch from a single thread (the first thread of
     // the first warp)
->>>>>>> 5e7c3cf1
     if (warp_idx == 0 && lane_predicate) {
       CollectiveMainloop::prefetch_tma_descriptors(params.mainloop);
       CollectiveEpilogue::prefetch_tma_descriptors(params.epilogue);
@@ -247,12 +218,8 @@
       }
     }();
 
-<<<<<<< HEAD
-    // MainloopPipelineV pipeline_v(shared_storage.pipelines.pipeline_v, pipeline_params_v, ClusterShape{});
-=======
     // MainloopPipelineV pipeline_v(shared_storage.pipelines.pipeline_v,
     // pipeline_params_v, ClusterShape{});
->>>>>>> 5e7c3cf1
     MainloopPipelineV pipeline_v = [&] {
       if constexpr (Use_TMA_KV) {
         return MainloopPipelineV(shared_storage.pipelines.pipeline_v, pipeline_params_v, ClusterShape{});
@@ -264,12 +231,8 @@
     CollectiveMainloop mainloop;
     CollectiveEpilogue epilogue;
 
-<<<<<<< HEAD
-    // We need this to guarantee that the Pipeline init is visible to all producers and consumer blocks in the Cluster
-=======
     // We need this to guarantee that the Pipeline init is visible to all
     // producers and consumer blocks in the Cluster
->>>>>>> 5e7c3cf1
     if constexpr (size(ClusterShape{}) > 1) {
       cute::cluster_arrive_relaxed();
       cute::cluster_wait();
@@ -280,12 +243,8 @@
     TileScheduler scheduler(reinterpret_cast<typename TileScheduler::SharedStorage*>(&shared_storage.pipelines.smem_scheduler));
 
     if (warp_group_idx == 0) { // Producer
-<<<<<<< HEAD
-      // Deallocate the registers for the producer WG, this makes the consumer WG have more registers
-=======
       // Deallocate the registers for the producer WG, this makes the consumer
       // WG have more registers
->>>>>>> 5e7c3cf1
       cutlass::arch::warpgroup_reg_dealloc<LoadRegisterRequirement>();
 
       // Initialize the producer pipeline state
@@ -299,12 +258,8 @@
       // Currently, SingleProducerWarp is always true
       static constexpr bool SingleProducerWarp = NumProducerThreads == cutlass::NumThreadsPerWarp;
 
-<<<<<<< HEAD
-      // Only the first warp in the warp group needs to issue the TMA load instruction
-=======
       // Only the first warp in the warp group needs to issue the TMA load
       // instruction
->>>>>>> 5e7c3cf1
       if constexpr (SingleProducerWarp) {
         if (warp_idx_in_warpgroup != 0) {
           return;
@@ -333,15 +288,10 @@
         // TODO: move it to compile time
         if constexpr (MergeRange) {
           int bidb_idx = get<2>(block_coord);
-<<<<<<< HEAD
           int loop_count = (bidb_idx < *params.scheduler.unique_count - 1) ? (params.scheduler.range_map[bidb_idx + 1] - params.scheduler.range_map[bidb_idx])
-                                                                           : (params.scheduler.num_batch - params.scheduler.range_map[bidb_idx]);
+                                                                           : (params.scheduler.num_batches - params.scheduler.range_map[bidb_idx]);
           int bidb_start = params.scheduler.range_map[bidb_idx];
 
-=======
-          int loop_count = bidb_idx > 0 ? params.scheduler.range_map[bidb_idx] - params.scheduler.range_map[bidb_idx - 1] : params.scheduler.range_map[bidb_idx];
-          int bidb_start = bidb_idx > 0 ? params.scheduler.range_map[bidb_idx - 1] : 0;
->>>>>>> 5e7c3cf1
           for (int idx = 0; idx < loop_count; ++idx) {
             int bidb = bidb_start + idx;
             block_coord = cute::make_tuple(get<0>(block_coord), get<1>(block_coord), bidb);
@@ -378,14 +328,9 @@
       TiledMmaPV tiled_mma_pv;
 
       PipelineState smem_pipe_read;
-<<<<<<< HEAD
-      // We don't need separate variables smem_pipe_release_k and smem_pipe_release_v
-      // (like in Cutlass's gemm) because the read and release pipeline states are always the same.
-=======
       // We don't need separate variables smem_pipe_release_k and
       // smem_pipe_release_v (like in Cutlass's gemm) because the read and
       // release pipeline states are always the same.
->>>>>>> 5e7c3cf1
 
       scheduler.init_consumer();
       mainloop.mma_init();
@@ -399,13 +344,9 @@
         // If there's tanh softcap, the scaling will be done before tanh.
         float softmax_scale_log2 = params.mainloop.softmax_scale_log2;
         flash::Softmax<2 * (2 * kBlockM / NumMmaThreads), /*Max_offset=*/0> softmax(softmax_scale_log2);
-<<<<<<< HEAD
-        typename flash::Softmax<2 * (2 * kBlockM / NumMmaThreads), /*Max_offset=*/0>::TensorT scores_scale;
-=======
         typename flash::Softmax<
             2 * (2 * kBlockM / NumMmaThreads),
             /*Max_offset=*/0>::TensorT scores_scale;
->>>>>>> 5e7c3cf1
         // Attention output (GEMM-II) accumulator.
         Tensor tOrO = partition_fragment_C(tiled_mma_pv, select<0, 1>(TileShape_MNK_PV{}));
         clear(tOrO);
@@ -414,15 +355,10 @@
 
         if constexpr (MergeRange) {
           int bidb_idx = get<2>(block_coord);
-<<<<<<< HEAD
           int loop_count = (bidb_idx < *params.scheduler.unique_count - 1) ? (params.scheduler.range_map[bidb_idx + 1] - params.scheduler.range_map[bidb_idx])
-                                                                           : (params.scheduler.num_batch - params.scheduler.range_map[bidb_idx]);
+                                                                           : (params.scheduler.num_batches - params.scheduler.range_map[bidb_idx]);
           int bidb_start = params.scheduler.range_map[bidb_idx];
 
-=======
-          int loop_count = bidb_idx > 0 ? params.scheduler.range_map[bidb_idx] - params.scheduler.range_map[bidb_idx - 1] : params.scheduler.range_map[bidb_idx];
-          int bidb_start = bidb_idx > 0 ? params.scheduler.range_map[bidb_idx - 1] : 0;
->>>>>>> 5e7c3cf1
           for (int idx = 0; idx < loop_count; ++idx) {
             int bidb = bidb_start + idx;
             block_coord = cute::make_tuple(get<0>(block_coord), get<1>(block_coord), bidb);
@@ -470,12 +406,8 @@
               tile_valid);
         }
 
-<<<<<<< HEAD
-        // Do this here before the epilogue so that the next tile is ready to go.
-=======
         // Do this here before the epilogue so that the next tile is ready to
         // go.
->>>>>>> 5e7c3cf1
         work_tile_info = scheduler.template get_next_work</*IsProducerWarp=*/false>(params.scheduler, work_tile_info);
         if (tile_valid) {
           ++work_idx;
@@ -488,14 +420,9 @@
           // Rescale tOrO
           softmax.rescale_o(tOrO, scores_scale);
 
-<<<<<<< HEAD
-          // if (threadIdx.x == 128) { printf("Before epilogue, bid.x = %d, bid.y = %d, bid.z = %d, m_block = %d, bidb = %d, split_idx = %d\n", blockIdx.x, blockIdx.y,
-          // blockIdx.z, m_block, bidb, split_idx); }
-=======
           // if (threadIdx.x == 128) { printf("Before epilogue, bid.x = %d,
           // bid.y = %d, bid.z = %d, m_block = %d, bidb = %d, split_idx = %d\n",
           // blockIdx.x, blockIdx.y, blockIdx.z, m_block, bidb, split_idx); }
->>>>>>> 5e7c3cf1
           epilogue.store(params.epilogue, tOrO, softmax.row_sum, shared_storage, tiled_mma_pv, threadIdx.x - MmaThreadOffset, block_coord);
         } else {
           // Write 0 to gO and -inf to gLSE.
