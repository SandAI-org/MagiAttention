/******************************************************************************
 * Copyright (c) 2024, Jay Shah, Ganesh Bikshandi, Ying Zhang, Vijay Thakkar,
 *Pradeep Ramani, Tri Dao.
 ******************************************************************************/

#pragma once

#include <thrust/pair.h>

#include "cute/tensor.hpp"

#include <cutlass/arch/reg_reconfig.h>
#include <cutlass/array.h>
#include <cutlass/cutlass.h>
#include <cutlass/kernel_hardware_info.h>
#include <cutlass/numeric_conversion.h>
#include <cutlass/numeric_types.h>
#include <cutlass/pipeline/pipeline.hpp>

#include <cutlass/arch/grid_dependency_control.h>

#include "seqlen.h"
#include "softmax.h"
#include "tile_scheduler.hpp"
#include "utils.h"

namespace flash {

using namespace cute;

template <class CollectiveMainloop_, class CollectiveEpilogue_, class TileScheduler_, bool MergeRange_>
class FlashAttnFwdSm90 {
<<<<<<< HEAD

public:

    // Type Aliases
    using CollectiveMainloop = CollectiveMainloop_;
    using CollectiveEpilogue = CollectiveEpilogue_;
    static constexpr bool MergeRange = MergeRange_;
    static constexpr bool Has_softcap = CollectiveMainloop::Has_softcap;
    static constexpr bool Use_TMA_Q = CollectiveMainloop::Use_TMA_Q;
    static constexpr bool Use_TMA_KV = CollectiveMainloop::Use_TMA_KV;
    static constexpr int NumProducerThreads = CollectiveMainloop::NumProducerThreads;
    static constexpr int NumMmaThreadsQK = CollectiveMainloop::NumMmaThreadsQK;
    static constexpr bool Deterministic = CollectiveEpilogue::Deterministic;
    
    using SeqlenInfo_t = typename CollectiveMainloop::SeqlenInfo_t;

    // Mainloop derived types
    using TileShape_MNK_PV = typename CollectiveMainloop::TileShape_MNK_PV;
    using TiledMmaPV = typename CollectiveMainloop::TiledMmaPV;
    using ArchTag = typename CollectiveMainloop::ArchTag;
    using ClusterShape = typename CollectiveMainloop::ClusterShape;
    using MainloopArguments = typename CollectiveMainloop::Arguments;
    using MainloopParams = typename CollectiveMainloop::Params;
    using BarrierQ = std::conditional_t<Use_TMA_Q, cutlass::arch::ClusterTransactionBarrier, cutlass::arch::ClusterBarrier>;

    // Epilogue derived types
    using EpilogueArguments = typename CollectiveEpilogue::Arguments;
    using EpilogueParams = typename CollectiveEpilogue::Params;
    using BlockCoordType = typename CollectiveEpilogue::BlockCoordType;

    static_assert(ArchTag::kMinComputeCapability >= 90);

    using TileScheduler = TileScheduler_;
    using TileSchedulerArguments = typename flash::TileSchedulerArguments;
    using TileSchedulerParams = typename TileScheduler::Params;

    static constexpr uint32_t NumLoadWarpGroups = 1;
    static constexpr uint32_t NumMmaWarpGroups = CUTE_STATIC_V(size(TiledMmaPV{})) / cutlass::NumThreadsPerWarpGroup;
    static constexpr uint32_t MaxThreadsPerBlock = CUTE_STATIC_V(size(TiledMmaPV{})) + (NumLoadWarpGroups * cutlass::NumThreadsPerWarpGroup);
    static constexpr uint32_t MinBlocksPerMultiprocessor = 1;
    static_assert(NumMmaWarpGroups == 1 || NumMmaWarpGroups == 2 || NumMmaWarpGroups == 3);

    /// Register requirement for Load and Math WGs
    // If we use cp.async to load K and V, we need more registers for the producer WG.
    static constexpr uint32_t LoadRegisterRequirement = NumMmaWarpGroups == 1 ? 56 : (NumMmaWarpGroups == 2 ? (Use_TMA_KV ? 24 : 40) : 32);
    static constexpr uint32_t MmaRegisterRequirement = NumMmaWarpGroups == 1 ? 256 : (NumMmaWarpGroups == 2 ? (Use_TMA_KV ? 240 : 232) : 160);
    // If you want to print from the producer warp, you'd need to increase the number of registers
    // Otherwise you'll get CUDA error.
    // static constexpr uint32_t LoadRegisterRequirement = 40;
    // static constexpr uint32_t MmaRegisterRequirement = NumMmaWarpGroups == 2 ? 232 : 152;

    // Kernel level shared memory storage
    // We overlap the shared memory for the mainloop and epilogue. However, we only want smem_o to overlap with smem_v
    // and nothing else, so we'll pad in case sizeof(smem_o) > sizeof(smem_v).
    static constexpr int mainloop_smem_padding_ = int(sizeof(typename CollectiveEpilogue::TensorStorage)) - int(sizeof(decltype((typename CollectiveMainloop::TensorStorage{}).smem_v)));
    static constexpr int mainloop_smem_padding = mainloop_smem_padding_ < 0 ? 0 : mainloop_smem_padding_;
    struct SharedStorage {
        struct TensorStorage : cute::aligned_struct<128, _1> {
            union {
                struct {
                    cute::array<uint32_t, mainloop_smem_padding / sizeof(uint32_t)> padding_;
                    typename CollectiveMainloop::TensorStorage mainloop;
                };
                // We want smem_o to line up with the start of smem_v
                typename CollectiveEpilogue::TensorStorage epilogue;
            };
        } tensors;
        struct PipelineStorage : cute::aligned_struct<16, _1> {
            alignas(16) BarrierQ barrier_Q;
            alignas(16) cutlass::arch::ClusterBarrier barrier_O;
            alignas(16) typename CollectiveMainloop::MainloopPipelineK::SharedStorage pipeline_k;
            alignas(16) typename CollectiveMainloop::MainloopPipelineV::SharedStorage pipeline_v;
            alignas(16) typename TileScheduler::SharedStorage smem_scheduler;
        } pipelines;

    };

    static constexpr int SharedStorageSize = sizeof(SharedStorage);

    // Device side arguments
    struct Arguments {
        MainloopArguments mainloop{};
        EpilogueArguments epilogue{};
        cutlass::KernelHardwareInfo hw_info{};
        TileSchedulerArguments scheduler{};
    };

    // Kernel entry point API
    struct Params {
        MainloopParams mainloop{};
        EpilogueParams epilogue{};
        cutlass::KernelHardwareInfo hw_info{};
        TileSchedulerParams scheduler{};
    };

    //
    // Methods
    //

    // Convert to underlying arguments. In this case, a simple copy for the aliased type.
    static
    Params
    to_underlying_arguments(Arguments const& args) {
        CUTLASS_TRACE_HOST("to_underlying_arguments():");

        // Get SM count if needed, otherwise use user supplied SM count
        int sm_count = args.hw_info.sm_count;
        if (sm_count <= 0) {
            CUTLASS_TRACE_HOST("  WARNING: Arguments do not include a valid SM count.\n"
                "  For optimal performance, populate the arguments KernelHardwareInfo struct with the SM count.");
            sm_count = cutlass::KernelHardwareInfo::query_device_multiprocessor_count(args.hw_info.device_id);
        }

        CUTLASS_TRACE_HOST("to_underlying_arguments(): Setting persistent grid SM count to " << sm_count);

        cutlass::KernelHardwareInfo hw_info{args.hw_info.device_id, sm_count};
        return {
            CollectiveMainloop::to_underlying_arguments(args.mainloop),
            CollectiveEpilogue::to_underlying_arguments(args.epilogue),
            hw_info,
            TileScheduler::to_underlying_arguments(args.scheduler)
=======
 public:
  // Type Aliases
  using CollectiveMainloop = CollectiveMainloop_;
  using CollectiveEpilogue = CollectiveEpilogue_;
  static constexpr bool MergeRange = MergeRange_;
  static constexpr bool Has_softcap = CollectiveMainloop::Has_softcap;
  static constexpr bool Use_TMA_Q = CollectiveMainloop::Use_TMA_Q;
  static constexpr bool Use_TMA_KV = CollectiveMainloop::Use_TMA_KV;
  static constexpr int NumProducerThreads = CollectiveMainloop::NumProducerThreads;
  static constexpr int NumMmaThreadsQK = CollectiveMainloop::NumMmaThreadsQK;

  using SeqlenInfo_t = typename CollectiveMainloop::SeqlenInfo_t;

  // Mainloop derived types
  using TileShape_MNK_PV = typename CollectiveMainloop::TileShape_MNK_PV;
  using TiledMmaPV = typename CollectiveMainloop::TiledMmaPV;
  using ArchTag = typename CollectiveMainloop::ArchTag;
  using ClusterShape = typename CollectiveMainloop::ClusterShape;
  using MainloopArguments = typename CollectiveMainloop::Arguments;
  using MainloopParams = typename CollectiveMainloop::Params;
  using BarrierQ = std::conditional_t<Use_TMA_Q, cutlass::arch::ClusterTransactionBarrier, cutlass::arch::ClusterBarrier>;

  // Epilogue derived types
  using EpilogueArguments = typename CollectiveEpilogue::Arguments;
  using EpilogueParams = typename CollectiveEpilogue::Params;

  static_assert(ArchTag::kMinComputeCapability >= 90);

  using TileScheduler = TileScheduler_;
  using TileSchedulerArguments = typename flash::TileSchedulerArguments;
  using TileSchedulerParams = typename TileScheduler::Params;

  static constexpr uint32_t NumLoadWarpGroups = 1;
  static constexpr uint32_t NumMmaWarpGroups = CUTE_STATIC_V(size(TiledMmaPV{})) / cutlass::NumThreadsPerWarpGroup;
  static constexpr uint32_t MaxThreadsPerBlock = CUTE_STATIC_V(size(TiledMmaPV{})) + (NumLoadWarpGroups * cutlass::NumThreadsPerWarpGroup);
  static constexpr uint32_t MinBlocksPerMultiprocessor = 1;
  static_assert(NumMmaWarpGroups == 1 || NumMmaWarpGroups == 2 || NumMmaWarpGroups == 3);

  /// Register requirement for Load and Math WGs
  // If we use cp.async to load K and V, we need more registers for the producer
  // WG.
  static constexpr uint32_t LoadRegisterRequirement = NumMmaWarpGroups == 1 ? 56 : (NumMmaWarpGroups == 2 ? (Use_TMA_KV ? 24 : 40) : 32);
  static constexpr uint32_t MmaRegisterRequirement = NumMmaWarpGroups == 1 ? 256 : (NumMmaWarpGroups == 2 ? (Use_TMA_KV ? 240 : 232) : 160);
  // If you want to print from the producer warp, you'd need to increase the
  // number of registers Otherwise you'll get CUDA error. static constexpr
  // uint32_t LoadRegisterRequirement = 40; static constexpr uint32_t
  // MmaRegisterRequirement = NumMmaWarpGroups == 2 ? 232 : 152;

  // Kernel level shared memory storage
  // We overlap the shared memory for the mainloop and epilogue. However, we
  // only want smem_o to overlap with smem_v and nothing else, so we'll pad in
  // case sizeof(smem_o) > sizeof(smem_v).
  static constexpr int mainloop_smem_padding_ =
      int(sizeof(typename CollectiveEpilogue::TensorStorage)) - int(sizeof(decltype((typename CollectiveMainloop::TensorStorage{}).smem_v)));
  static constexpr int mainloop_smem_padding = mainloop_smem_padding_ < 0 ? 0 : mainloop_smem_padding_;
  struct SharedStorage {
    struct TensorStorage : cute::aligned_struct<128, _1> {
      union {
        struct {
          cute::array<uint32_t, mainloop_smem_padding / sizeof(uint32_t)> padding_;
          typename CollectiveMainloop::TensorStorage mainloop;
>>>>>>> 5e7c3cf1
        };
        // We want smem_o to line up with the start of smem_v
        typename CollectiveEpilogue::TensorStorage epilogue;
      };
    } tensors;
    struct PipelineStorage : cute::aligned_struct<16, _1> {
      alignas(16) BarrierQ barrier_Q;
      alignas(16) cutlass::arch::ClusterBarrier barrier_O;
      alignas(16) typename CollectiveMainloop::MainloopPipelineK::SharedStorage pipeline_k;
      alignas(16) typename CollectiveMainloop::MainloopPipelineV::SharedStorage pipeline_v;
      alignas(16) typename TileScheduler::SharedStorage smem_scheduler;
    } pipelines;
  };

  static constexpr int SharedStorageSize = sizeof(SharedStorage);

  // Device side arguments
  struct Arguments {
    MainloopArguments mainloop{};
    EpilogueArguments epilogue{};
    cutlass::KernelHardwareInfo hw_info{};
    TileSchedulerArguments scheduler{};
  };

  // Kernel entry point API
  struct Params {
    MainloopParams mainloop{};
    EpilogueParams epilogue{};
    cutlass::KernelHardwareInfo hw_info{};
    TileSchedulerParams scheduler{};
  };

  //
  // Methods
  //

  // Convert to underlying arguments. In this case, a simple copy for the
  // aliased type.
  static Params to_underlying_arguments(Arguments const& args) {
    CUTLASS_TRACE_HOST("to_underlying_arguments():");

    // Get SM count if needed, otherwise use user supplied SM count
    int sm_count = args.hw_info.sm_count;
    if (sm_count <= 0) {
      CUTLASS_TRACE_HOST(
          "  WARNING: Arguments do not include a valid SM count.\n"
          "  For optimal performance, populate the arguments KernelHardwareInfo struct with the SM count.");
      sm_count = cutlass::KernelHardwareInfo::query_device_multiprocessor_count(args.hw_info.device_id);
    }

    CUTLASS_TRACE_HOST("to_underlying_arguments(): Setting persistent grid SM count to " << sm_count);

    cutlass::KernelHardwareInfo hw_info{args.hw_info.device_id, sm_count};
    return {
        CollectiveMainloop::to_underlying_arguments(args.mainloop),
        CollectiveEpilogue::to_underlying_arguments(args.epilogue),
        hw_info,
        TileScheduler::to_underlying_arguments(args.scheduler)};
  }

  // Computes the kernel launch grid shape based on runtime parameters
  static dim3 get_grid_shape(Params const& params) {
    return TileScheduler::get_grid_shape(params.scheduler, params.hw_info.sm_count);
  }

  static dim3 get_block_shape() {
    return dim3(MaxThreadsPerBlock, 1, 1);
  }

  CUTLASS_DEVICE
  void operator()(Params const& params, char* smem_buf) {
    static constexpr int NumMmaThreads = NumMmaWarpGroups * cutlass::NumThreadsPerWarpGroup;
    // The offset of the first thread of the first mma warp group
    static constexpr int MmaThreadOffset = NumLoadWarpGroups * cutlass::NumThreadsPerWarpGroup;
    static constexpr int kBlockM = get<0>(TileShape_MNK_PV{});

    using MainloopPipelineK = typename CollectiveMainloop::MainloopPipelineK;
    using MainloopPipelineV = typename CollectiveMainloop::MainloopPipelineV;
    using PipelineState = typename CollectiveMainloop::PipelineState;
    using PipelineParamsK = typename MainloopPipelineK::Params;
    using PipelineParamsV = typename MainloopPipelineV::Params;

    SharedStorage& shared_storage = *reinterpret_cast<SharedStorage*>(smem_buf);

    int const lane_predicate = cute::elect_one_sync();
    int const warp_idx = cutlass::canonical_warp_idx_sync();

    // Issue Tma Descriptor Prefetch from a single thread (the first thread of
    // the first warp)
    if (warp_idx == 0 && lane_predicate) {
      CollectiveMainloop::prefetch_tma_descriptors(params.mainloop);
      CollectiveEpilogue::prefetch_tma_descriptors(params.epilogue);
    }

    // Get thread index in warp group
    int const warp_group_thread_idx = threadIdx.x % cutlass::NumThreadsPerWarpGroup;
    // Get warp group index
    int warp_group_idx = cutlass::canonical_warp_group_idx();

    // Initialize the barriers
    if (warp_idx == 0 && lane_predicate) {
      shared_storage.pipelines.barrier_Q.init(Use_TMA_Q ? 1 : NumProducerThreads /*numThreads*/);
      // TODO: Fix if TMA store O is used
      shared_storage.pipelines.barrier_O.init(size(ClusterShape{}) * NumMmaThreads);
    }

    // We're counting on pipeline_k to call cutlass::arch::fence_barrier_init();
    PipelineParamsK pipeline_params_k;
    pipeline_params_k.role = warp_group_idx == 0 ? MainloopPipelineK::ThreadCategory::Producer : MainloopPipelineK::ThreadCategory::Consumer;
    if constexpr (Use_TMA_KV) {
      pipeline_params_k.transaction_bytes = CollectiveMainloop::TmaTransactionBytesK;
      pipeline_params_k.is_leader = warp_group_thread_idx == 0;
      pipeline_params_k.num_consumers = NumMmaThreads;
    } else {
      pipeline_params_k.consumer_arv_count = NumMmaThreads;
      pipeline_params_k.producer_arv_count = NumProducerThreads;
    }

    static_assert(is_same_v<PipelineParamsK, PipelineParamsV>);
    PipelineParamsV pipeline_params_v = pipeline_params_k;

    MainloopPipelineK pipeline_k = [&] {
      if constexpr (Use_TMA_KV) {
        return MainloopPipelineK(shared_storage.pipelines.pipeline_k, pipeline_params_k, ClusterShape{});
      } else {
        return MainloopPipelineK(shared_storage.pipelines.pipeline_k, pipeline_params_k);
      }
    }();

    // MainloopPipelineV pipeline_v(shared_storage.pipelines.pipeline_v,
    // pipeline_params_v, ClusterShape{});
    MainloopPipelineV pipeline_v = [&] {
      if constexpr (Use_TMA_KV) {
        return MainloopPipelineV(shared_storage.pipelines.pipeline_v, pipeline_params_v, ClusterShape{});
      } else {
        return MainloopPipelineV(shared_storage.pipelines.pipeline_v, pipeline_params_v);
      }
    }();

    CollectiveMainloop mainloop;
    CollectiveEpilogue epilogue;

    // We need this to guarantee that the Pipeline init is visible to all
    // producers and consumer blocks in the Cluster
    if constexpr (size(ClusterShape{}) > 1) {
      cute::cluster_arrive_relaxed();
      cute::cluster_wait();
    } else {
      __syncthreads();
    }

    TileScheduler scheduler(reinterpret_cast<typename TileScheduler::SharedStorage*>(&shared_storage.pipelines.smem_scheduler));

    if (warp_group_idx == 0) { // Producer
      // Deallocate the registers for the producer WG, this makes the consumer
      // WG have more registers
      cutlass::arch::warpgroup_reg_dealloc<LoadRegisterRequirement>();

      // Initialize the producer pipeline state
      PipelineState smem_pipe_write = cutlass::make_producer_start_state<MainloopPipelineK>();

      // Initialize the work index
      int work_idx = 0;

      // Get some block-level information
      int warp_idx_in_warpgroup = __shfl_sync(0xffffffff, (threadIdx.x / 32) % 4, 0);
      // Currently, SingleProducerWarp is always true
      static constexpr bool SingleProducerWarp = NumProducerThreads == cutlass::NumThreadsPerWarp;

      // Only the first warp in the warp group needs to issue the TMA load
      // instruction
      if constexpr (SingleProducerWarp) {
        if (warp_idx_in_warpgroup != 0) {
          return;
        }
      }

      // wtfff?
      if (!SingleProducerWarp && warp_idx_in_warpgroup != 0) {
        scheduler.init_consumer();
      }

      // cutlass::arch::wait_on_dependent_grids();

      // Load Q, K, V
      for (auto work_tile_info = SingleProducerWarp || warp_idx_in_warpgroup == 0 ? scheduler.template get_initial_work</*IsProducerWarp=*/true>(params.scheduler)
                                                                                  : scheduler.template get_initial_work</*IsProducerWarp=*/false>(params.scheduler);
           work_tile_info.is_valid(params.scheduler);
           work_tile_info = SingleProducerWarp || warp_idx_in_warpgroup == 0
               ? scheduler.template get_next_work</*IsProducerWarp=*/true>(params.scheduler, work_tile_info)
               : scheduler.template get_next_work</*IsProducerWarp=*/false>(params.scheduler, work_tile_info)) {
        auto block_coord = work_tile_info.get_block_coord(params.scheduler);
        auto scheduler_prefetch = [&scheduler, &params, &work_tile_info]() { scheduler.prefetch_next_work(params.scheduler, work_tile_info); };

        bool tile_valid = false;

        // TODO: move it to compile time
        if constexpr (MergeRange) {
          int bidb_idx = get<2>(block_coord);
          int loop_count = bidb_idx > 0 ? params.scheduler.range_map[bidb_idx] - params.scheduler.range_map[bidb_idx - 1] : params.scheduler.range_map[bidb_idx];
          int bidb_start = bidb_idx > 0 ? params.scheduler.range_map[bidb_idx - 1] : 0;
          for (int idx = 0; idx < loop_count; ++idx) {
            int bidb = bidb_start + idx;
            block_coord = cute::make_tuple(get<0>(block_coord), get<1>(block_coord), bidb);
            SeqlenInfo_t seqlen_info{
                bidb,
                params.mainloop.q_ranges,
                params.mainloop.k_ranges,
            };
            bool current_tile_valid = mainloop.load(
                params.mainloop, pipeline_k, pipeline_v, smem_pipe_write, shared_storage, scheduler_prefetch, seqlen_info, block_coord, work_idx, tile_valid);

            tile_valid = tile_valid || current_tile_valid;
          }
        } else {
          SeqlenInfo_t seqlen_info{
              get<2>(block_coord),
              params.mainloop.q_ranges,
              params.mainloop.k_ranges,
          };
          tile_valid = mainloop.load(
              params.mainloop, pipeline_k, pipeline_v, smem_pipe_write, shared_storage, scheduler_prefetch, seqlen_info, block_coord, work_idx, tile_valid);
        }

        scheduler_prefetch();
        if (tile_valid) {
          ++work_idx;
        }
      }
      mainloop.load_tail(pipeline_k, pipeline_v, smem_pipe_write, shared_storage, work_idx);
    } else { // Consumer
      cutlass::arch::warpgroup_reg_alloc<MmaRegisterRequirement>();

      // Initialize matmul objects.
      TiledMmaPV tiled_mma_pv;

      PipelineState smem_pipe_read;
      // We don't need separate variables smem_pipe_release_k and
      // smem_pipe_release_v (like in Cutlass's gemm) because the read and
      // release pipeline states are always the same.

      scheduler.init_consumer();
      mainloop.mma_init();

      int work_idx = 0;

      CUTLASS_PRAGMA_NO_UNROLL
      for (auto work_tile_info = scheduler.template get_initial_work</*IsProducerWarp=*/false>(params.scheduler); work_tile_info.is_valid(params.scheduler);
           // get_next_work will be called before the epilogue
      ) {
        // If there's tanh softcap, the scaling will be done before tanh.
        float softmax_scale_log2 = params.mainloop.softmax_scale_log2;
        flash::Softmax<2 * (2 * kBlockM / NumMmaThreads), /*Max_offset=*/0> softmax(softmax_scale_log2);
        typename flash::Softmax<
            2 * (2 * kBlockM / NumMmaThreads),
            /*Max_offset=*/0>::TensorT scores_scale;
        // Attention output (GEMM-II) accumulator.
        Tensor tOrO = partition_fragment_C(tiled_mma_pv, select<0, 1>(TileShape_MNK_PV{}));
        clear(tOrO);
        bool tile_valid = false;
        auto block_coord = work_tile_info.get_block_coord(params.scheduler);

        if constexpr (MergeRange) {
          int bidb_idx = get<2>(block_coord);
          int loop_count = bidb_idx > 0 ? params.scheduler.range_map[bidb_idx] - params.scheduler.range_map[bidb_idx - 1] : params.scheduler.range_map[bidb_idx];
          int bidb_start = bidb_idx > 0 ? params.scheduler.range_map[bidb_idx - 1] : 0;
          for (int idx = 0; idx < loop_count; ++idx) {
            int bidb = bidb_start + idx;
            block_coord = cute::make_tuple(get<0>(block_coord), get<1>(block_coord), bidb);
            SeqlenInfo_t seqlen_info{
                bidb,
                params.mainloop.q_ranges,
                params.mainloop.k_ranges,
            };
            bool current_tile_valid = mainloop.mma(
                params.mainloop,
                pipeline_k,
                pipeline_v,
                smem_pipe_read,
                tOrO,
                softmax,
                scores_scale,
                threadIdx.x - MmaThreadOffset,
                work_idx,
                seqlen_info,
                block_coord,
                shared_storage,
                tile_valid);

            tile_valid = tile_valid || current_tile_valid;
          }
        } else {
          SeqlenInfo_t seqlen_info{
              get<2>(block_coord),
              params.mainloop.q_ranges,
              params.mainloop.k_ranges,
          };
          tile_valid = mainloop.mma(
              params.mainloop,
              pipeline_k,
              pipeline_v,
              smem_pipe_read,
              tOrO,
              softmax,
              scores_scale,
              threadIdx.x - MmaThreadOffset,
              work_idx,
              seqlen_info,
              block_coord,
              shared_storage,
              tile_valid);
        }

<<<<<<< HEAD
        TileScheduler scheduler(reinterpret_cast<typename TileScheduler::SharedStorage*>(&shared_storage.pipelines.smem_scheduler));

        if (warp_group_idx == 0) {  // Producer
            // Deallocate the registers for the producer WG, this makes the consumer WG have more registers
            cutlass::arch::warpgroup_reg_dealloc<LoadRegisterRequirement>();

            // Initialize the producer pipeline state
            PipelineState smem_pipe_write = cutlass::make_producer_start_state<MainloopPipelineK>();

            // Initialize the work index
            int work_idx = 0;

            // Get some block-level information
            int warp_idx_in_warpgroup = __shfl_sync(0xffffffff, (threadIdx.x / 32) % 4, 0);
            // Currently, SingleProducerWarp is always true
            static constexpr bool SingleProducerWarp = NumProducerThreads == cutlass::NumThreadsPerWarp;


            // Only the first warp in the warp group needs to issue the TMA load instruction
            if constexpr (SingleProducerWarp) {
                if (warp_idx_in_warpgroup != 0) { return; }
            }

            // wtfff?
            if (!SingleProducerWarp && warp_idx_in_warpgroup != 0) { scheduler.init_consumer(); }

            // cutlass::arch::wait_on_dependent_grids();

            // Load Q, K, V
            for (auto work_tile_info = SingleProducerWarp || warp_idx_in_warpgroup == 0 ? scheduler.template get_initial_work</*IsProducerWarp=*/true>(params.scheduler) : scheduler.template get_initial_work</*IsProducerWarp=*/false>(params.scheduler);
                 work_tile_info.is_valid(params.scheduler);
                 work_tile_info = SingleProducerWarp || warp_idx_in_warpgroup == 0 ? scheduler.template get_next_work</*IsProducerWarp=*/true>(params.scheduler, work_tile_info) : scheduler.template get_next_work</*IsProducerWarp=*/false>(params.scheduler, work_tile_info)) {
                

                BlockCoordType block_coord_raw = work_tile_info.get_block_coord(params.scheduler);
                // get block_coord without deterministic message
                auto block_coord = cute::make_tuple(get<0>(block_coord_raw), get<1>(block_coord_raw), get<2>(block_coord_raw));
                auto scheduler_prefetch = [&scheduler, &params, &work_tile_info]() {
                    scheduler.prefetch_next_work(params.scheduler, work_tile_info);
                };

                bool tile_valid = false;

                // TODO: move it to compile time
                if constexpr (MergeRange) {
                    int bidb_idx = get<2>(block_coord);
                    int loop_count = bidb_idx > 0 ? params.scheduler.range_map[bidb_idx] - params.scheduler.range_map[bidb_idx - 1] : params.scheduler.range_map[bidb_idx];
                    int bidb_start = bidb_idx > 0 ? params.scheduler.range_map[bidb_idx - 1] : 0;
                    for (int idx = 0; idx < loop_count; ++idx) {
                        int bidb = bidb_start + idx;
                        block_coord = cute::make_tuple(get<0>(block_coord), get<1>(block_coord), bidb);
                        SeqlenInfo_t seqlen_info{
                            bidb,
                            params.mainloop.q_ranges, 
                            params.mainloop.k_ranges,
                        };
                        bool current_tile_valid = mainloop.load(params.mainloop, pipeline_k, pipeline_v, smem_pipe_write,
                                    shared_storage, scheduler_prefetch, seqlen_info, block_coord, work_idx, tile_valid);

                        tile_valid = tile_valid || current_tile_valid;
                    }
                }
                else {
                    SeqlenInfo_t seqlen_info{
                        get<2>(block_coord),
                        params.mainloop.q_ranges, 
                        params.mainloop.k_ranges,
                    };
                    tile_valid = mainloop.load(params.mainloop, pipeline_k, pipeline_v, smem_pipe_write,
                                  shared_storage, scheduler_prefetch, seqlen_info, block_coord, work_idx, tile_valid);
                }

                scheduler_prefetch();
                if (tile_valid) {
                    ++work_idx;
                }
            }
            mainloop.load_tail(pipeline_k, pipeline_v, smem_pipe_write, shared_storage, work_idx);
        } else {  // Consumer
            cutlass::arch::warpgroup_reg_alloc<MmaRegisterRequirement>();

            // Initialize matmul objects.
            TiledMmaPV tiled_mma_pv;

            PipelineState smem_pipe_read;
            // We don't need separate variables smem_pipe_release_k and smem_pipe_release_v
            // (like in Cutlass's gemm) because the read and release pipeline states are always the same.

            scheduler.init_consumer();
            mainloop.mma_init();

            int work_idx = 0;

            CUTLASS_PRAGMA_NO_UNROLL
            for (auto work_tile_info = scheduler.template get_initial_work</*IsProducerWarp=*/false>(params.scheduler);
                work_tile_info.is_valid(params.scheduler);
                // get_next_work will be called before the epilogue
                ) {

                // If there's tanh softcap, the scaling will be done before tanh.
                float softmax_scale_log2 = params.mainloop.softmax_scale_log2;
                flash::Softmax<2 * (2 * kBlockM / NumMmaThreads), /*Max_offset=*/ 0> softmax(softmax_scale_log2);
                typename flash::Softmax<2 * (2 * kBlockM / NumMmaThreads), /*Max_offset=*/ 0>::TensorT scores_scale;
                // Attention output (GEMM-II) accumulator.
                Tensor tOrO = partition_fragment_C(tiled_mma_pv, select<0, 1>(TileShape_MNK_PV{}));
                clear(tOrO);
                bool tile_valid = false;
                BlockCoordType block_coord_raw = work_tile_info.get_block_coord(params.scheduler);
                // get block_coord without deterministic message
                auto block_coord = cute::make_tuple(get<0>(block_coord_raw), get<1>(block_coord_raw), get<2>(block_coord_raw));

                if constexpr (MergeRange) {
                    int bidb_idx = get<2>(block_coord);
                    int loop_count = bidb_idx > 0 ? params.scheduler.range_map[bidb_idx] - params.scheduler.range_map[bidb_idx - 1] : params.scheduler.range_map[bidb_idx];
                    int bidb_start = bidb_idx > 0 ? params.scheduler.range_map[bidb_idx - 1] : 0;
                    for (int idx = 0; idx < loop_count; ++idx) {

                        int bidb = bidb_start + idx;
                        block_coord = cute::make_tuple(get<0>(block_coord), get<1>(block_coord), bidb);
                        SeqlenInfo_t seqlen_info{
                            bidb,
                            params.mainloop.q_ranges, 
                            params.mainloop.k_ranges,
                        };
                        bool current_tile_valid = mainloop.mma(
                            params.mainloop, pipeline_k, pipeline_v, smem_pipe_read,
                            tOrO, softmax, scores_scale, threadIdx.x - MmaThreadOffset, work_idx, seqlen_info, block_coord, shared_storage, 
                            tile_valid
                        );

                        tile_valid = tile_valid || current_tile_valid;
                    }
                }
                else {
                    SeqlenInfo_t seqlen_info{
                        get<2>(block_coord),
                        params.mainloop.q_ranges, 
                        params.mainloop.k_ranges,
                    };
                    tile_valid = mainloop.mma(
                        params.mainloop, pipeline_k, pipeline_v, smem_pipe_read,
                        tOrO, softmax, scores_scale, threadIdx.x - MmaThreadOffset, work_idx, seqlen_info, block_coord, shared_storage,
                        tile_valid
                    );
                }

                // Do this here before the epilogue so that the next tile is ready to go.
                work_tile_info = scheduler.template get_next_work</*IsProducerWarp=*/false>(params.scheduler, work_tile_info);
                if (tile_valid) {
                    ++work_idx;
            
                    cutlass::arch::NamedBarrier::arrive(NumMmaThreadsQK + (Use_TMA_Q ? cutlass::NumThreadsPerWarp : NumProducerThreads), static_cast<uint32_t>(FwdNamedBarriers::QueryEmpty) /*id*/);

                    // Get the final scores_scale
                    cute::copy(softmax.finalize(), scores_scale);
                    // Rescale tOrO
                    softmax.rescale_o(tOrO, scores_scale);

                    // if (threadIdx.x == 128) { printf("Before epilogue, bid.x = %d, bid.y = %d, bid.z = %d, m_block = %d, bidb = %d, split_idx = %d\n", blockIdx.x, blockIdx.y, blockIdx.z, m_block, bidb, split_idx); }
                    if constexpr (!Deterministic) {
                        epilogue.store(params.epilogue, tOrO, softmax.row_sum, shared_storage, tiled_mma_pv,
                                    threadIdx.x - MmaThreadOffset, block_coord);
                    } else {
                        epilogue.store(params.epilogue, tOrO, softmax.row_sum, shared_storage, tiled_mma_pv,
                                    threadIdx.x - MmaThreadOffset, block_coord_raw);
                    }
                } else {
                    // Write 0 to gO and -inf to gLSE.
                    epilogue.store_zero(params.epilogue, threadIdx.x - MmaThreadOffset, block_coord);
                }
            }
            epilogue.store_tail();
=======
        // Do this here before the epilogue so that the next tile is ready to
        // go.
        work_tile_info = scheduler.template get_next_work</*IsProducerWarp=*/false>(params.scheduler, work_tile_info);
        if (tile_valid) {
          ++work_idx;

          cutlass::arch::NamedBarrier::arrive(
              NumMmaThreadsQK + (Use_TMA_Q ? cutlass::NumThreadsPerWarp : NumProducerThreads), static_cast<uint32_t>(FwdNamedBarriers::QueryEmpty) /*id*/);

          // Get the final scores_scale
          cute::copy(softmax.finalize(), scores_scale);
          // Rescale tOrO
          softmax.rescale_o(tOrO, scores_scale);

          // if (threadIdx.x == 128) { printf("Before epilogue, bid.x = %d,
          // bid.y = %d, bid.z = %d, m_block = %d, bidb = %d, split_idx = %d\n",
          // blockIdx.x, blockIdx.y, blockIdx.z, m_block, bidb, split_idx); }
          epilogue.store(params.epilogue, tOrO, softmax.row_sum, shared_storage, tiled_mma_pv, threadIdx.x - MmaThreadOffset, block_coord);
        } else {
          // Write 0 to gO and -inf to gLSE.
          epilogue.store_zero(params.epilogue, threadIdx.x - MmaThreadOffset, block_coord);
>>>>>>> 5e7c3cf1
        }
      }
      epilogue.store_tail();
    }
  }
};

} // namespace flash<|MERGE_RESOLUTION|>--- conflicted
+++ resolved
@@ -30,129 +30,6 @@
 
 template <class CollectiveMainloop_, class CollectiveEpilogue_, class TileScheduler_, bool MergeRange_>
 class FlashAttnFwdSm90 {
-<<<<<<< HEAD
-
-public:
-
-    // Type Aliases
-    using CollectiveMainloop = CollectiveMainloop_;
-    using CollectiveEpilogue = CollectiveEpilogue_;
-    static constexpr bool MergeRange = MergeRange_;
-    static constexpr bool Has_softcap = CollectiveMainloop::Has_softcap;
-    static constexpr bool Use_TMA_Q = CollectiveMainloop::Use_TMA_Q;
-    static constexpr bool Use_TMA_KV = CollectiveMainloop::Use_TMA_KV;
-    static constexpr int NumProducerThreads = CollectiveMainloop::NumProducerThreads;
-    static constexpr int NumMmaThreadsQK = CollectiveMainloop::NumMmaThreadsQK;
-    static constexpr bool Deterministic = CollectiveEpilogue::Deterministic;
-    
-    using SeqlenInfo_t = typename CollectiveMainloop::SeqlenInfo_t;
-
-    // Mainloop derived types
-    using TileShape_MNK_PV = typename CollectiveMainloop::TileShape_MNK_PV;
-    using TiledMmaPV = typename CollectiveMainloop::TiledMmaPV;
-    using ArchTag = typename CollectiveMainloop::ArchTag;
-    using ClusterShape = typename CollectiveMainloop::ClusterShape;
-    using MainloopArguments = typename CollectiveMainloop::Arguments;
-    using MainloopParams = typename CollectiveMainloop::Params;
-    using BarrierQ = std::conditional_t<Use_TMA_Q, cutlass::arch::ClusterTransactionBarrier, cutlass::arch::ClusterBarrier>;
-
-    // Epilogue derived types
-    using EpilogueArguments = typename CollectiveEpilogue::Arguments;
-    using EpilogueParams = typename CollectiveEpilogue::Params;
-    using BlockCoordType = typename CollectiveEpilogue::BlockCoordType;
-
-    static_assert(ArchTag::kMinComputeCapability >= 90);
-
-    using TileScheduler = TileScheduler_;
-    using TileSchedulerArguments = typename flash::TileSchedulerArguments;
-    using TileSchedulerParams = typename TileScheduler::Params;
-
-    static constexpr uint32_t NumLoadWarpGroups = 1;
-    static constexpr uint32_t NumMmaWarpGroups = CUTE_STATIC_V(size(TiledMmaPV{})) / cutlass::NumThreadsPerWarpGroup;
-    static constexpr uint32_t MaxThreadsPerBlock = CUTE_STATIC_V(size(TiledMmaPV{})) + (NumLoadWarpGroups * cutlass::NumThreadsPerWarpGroup);
-    static constexpr uint32_t MinBlocksPerMultiprocessor = 1;
-    static_assert(NumMmaWarpGroups == 1 || NumMmaWarpGroups == 2 || NumMmaWarpGroups == 3);
-
-    /// Register requirement for Load and Math WGs
-    // If we use cp.async to load K and V, we need more registers for the producer WG.
-    static constexpr uint32_t LoadRegisterRequirement = NumMmaWarpGroups == 1 ? 56 : (NumMmaWarpGroups == 2 ? (Use_TMA_KV ? 24 : 40) : 32);
-    static constexpr uint32_t MmaRegisterRequirement = NumMmaWarpGroups == 1 ? 256 : (NumMmaWarpGroups == 2 ? (Use_TMA_KV ? 240 : 232) : 160);
-    // If you want to print from the producer warp, you'd need to increase the number of registers
-    // Otherwise you'll get CUDA error.
-    // static constexpr uint32_t LoadRegisterRequirement = 40;
-    // static constexpr uint32_t MmaRegisterRequirement = NumMmaWarpGroups == 2 ? 232 : 152;
-
-    // Kernel level shared memory storage
-    // We overlap the shared memory for the mainloop and epilogue. However, we only want smem_o to overlap with smem_v
-    // and nothing else, so we'll pad in case sizeof(smem_o) > sizeof(smem_v).
-    static constexpr int mainloop_smem_padding_ = int(sizeof(typename CollectiveEpilogue::TensorStorage)) - int(sizeof(decltype((typename CollectiveMainloop::TensorStorage{}).smem_v)));
-    static constexpr int mainloop_smem_padding = mainloop_smem_padding_ < 0 ? 0 : mainloop_smem_padding_;
-    struct SharedStorage {
-        struct TensorStorage : cute::aligned_struct<128, _1> {
-            union {
-                struct {
-                    cute::array<uint32_t, mainloop_smem_padding / sizeof(uint32_t)> padding_;
-                    typename CollectiveMainloop::TensorStorage mainloop;
-                };
-                // We want smem_o to line up with the start of smem_v
-                typename CollectiveEpilogue::TensorStorage epilogue;
-            };
-        } tensors;
-        struct PipelineStorage : cute::aligned_struct<16, _1> {
-            alignas(16) BarrierQ barrier_Q;
-            alignas(16) cutlass::arch::ClusterBarrier barrier_O;
-            alignas(16) typename CollectiveMainloop::MainloopPipelineK::SharedStorage pipeline_k;
-            alignas(16) typename CollectiveMainloop::MainloopPipelineV::SharedStorage pipeline_v;
-            alignas(16) typename TileScheduler::SharedStorage smem_scheduler;
-        } pipelines;
-
-    };
-
-    static constexpr int SharedStorageSize = sizeof(SharedStorage);
-
-    // Device side arguments
-    struct Arguments {
-        MainloopArguments mainloop{};
-        EpilogueArguments epilogue{};
-        cutlass::KernelHardwareInfo hw_info{};
-        TileSchedulerArguments scheduler{};
-    };
-
-    // Kernel entry point API
-    struct Params {
-        MainloopParams mainloop{};
-        EpilogueParams epilogue{};
-        cutlass::KernelHardwareInfo hw_info{};
-        TileSchedulerParams scheduler{};
-    };
-
-    //
-    // Methods
-    //
-
-    // Convert to underlying arguments. In this case, a simple copy for the aliased type.
-    static
-    Params
-    to_underlying_arguments(Arguments const& args) {
-        CUTLASS_TRACE_HOST("to_underlying_arguments():");
-
-        // Get SM count if needed, otherwise use user supplied SM count
-        int sm_count = args.hw_info.sm_count;
-        if (sm_count <= 0) {
-            CUTLASS_TRACE_HOST("  WARNING: Arguments do not include a valid SM count.\n"
-                "  For optimal performance, populate the arguments KernelHardwareInfo struct with the SM count.");
-            sm_count = cutlass::KernelHardwareInfo::query_device_multiprocessor_count(args.hw_info.device_id);
-        }
-
-        CUTLASS_TRACE_HOST("to_underlying_arguments(): Setting persistent grid SM count to " << sm_count);
-
-        cutlass::KernelHardwareInfo hw_info{args.hw_info.device_id, sm_count};
-        return {
-            CollectiveMainloop::to_underlying_arguments(args.mainloop),
-            CollectiveEpilogue::to_underlying_arguments(args.epilogue),
-            hw_info,
-            TileScheduler::to_underlying_arguments(args.scheduler)
-=======
  public:
   // Type Aliases
   using CollectiveMainloop = CollectiveMainloop_;
@@ -163,6 +40,7 @@
   static constexpr bool Use_TMA_KV = CollectiveMainloop::Use_TMA_KV;
   static constexpr int NumProducerThreads = CollectiveMainloop::NumProducerThreads;
   static constexpr int NumMmaThreadsQK = CollectiveMainloop::NumMmaThreadsQK;
+  static constexpr bool Deterministic = CollectiveEpilogue::Deterministic;
 
   using SeqlenInfo_t = typename CollectiveMainloop::SeqlenInfo_t;
 
@@ -178,6 +56,7 @@
   // Epilogue derived types
   using EpilogueArguments = typename CollectiveEpilogue::Arguments;
   using EpilogueParams = typename CollectiveEpilogue::Params;
+  using BlockCoordType = typename CollectiveEpilogue::BlockCoordType;
 
   static_assert(ArchTag::kMinComputeCapability >= 90);
 
@@ -214,7 +93,6 @@
         struct {
           cute::array<uint32_t, mainloop_smem_padding / sizeof(uint32_t)> padding_;
           typename CollectiveMainloop::TensorStorage mainloop;
->>>>>>> 5e7c3cf1
         };
         // We want smem_o to line up with the start of smem_v
         typename CollectiveEpilogue::TensorStorage epilogue;
@@ -406,7 +284,9 @@
            work_tile_info = SingleProducerWarp || warp_idx_in_warpgroup == 0
                ? scheduler.template get_next_work</*IsProducerWarp=*/true>(params.scheduler, work_tile_info)
                : scheduler.template get_next_work</*IsProducerWarp=*/false>(params.scheduler, work_tile_info)) {
-        auto block_coord = work_tile_info.get_block_coord(params.scheduler);
+        BlockCoordType block_coord_raw = work_tile_info.get_block_coord(params.scheduler);
+        // get block_coord without deterministic message
+        auto block_coord = cute::make_tuple(get<0>(block_coord_raw), get<1>(block_coord_raw), get<2>(block_coord_raw));
         auto scheduler_prefetch = [&scheduler, &params, &work_tile_info]() { scheduler.prefetch_next_work(params.scheduler, work_tile_info); };
 
         bool tile_valid = false;
@@ -475,7 +355,9 @@
         Tensor tOrO = partition_fragment_C(tiled_mma_pv, select<0, 1>(TileShape_MNK_PV{}));
         clear(tOrO);
         bool tile_valid = false;
-        auto block_coord = work_tile_info.get_block_coord(params.scheduler);
+        BlockCoordType block_coord_raw = work_tile_info.get_block_coord(params.scheduler);
+        // get block_coord without deterministic message
+        auto block_coord = cute::make_tuple(get<0>(block_coord_raw), get<1>(block_coord_raw), get<2>(block_coord_raw));
 
         if constexpr (MergeRange) {
           int bidb_idx = get<2>(block_coord);
@@ -528,180 +410,6 @@
               tile_valid);
         }
 
-<<<<<<< HEAD
-        TileScheduler scheduler(reinterpret_cast<typename TileScheduler::SharedStorage*>(&shared_storage.pipelines.smem_scheduler));
-
-        if (warp_group_idx == 0) {  // Producer
-            // Deallocate the registers for the producer WG, this makes the consumer WG have more registers
-            cutlass::arch::warpgroup_reg_dealloc<LoadRegisterRequirement>();
-
-            // Initialize the producer pipeline state
-            PipelineState smem_pipe_write = cutlass::make_producer_start_state<MainloopPipelineK>();
-
-            // Initialize the work index
-            int work_idx = 0;
-
-            // Get some block-level information
-            int warp_idx_in_warpgroup = __shfl_sync(0xffffffff, (threadIdx.x / 32) % 4, 0);
-            // Currently, SingleProducerWarp is always true
-            static constexpr bool SingleProducerWarp = NumProducerThreads == cutlass::NumThreadsPerWarp;
-
-
-            // Only the first warp in the warp group needs to issue the TMA load instruction
-            if constexpr (SingleProducerWarp) {
-                if (warp_idx_in_warpgroup != 0) { return; }
-            }
-
-            // wtfff?
-            if (!SingleProducerWarp && warp_idx_in_warpgroup != 0) { scheduler.init_consumer(); }
-
-            // cutlass::arch::wait_on_dependent_grids();
-
-            // Load Q, K, V
-            for (auto work_tile_info = SingleProducerWarp || warp_idx_in_warpgroup == 0 ? scheduler.template get_initial_work</*IsProducerWarp=*/true>(params.scheduler) : scheduler.template get_initial_work</*IsProducerWarp=*/false>(params.scheduler);
-                 work_tile_info.is_valid(params.scheduler);
-                 work_tile_info = SingleProducerWarp || warp_idx_in_warpgroup == 0 ? scheduler.template get_next_work</*IsProducerWarp=*/true>(params.scheduler, work_tile_info) : scheduler.template get_next_work</*IsProducerWarp=*/false>(params.scheduler, work_tile_info)) {
-                
-
-                BlockCoordType block_coord_raw = work_tile_info.get_block_coord(params.scheduler);
-                // get block_coord without deterministic message
-                auto block_coord = cute::make_tuple(get<0>(block_coord_raw), get<1>(block_coord_raw), get<2>(block_coord_raw));
-                auto scheduler_prefetch = [&scheduler, &params, &work_tile_info]() {
-                    scheduler.prefetch_next_work(params.scheduler, work_tile_info);
-                };
-
-                bool tile_valid = false;
-
-                // TODO: move it to compile time
-                if constexpr (MergeRange) {
-                    int bidb_idx = get<2>(block_coord);
-                    int loop_count = bidb_idx > 0 ? params.scheduler.range_map[bidb_idx] - params.scheduler.range_map[bidb_idx - 1] : params.scheduler.range_map[bidb_idx];
-                    int bidb_start = bidb_idx > 0 ? params.scheduler.range_map[bidb_idx - 1] : 0;
-                    for (int idx = 0; idx < loop_count; ++idx) {
-                        int bidb = bidb_start + idx;
-                        block_coord = cute::make_tuple(get<0>(block_coord), get<1>(block_coord), bidb);
-                        SeqlenInfo_t seqlen_info{
-                            bidb,
-                            params.mainloop.q_ranges, 
-                            params.mainloop.k_ranges,
-                        };
-                        bool current_tile_valid = mainloop.load(params.mainloop, pipeline_k, pipeline_v, smem_pipe_write,
-                                    shared_storage, scheduler_prefetch, seqlen_info, block_coord, work_idx, tile_valid);
-
-                        tile_valid = tile_valid || current_tile_valid;
-                    }
-                }
-                else {
-                    SeqlenInfo_t seqlen_info{
-                        get<2>(block_coord),
-                        params.mainloop.q_ranges, 
-                        params.mainloop.k_ranges,
-                    };
-                    tile_valid = mainloop.load(params.mainloop, pipeline_k, pipeline_v, smem_pipe_write,
-                                  shared_storage, scheduler_prefetch, seqlen_info, block_coord, work_idx, tile_valid);
-                }
-
-                scheduler_prefetch();
-                if (tile_valid) {
-                    ++work_idx;
-                }
-            }
-            mainloop.load_tail(pipeline_k, pipeline_v, smem_pipe_write, shared_storage, work_idx);
-        } else {  // Consumer
-            cutlass::arch::warpgroup_reg_alloc<MmaRegisterRequirement>();
-
-            // Initialize matmul objects.
-            TiledMmaPV tiled_mma_pv;
-
-            PipelineState smem_pipe_read;
-            // We don't need separate variables smem_pipe_release_k and smem_pipe_release_v
-            // (like in Cutlass's gemm) because the read and release pipeline states are always the same.
-
-            scheduler.init_consumer();
-            mainloop.mma_init();
-
-            int work_idx = 0;
-
-            CUTLASS_PRAGMA_NO_UNROLL
-            for (auto work_tile_info = scheduler.template get_initial_work</*IsProducerWarp=*/false>(params.scheduler);
-                work_tile_info.is_valid(params.scheduler);
-                // get_next_work will be called before the epilogue
-                ) {
-
-                // If there's tanh softcap, the scaling will be done before tanh.
-                float softmax_scale_log2 = params.mainloop.softmax_scale_log2;
-                flash::Softmax<2 * (2 * kBlockM / NumMmaThreads), /*Max_offset=*/ 0> softmax(softmax_scale_log2);
-                typename flash::Softmax<2 * (2 * kBlockM / NumMmaThreads), /*Max_offset=*/ 0>::TensorT scores_scale;
-                // Attention output (GEMM-II) accumulator.
-                Tensor tOrO = partition_fragment_C(tiled_mma_pv, select<0, 1>(TileShape_MNK_PV{}));
-                clear(tOrO);
-                bool tile_valid = false;
-                BlockCoordType block_coord_raw = work_tile_info.get_block_coord(params.scheduler);
-                // get block_coord without deterministic message
-                auto block_coord = cute::make_tuple(get<0>(block_coord_raw), get<1>(block_coord_raw), get<2>(block_coord_raw));
-
-                if constexpr (MergeRange) {
-                    int bidb_idx = get<2>(block_coord);
-                    int loop_count = bidb_idx > 0 ? params.scheduler.range_map[bidb_idx] - params.scheduler.range_map[bidb_idx - 1] : params.scheduler.range_map[bidb_idx];
-                    int bidb_start = bidb_idx > 0 ? params.scheduler.range_map[bidb_idx - 1] : 0;
-                    for (int idx = 0; idx < loop_count; ++idx) {
-
-                        int bidb = bidb_start + idx;
-                        block_coord = cute::make_tuple(get<0>(block_coord), get<1>(block_coord), bidb);
-                        SeqlenInfo_t seqlen_info{
-                            bidb,
-                            params.mainloop.q_ranges, 
-                            params.mainloop.k_ranges,
-                        };
-                        bool current_tile_valid = mainloop.mma(
-                            params.mainloop, pipeline_k, pipeline_v, smem_pipe_read,
-                            tOrO, softmax, scores_scale, threadIdx.x - MmaThreadOffset, work_idx, seqlen_info, block_coord, shared_storage, 
-                            tile_valid
-                        );
-
-                        tile_valid = tile_valid || current_tile_valid;
-                    }
-                }
-                else {
-                    SeqlenInfo_t seqlen_info{
-                        get<2>(block_coord),
-                        params.mainloop.q_ranges, 
-                        params.mainloop.k_ranges,
-                    };
-                    tile_valid = mainloop.mma(
-                        params.mainloop, pipeline_k, pipeline_v, smem_pipe_read,
-                        tOrO, softmax, scores_scale, threadIdx.x - MmaThreadOffset, work_idx, seqlen_info, block_coord, shared_storage,
-                        tile_valid
-                    );
-                }
-
-                // Do this here before the epilogue so that the next tile is ready to go.
-                work_tile_info = scheduler.template get_next_work</*IsProducerWarp=*/false>(params.scheduler, work_tile_info);
-                if (tile_valid) {
-                    ++work_idx;
-            
-                    cutlass::arch::NamedBarrier::arrive(NumMmaThreadsQK + (Use_TMA_Q ? cutlass::NumThreadsPerWarp : NumProducerThreads), static_cast<uint32_t>(FwdNamedBarriers::QueryEmpty) /*id*/);
-
-                    // Get the final scores_scale
-                    cute::copy(softmax.finalize(), scores_scale);
-                    // Rescale tOrO
-                    softmax.rescale_o(tOrO, scores_scale);
-
-                    // if (threadIdx.x == 128) { printf("Before epilogue, bid.x = %d, bid.y = %d, bid.z = %d, m_block = %d, bidb = %d, split_idx = %d\n", blockIdx.x, blockIdx.y, blockIdx.z, m_block, bidb, split_idx); }
-                    if constexpr (!Deterministic) {
-                        epilogue.store(params.epilogue, tOrO, softmax.row_sum, shared_storage, tiled_mma_pv,
-                                    threadIdx.x - MmaThreadOffset, block_coord);
-                    } else {
-                        epilogue.store(params.epilogue, tOrO, softmax.row_sum, shared_storage, tiled_mma_pv,
-                                    threadIdx.x - MmaThreadOffset, block_coord_raw);
-                    }
-                } else {
-                    // Write 0 to gO and -inf to gLSE.
-                    epilogue.store_zero(params.epilogue, threadIdx.x - MmaThreadOffset, block_coord);
-                }
-            }
-            epilogue.store_tail();
-=======
         // Do this here before the epilogue so that the next tile is ready to
         // go.
         work_tile_info = scheduler.template get_next_work</*IsProducerWarp=*/false>(params.scheduler, work_tile_info);
@@ -719,11 +427,14 @@
           // if (threadIdx.x == 128) { printf("Before epilogue, bid.x = %d,
           // bid.y = %d, bid.z = %d, m_block = %d, bidb = %d, split_idx = %d\n",
           // blockIdx.x, blockIdx.y, blockIdx.z, m_block, bidb, split_idx); }
-          epilogue.store(params.epilogue, tOrO, softmax.row_sum, shared_storage, tiled_mma_pv, threadIdx.x - MmaThreadOffset, block_coord);
+          if constexpr (!Deterministic) {
+            epilogue.store(params.epilogue, tOrO, softmax.row_sum, shared_storage, tiled_mma_pv, threadIdx.x - MmaThreadOffset, block_coord);
+          } else {
+            epilogue.store(params.epilogue, tOrO, softmax.row_sum, shared_storage, tiled_mma_pv, threadIdx.x - MmaThreadOffset, block_coord_raw);
+          }
         } else {
           // Write 0 to gO and -inf to gLSE.
           epilogue.store_zero(params.epilogue, threadIdx.x - MmaThreadOffset, block_coord);
->>>>>>> 5e7c3cf1
         }
       }
       epilogue.store_tail();
