--- conflicted
+++ resolved
@@ -55,10 +55,7 @@
   static constexpr int NumProducerThreads = CollectiveMainloop::NumProducerThreads;
   static constexpr int NumMmaThreadsQK = CollectiveMainloop::NumMmaThreadsQK;
   static constexpr bool Deterministic = CollectiveEpilogue::Deterministic;
-<<<<<<< HEAD
   static constexpr bool SwapAB = CollectiveMainloop::SwapAB;
-=======
->>>>>>> 8fe424ef
 
   // Mainloop derived types
   // using BlockMeta = typename CollectiveMainloop::BlockMeta;
@@ -69,8 +66,7 @@
   using ClusterShape = typename CollectiveMainloop::ClusterShape;
   using MainloopArguments = typename CollectiveMainloop::Arguments;
   using MainloopParams = typename CollectiveMainloop::Params;
-  using BarrierQ =
-      std::conditional_t<Use_TMA_Q, cutlass::arch::ClusterTransactionBarrier, cutlass::arch::ClusterBarrier>;
+  using BarrierQ = std::conditional_t<Use_TMA_Q, cutlass::arch::ClusterTransactionBarrier, cutlass::arch::ClusterBarrier>;
 
   // Epilogue derived types
   using EpilogueArguments = typename CollectiveEpilogue::Arguments;
@@ -85,23 +81,15 @@
 
   static constexpr uint32_t NumLoadWarpGroups = 1;
   static constexpr uint32_t NumMmaWarpGroups = CUTE_STATIC_V(size(TiledMmaPV{})) / cutlass::NumThreadsPerWarpGroup;
-  static constexpr uint32_t MaxThreadsPerBlock =
-      CUTE_STATIC_V(size(TiledMmaPV{})) + (NumLoadWarpGroups * cutlass::NumThreadsPerWarpGroup);
+  static constexpr uint32_t MaxThreadsPerBlock = CUTE_STATIC_V(size(TiledMmaPV{})) + (NumLoadWarpGroups * cutlass::NumThreadsPerWarpGroup);
   static constexpr uint32_t MinBlocksPerMultiprocessor = 1;
   static_assert(NumMmaWarpGroups == 1 || NumMmaWarpGroups == 2 || NumMmaWarpGroups == 3);
 
   /// Register requirement for Load and Math WGs
   // If we use cp.async to load K and V, we need more registers for the producer
   // WG.
-<<<<<<< HEAD
-  static constexpr uint32_t LoadRegisterRequirement =
-      NumMmaWarpGroups == 1 ? 56 : (NumMmaWarpGroups == 2 ? (Use_TMA_KV ? 40 : 40) : 32);
-  static constexpr uint32_t MmaRegisterRequirement =
-      NumMmaWarpGroups == 1 ? 256 : (NumMmaWarpGroups == 2 ? (Use_TMA_KV ? 232 : 232) : 160);
-=======
   static constexpr uint32_t LoadRegisterRequirement = NumMmaWarpGroups == 1 ? 56 : (NumMmaWarpGroups == 2 ? (Use_TMA_KV ? 40 : 40) : 32);
   static constexpr uint32_t MmaRegisterRequirement = NumMmaWarpGroups == 1 ? 256 : (NumMmaWarpGroups == 2 ? (Use_TMA_KV ? 232 : 232) : 160);
->>>>>>> 8fe424ef
   // If you want to print from the producer warp, you'd need to increase the
   // number of registers Otherwise you'll get CUDA error. static constexpr
   // uint32_t LoadRegisterRequirement = 40; static constexpr uint32_t
@@ -111,8 +99,8 @@
   // We overlap the shared memory for the mainloop and epilogue. However, we
   // only want smem_o to overlap with smem_v and nothing else, so we'll pad in
   // case sizeof(smem_o) > sizeof(smem_v).
-  static constexpr int mainloop_smem_padding_ = int(sizeof(typename CollectiveEpilogue::TensorStorage)) -
-      int(sizeof(decltype((typename CollectiveMainloop::TensorStorage{}).smem_v)));
+  static constexpr int mainloop_smem_padding_ =
+      int(sizeof(typename CollectiveEpilogue::TensorStorage)) - int(sizeof(decltype((typename CollectiveMainloop::TensorStorage{}).smem_v)));
   static constexpr int mainloop_smem_padding = mainloop_smem_padding_ < 0 ? 0 : mainloop_smem_padding_;
   struct SharedStorage {
     struct TensorStorage : cute::aligned_struct<128, _1> {
@@ -173,10 +161,11 @@
     CUTLASS_TRACE_HOST("to_underlying_arguments(): Setting persistent grid SM count to " << sm_count);
 
     cutlass::KernelHardwareInfo hw_info{args.hw_info.device_id, sm_count};
-    return {CollectiveMainloop::to_underlying_arguments(args.mainloop),
-            CollectiveEpilogue::to_underlying_arguments(args.epilogue),
-            hw_info,
-            TileScheduler::to_underlying_arguments(args.scheduler)};
+    return {
+        CollectiveMainloop::to_underlying_arguments(args.mainloop),
+        CollectiveEpilogue::to_underlying_arguments(args.epilogue),
+        hw_info,
+        TileScheduler::to_underlying_arguments(args.scheduler)};
   }
 
   // Computes the kernel launch grid shape based on runtime parameters
@@ -228,8 +217,7 @@
 
     // We're counting on pipeline_k to call cutlass::arch::fence_barrier_init();
     PipelineParamsK pipeline_params_k;
-    pipeline_params_k.role =
-        warp_group_idx == 0 ? MainloopPipelineK::ThreadCategory::Producer : MainloopPipelineK::ThreadCategory::Consumer;
+    pipeline_params_k.role = warp_group_idx == 0 ? MainloopPipelineK::ThreadCategory::Producer : MainloopPipelineK::ThreadCategory::Consumer;
     if constexpr (Use_TMA_KV) {
       pipeline_params_k.transaction_bytes = CollectiveMainloop::TmaTransactionBytesK;
       pipeline_params_k.is_leader = warp_group_thread_idx == 0;
@@ -272,8 +260,7 @@
       __syncthreads();
     }
 
-    TileScheduler scheduler(
-        reinterpret_cast<typename TileScheduler::SharedStorage*>(&shared_storage.pipelines.smem_scheduler));
+    TileScheduler scheduler(reinterpret_cast<typename TileScheduler::SharedStorage*>(&shared_storage.pipelines.smem_scheduler));
 
     if (warp_group_idx == 0) { // Producer
       using BlockMetaT = typename CollectiveMainloop::BlockMeta<true>;
@@ -310,55 +297,27 @@
       // cutlass::arch::wait_on_dependent_grids();
       // int for_loop_cnt = 0;
       // Load Q, K, V
-      for (auto work_tile_info = SingleProducerWarp || warp_idx_in_warpgroup == 0
-               ? scheduler.template get_initial_work</*IsProducerWarp=*/true>(params.scheduler)
-               : scheduler.template get_initial_work</*IsProducerWarp=*/false>(params.scheduler);
+      for (auto work_tile_info = SingleProducerWarp || warp_idx_in_warpgroup == 0 ? scheduler.template get_initial_work</*IsProducerWarp=*/true>(params.scheduler)
+                                                                                  : scheduler.template get_initial_work</*IsProducerWarp=*/false>(params.scheduler);
            work_tile_info.is_valid(params.scheduler);
            work_tile_info = SingleProducerWarp || warp_idx_in_warpgroup == 0
                ? scheduler.template get_next_work</*IsProducerWarp=*/true>(params.scheduler, work_tile_info)
                : scheduler.template get_next_work</*IsProducerWarp=*/false>(params.scheduler, work_tile_info)) {
-        // for_loop_cnt++;
-        // if (for_loop_cnt == 2) {
-        //   return;
-        // }
         BlockCoordType block_coord_raw = work_tile_info.get_block_coord(params.scheduler);
         // get block_coord without deterministic message
         auto block_coord = cute::make_tuple(get<0>(block_coord_raw), get<1>(block_coord_raw), get<2>(block_coord_raw));
-<<<<<<< HEAD
-        auto scheduler_prefetch = [&scheduler, &params, &work_tile_info]() {
-          scheduler.prefetch_next_work(params.scheduler, work_tile_info);
-        };
-
-        BlockMetaT block_meta = BlockMetaT{params.mainloop, block_coord, shared_storage};
-
-        bool has_tile_valid = mainloop.load(params.mainloop,
-                                            pipeline_k,
-                                            pipeline_v,
-                                            smem_pipe_write_k,
-                                            smem_pipe_write_v,
-                                            shared_storage,
-                                            scheduler_prefetch,
-                                            block_coord,
-                                            block_meta,
-                                            work_idx);
-=======
         auto scheduler_prefetch = [&scheduler, &params, &work_tile_info]() { scheduler.prefetch_next_work(params.scheduler, work_tile_info); };
 
         BlockMetaT block_meta = BlockMetaT{params.mainloop, block_coord, shared_storage};
 
         bool has_tile_valid = mainloop.load(
             params.mainloop, pipeline_k, pipeline_v, smem_pipe_write_k, smem_pipe_write_v, shared_storage, scheduler_prefetch, block_coord, block_meta, work_idx);
->>>>>>> 8fe424ef
 
         scheduler_prefetch();
         if (has_tile_valid) {
           ++work_idx;
         }
       }
-<<<<<<< HEAD
-      // return;
-=======
->>>>>>> 8fe424ef
       mainloop.load_tail(pipeline_k, pipeline_v, smem_pipe_write_k, smem_pipe_write_v, shared_storage, work_idx);
     } else { // Consumer
       using BlockMetaT = typename CollectiveMainloop::BlockMeta<false>;
@@ -380,8 +339,7 @@
       int work_idx = 0;
       // int for_loop_cnt = 0;
       CUTLASS_PRAGMA_NO_UNROLL
-      for (auto work_tile_info = scheduler.template get_initial_work</*IsProducerWarp=*/false>(params.scheduler);
-           work_tile_info.is_valid(params.scheduler);
+      for (auto work_tile_info = scheduler.template get_initial_work</*IsProducerWarp=*/false>(params.scheduler); work_tile_info.is_valid(params.scheduler);
            // get_next_work will be called before the epilogue
       ) {
         // for_loop_cnt++;
@@ -390,26 +348,19 @@
         // }
         // If there's tanh softcap, the scaling will be done before tanh.
         float softmax_scale_log2 = params.mainloop.softmax_scale_log2;
-<<<<<<< HEAD
         // TODO: support SwapAB
-        flash::Softmax<!SwapAB ? 2 * (2 * kBlockM / NumMmaThreads) : 32 * kBlockM / NumMmaThreads,
-                       /*Max_offset=*/0,
-                       /*SwapAB=*/SwapAB>
+        flash::Softmax<
+            !SwapAB ? 2 * (2 * kBlockM / NumMmaThreads) : 32 * kBlockM / NumMmaThreads,
+            /*Max_offset=*/0,
+            /*SwapAB=*/SwapAB>
             softmax(softmax_scale_log2);
-        typename flash::Softmax<!SwapAB ? 2 * (2 * kBlockM / NumMmaThreads) : 32 * kBlockM / NumMmaThreads,
-                                /*Max_offset=*/0,
-                                /*SwapAB=*/SwapAB>::TensorT scores_scale;
+        typename flash::Softmax<
+            !SwapAB ? 2 * (2 * kBlockM / NumMmaThreads) : 32 * kBlockM / NumMmaThreads,
+            /*Max_offset=*/0,
+            /*SwapAB=*/SwapAB>::TensorT scores_scale;
 
         // Init attention output (GEMM-II, P@V) accumulator.
         Tensor tOrO = partition_fragment_C(tiled_mma_pv, select<0, 1>(TileShape_MNK_PV_Active{}));
-=======
-
-        flash::Softmax<2 * (2 * kBlockM / NumMmaThreads), /*Max_offset=*/0> softmax(softmax_scale_log2);
-        typename flash::Softmax<2 * (2 * kBlockM / NumMmaThreads), /*Max_offset=*/0>::TensorT scores_scale;
-
-        // Init attention output (GEMM-II, P@V) accumulator.
-        Tensor tOrO = partition_fragment_C(tiled_mma_pv, select<0, 1>(TileShape_MNK_PV{}));
->>>>>>> 8fe424ef
         clear(tOrO);
 
         BlockCoordType block_coord_raw = work_tile_info.get_block_coord(params.scheduler);
@@ -418,21 +369,6 @@
 
         BlockMetaT block_meta = BlockMetaT{params.mainloop, block_coord, shared_storage};
 
-<<<<<<< HEAD
-        bool has_tile_valid = mainloop.mma(params.mainloop,
-                                           pipeline_k,
-                                           pipeline_v,
-                                           smem_pipe_read_k,
-                                           smem_pipe_read_v,
-                                           tOrO,
-                                           softmax,
-                                           scores_scale,
-                                           threadIdx.x - MmaThreadOffset,
-                                           work_idx,
-                                           block_coord,
-                                           block_meta,
-                                           shared_storage);
-=======
         bool has_tile_valid = mainloop.mma(
             params.mainloop,
             pipeline_k,
@@ -447,33 +383,10 @@
             block_coord,
             block_meta,
             shared_storage);
->>>>>>> 8fe424ef
 
         // Do this here before the epilogue so that the next tile is ready to go.
         work_tile_info = scheduler.template get_next_work</*IsProducerWarp=*/false>(params.scheduler, work_tile_info);
         if (has_tile_valid) {
-<<<<<<< HEAD
-          block_coord = cute::make_tuple(
-              get<0>(block_coord_raw), get<1>(block_coord_raw), params.mainloop.cu_batches[get<2>(block_coord_raw)]);
-          if constexpr (!Deterministic) {
-            epilogue.store(params.epilogue,
-                           tOrO,
-                           softmax.row_sum,
-                           shared_storage,
-                           tiled_mma_pv,
-                           threadIdx.x - MmaThreadOffset,
-                           block_coord,
-                           block_meta.seqlen_info);
-          } else {
-            epilogue.store(params.epilogue,
-                           tOrO,
-                           softmax.row_sum,
-                           shared_storage,
-                           tiled_mma_pv,
-                           threadIdx.x - MmaThreadOffset,
-                           block_coord_raw,
-                           block_meta.seqlen_info);
-=======
           block_coord = [&]() {
             if constexpr (MergeRange) {
               return cute::make_tuple(get<0>(block_coord_raw), get<1>(block_coord_raw), params.mainloop.cu_batches[get<2>(block_coord_raw)]);
@@ -486,7 +399,6 @@
           } else {
             epilogue.store(
                 params.epilogue, tOrO, softmax.row_sum, shared_storage, tiled_mma_pv, threadIdx.x - MmaThreadOffset, block_coord_raw, block_meta.seqlen_info);
->>>>>>> 8fe424ef
           }
           // return;
         } else {
@@ -495,12 +407,7 @@
             // Write 0 to gO and -inf to gLSE.
             epilogue.store_zero(params.epilogue, threadIdx.x - MmaThreadOffset, block_coord, block_meta.seqlen_info);
           } else {
-<<<<<<< HEAD
-            epilogue.store_zero(
-                params.epilogue, threadIdx.x - MmaThreadOffset, block_coord_raw, block_meta.seqlen_info);
-=======
             epilogue.store_zero(params.epilogue, threadIdx.x - MmaThreadOffset, block_coord_raw, block_meta.seqlen_info);
->>>>>>> 8fe424ef
           }
         }
         // return;
