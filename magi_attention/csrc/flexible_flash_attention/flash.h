/******************************************************************************
 * Copyright (c) 2023, Tri Dao.
 ******************************************************************************/

#pragma once

#include <cuda.h>
#include <vector>

#include <torch/extension.h>

////////////////////////////////////////////////////////////////////////////////////////////////////

struct Qkv_params {
  using index_t = int64_t;
  // The QKV matrices.
  void* __restrict__ q_ptr;
  void* __restrict__ k_ptr;
  void* __restrict__ v_ptr;

  // The stride between rows of the Q, K and V matrices.
  index_t q_batch_stride;
  index_t k_batch_stride;
  index_t v_batch_stride;
  index_t q_row_stride;
  index_t k_row_stride;
  index_t v_row_stride;
  index_t q_head_stride;
  index_t k_head_stride;
  index_t v_head_stride;
  index_t v_dim_stride;

  // The number of heads.
  int h_qo, h_kv;
};

////////////////////////////////////////////////////////////////////////////////////////////////////

struct Flash_fwd_params : public Qkv_params {
<<<<<<< HEAD
    using index_t = int64_t;

    // The O matrix (output).
    void * __restrict__ o_ptr;
    void * __restrict__ oaccum_ptr;

    // The stride between rows of O.
    index_t o_batch_stride;
    index_t o_row_stride;
    index_t o_head_stride;

    // The pointer to the softmax sum.
    void * __restrict__ softmax_lse_ptr;
    void * __restrict__ softmax_lseaccum_ptr;

    // For FP8 scaling
    float * __restrict__ q_descale_ptr;
    float * __restrict__ k_descale_ptr;
    float * __restrict__ v_descale_ptr;
    index_t q_descale_batch_stride;
    index_t q_descale_head_stride;
    index_t k_descale_batch_stride;
    index_t k_descale_head_stride;
    index_t v_descale_batch_stride;
    index_t v_descale_head_stride;

    // The dimensions.
    // b = q_ranges.shape[0]; seqlen_q: max_seqlen_q, seqlen_k: max_seqlen_k
    int b, merge_batch_size, max_seqlen_q, max_seqlen_k, max_seqlen_knew, d, max_seqlen_q_rounded, max_seqlen_k_rounded, d_rounded, rotary_dim;
    int total_q, total_k, total_knew;
    int b_k;  // When having KV cache and with cache_batch_idx, K & V might have larger batch size than Q
    int dv, dv_rounded;  // For the case where V headdim is different from Q/K headdim

    // The scaling factors for the kernel.
    float scale_softmax;
    float softcap;

    // array of length b holding the starting index and ending index of each sequence.
    // only used for flex flash attention.
    int * __restrict__ q_ranges;
    int * __restrict__ k_ranges;
    int * __restrict__ attn_type_map;
    int * __restrict__ merge_q_ranges;
    int * __restrict__ qk_map;
    int * __restrict__ merge_k_ranges;
    int * __restrict__ bwd_kq_map;

    // array of length b+1 holding starting offset of each sequence.
    int * __restrict__ cu_seqlens_q;
    int * __restrict__ cu_seqlens_k;
    int * __restrict__ cu_seqlens_knew;
    int * __restrict__ leftpad_k;

    // If provided, the actual length of each q/k sequence.
    int *__restrict__ seqused_q;
    int *__restrict__ seqused_k;

    // The stride between rows of Oaccum.
    index_t oaccum_split_stride;
    index_t oaccum_batch_stride;
    index_t oaccum_row_stride;
    index_t oaccum_head_stride;

    // The stride between rows of LSEaccum.
    index_t lseaccum_split_stride;
    index_t lseaccum_batch_stride;
    index_t lseaccum_head_stride;

    // The K_new and V_new matrices.
    void * __restrict__ knew_ptr;
    void * __restrict__ vnew_ptr;

    // The stride between rows of the Q, K and V matrices.
    index_t knew_batch_stride;
    index_t vnew_batch_stride;
    index_t knew_row_stride;
    index_t vnew_row_stride;
    index_t knew_head_stride;
    index_t vnew_head_stride;

    void *__restrict__ qv_ptr;
    index_t qv_batch_stride;
    index_t qv_row_stride;
    index_t qv_head_stride;

    // The cos and sin matrices for rotary embedding.
    void * __restrict__ rotary_cos_ptr;
    void * __restrict__ rotary_sin_ptr;
    int *__restrict__ seqlens_rotary;

    // The indices to index into the KV cache.
    int * __restrict__ kv_batch_idx;

    // Paged KV cache
    int * __restrict__ page_table;
    index_t page_table_batch_stride;
    int page_size;
    int num_pages;
    bool pagedkv_tma;

    // The dropout probability (probability of keeping an activation).
    float p_dropout;
    // uint32_t p_dropout_in_uint;
    // uint16_t p_dropout_in_uint16_t;
    uint8_t p_dropout_in_uint8_t;

    // Scale factor of 1 / (1 - p_dropout).
    float rp_dropout;

    // Local window size
    int window_size_left, window_size_right;

    // Pointer to the RNG seed (idx 0) and offset (idx 1).
    uint64_t * rng_state;

    bool is_bf16;
    bool is_fp32;
    bool is_e4m3;
    bool is_causal;
    bool is_local;
    bool is_fp32_out;

    bool is_rotary_interleaved;
    bool disable_fwd_atomic_reduction;

    int num_splits;  // For split-KV version
    bool pack_gqa;

    int * __restrict__ tile_count_semaphore;
    int * __restrict__ range_locks;

    // For deterministic
    int * __restrict__ determin_range_locks;
    int * __restrict__ determin_conflict_state;

    // int * __restrict__ num_m_blocks_ptr;
    // int * __restrict__ num_n_blocks_ptr;
    int * __restrict__ num_splits_dynamic_ptr;
    bool skip_scheduler_metadata_computation;

    int arch;
    int num_sm;
=======
  using index_t = int64_t;

  // The O matrix (output).
  void* __restrict__ o_ptr;

  // The stride between rows of O.
  index_t o_batch_stride;
  index_t o_row_stride;
  index_t o_head_stride;

  // The pointer to the softmax sum.
  void* __restrict__ softmax_lse_ptr;
  void* __restrict__ softmax_lseaccum_ptr;

  // The dimensions.
  // b = q_ranges.shape[0]; seqlen_q: max_seqlen_q, seqlen_k: max_seqlen_k
  int b, merge_batch_size, max_seqlen_q, max_seqlen_k, max_seqlen_knew, d, max_seqlen_q_rounded, max_seqlen_k_rounded, d_rounded, rotary_dim;
  int total_q, total_k, total_knew;
  int b_k; // When having KV cache and with cache_batch_idx, K & V might have larger batch size than Q
  int dv, dv_rounded; // For the case where V headdim is different from Q/K headdim

  // The scaling factors for the kernel.
  float scale_softmax;
  float softcap;

  // array of length b holding the starting index and ending index of each sequence.
  // only used for flex flash attention.
  int* __restrict__ q_ranges;
  int* __restrict__ k_ranges;
  int* __restrict__ attn_type_map;
  int* __restrict__ merge_q_ranges;
  int* __restrict__ qk_map;
  int* __restrict__ merge_k_ranges;
  int* __restrict__ bwd_kq_map;

  at::ScalarType compute_type;
  at::ScalarType out_type;

  bool disable_fwd_atomic_reduction;

  int* __restrict__ tile_count_semaphore;
  int* __restrict__ range_locks;
  // int * __restrict__ num_m_blocks_ptr;
  // int * __restrict__ num_n_blocks_ptr;
  int* __restrict__ num_splits_dynamic_ptr;

  int arch;
  int num_sm;
>>>>>>> 5e7c3cf1
};

////////////////////////////////////////////////////////////////////////////////////////////////////

struct Flash_bwd_params : public Flash_fwd_params {
<<<<<<< HEAD
    using index_t = int64_t;

    // The dO and dQKV matrices.
    void *__restrict__ do_ptr;
    void *__restrict__ dq_ptr;
    void *__restrict__ dk_ptr;
    void *__restrict__ dv_ptr;

    // To accumulate dQ
    void *__restrict__ dq_accum_ptr;
    void *__restrict__ dk_accum_ptr;
    void *__restrict__ dv_accum_ptr;

    // // To accumulate dK and dV in case we're splitting the bwd along seqlen_q
    // dimension void *__restrict__ dk_accum_ptr; void *__restrict__
    // dv_accum_ptr;

    // The stride between rows of the dO, dQ, dK and dV matrices.
    index_t do_batch_stride;
    index_t do_row_stride;
    index_t do_head_stride;
    index_t dq_batch_stride;
    index_t dk_batch_stride;
    index_t dv_batch_stride;
    index_t dq_row_stride;
    index_t dk_row_stride;
    index_t dv_row_stride;
    index_t dq_head_stride;
    index_t dk_head_stride;
    index_t dv_head_stride;

    // The pointer to the softmax d sum.
    void *__restrict__ dsoftmax_sum;
    void *__restrict__ softmax_lse_log2_ptr;

    int *__restrict__ dq_determin_conflict_state;
    int *__restrict__ dq_determin_range_locks;

    bool deterministic;
    index_t dq_accum_split_stride;
=======
  using index_t = int64_t;

  at::ScalarType dkv_type;

  bool disable_bwd_dkv_atomic_reduction;

  // The dO and dQKV matrices.
  void* __restrict__ do_ptr;
  void* __restrict__ dq_ptr;
  void* __restrict__ dk_ptr;
  void* __restrict__ dv_ptr;

  // To accumulate dQ
  void* __restrict__ dq_accum_ptr;
  void* __restrict__ dk_accum_ptr;
  void* __restrict__ dv_accum_ptr;

  // // To accumulate dK and dV in case we're splitting the bwd along seqlen_q
  // dimension void *__restrict__ dk_accum_ptr; void *__restrict__
  // dv_accum_ptr;

  // The stride between rows of the dO, dQ, dK and dV matrices.
  index_t do_batch_stride;
  index_t do_row_stride;
  index_t do_head_stride;
  index_t dq_batch_stride;
  index_t dk_batch_stride;
  index_t dv_batch_stride;
  index_t dq_row_stride;
  index_t dk_row_stride;
  index_t dv_row_stride;
  index_t dq_head_stride;
  index_t dk_head_stride;
  index_t dv_head_stride;

  // The pointer to the softmax d sum.
  void* __restrict__ dsoftmax_sum;
  void* __restrict__ softmax_lse_log2_ptr;

  int* __restrict__ dq_semaphore;
  int* __restrict__ dk_semaphore;
  int* __restrict__ dv_semaphore;

  bool deterministic;
  index_t dq_accum_split_stride;
>>>>>>> 5e7c3cf1
};

////////////////////////////////////////////////////////////////////////////////////////////////////

template <int Arch, typename T, typename T_out, int kHeadDim, bool Has_softcap, bool DisableFwdAtomicReduction>
void run_mha_fwd_(Flash_fwd_params& params, cudaStream_t stream);

template <int Arch, typename T, typename T_out, int kHeadDim, bool Has_softcap, bool DisableBwdDkvAtomicReduction>
void run_mha_bwd_(Flash_bwd_params& params, cudaStream_t stream);

template <typename T_out, uint32_t kHeadDim>
void run_fast_zero_fill_(Flash_fwd_params& params, cudaStream_t stream);<|MERGE_RESOLUTION|>--- conflicted
+++ resolved
@@ -37,150 +37,6 @@
 ////////////////////////////////////////////////////////////////////////////////////////////////////
 
 struct Flash_fwd_params : public Qkv_params {
-<<<<<<< HEAD
-    using index_t = int64_t;
-
-    // The O matrix (output).
-    void * __restrict__ o_ptr;
-    void * __restrict__ oaccum_ptr;
-
-    // The stride between rows of O.
-    index_t o_batch_stride;
-    index_t o_row_stride;
-    index_t o_head_stride;
-
-    // The pointer to the softmax sum.
-    void * __restrict__ softmax_lse_ptr;
-    void * __restrict__ softmax_lseaccum_ptr;
-
-    // For FP8 scaling
-    float * __restrict__ q_descale_ptr;
-    float * __restrict__ k_descale_ptr;
-    float * __restrict__ v_descale_ptr;
-    index_t q_descale_batch_stride;
-    index_t q_descale_head_stride;
-    index_t k_descale_batch_stride;
-    index_t k_descale_head_stride;
-    index_t v_descale_batch_stride;
-    index_t v_descale_head_stride;
-
-    // The dimensions.
-    // b = q_ranges.shape[0]; seqlen_q: max_seqlen_q, seqlen_k: max_seqlen_k
-    int b, merge_batch_size, max_seqlen_q, max_seqlen_k, max_seqlen_knew, d, max_seqlen_q_rounded, max_seqlen_k_rounded, d_rounded, rotary_dim;
-    int total_q, total_k, total_knew;
-    int b_k;  // When having KV cache and with cache_batch_idx, K & V might have larger batch size than Q
-    int dv, dv_rounded;  // For the case where V headdim is different from Q/K headdim
-
-    // The scaling factors for the kernel.
-    float scale_softmax;
-    float softcap;
-
-    // array of length b holding the starting index and ending index of each sequence.
-    // only used for flex flash attention.
-    int * __restrict__ q_ranges;
-    int * __restrict__ k_ranges;
-    int * __restrict__ attn_type_map;
-    int * __restrict__ merge_q_ranges;
-    int * __restrict__ qk_map;
-    int * __restrict__ merge_k_ranges;
-    int * __restrict__ bwd_kq_map;
-
-    // array of length b+1 holding starting offset of each sequence.
-    int * __restrict__ cu_seqlens_q;
-    int * __restrict__ cu_seqlens_k;
-    int * __restrict__ cu_seqlens_knew;
-    int * __restrict__ leftpad_k;
-
-    // If provided, the actual length of each q/k sequence.
-    int *__restrict__ seqused_q;
-    int *__restrict__ seqused_k;
-
-    // The stride between rows of Oaccum.
-    index_t oaccum_split_stride;
-    index_t oaccum_batch_stride;
-    index_t oaccum_row_stride;
-    index_t oaccum_head_stride;
-
-    // The stride between rows of LSEaccum.
-    index_t lseaccum_split_stride;
-    index_t lseaccum_batch_stride;
-    index_t lseaccum_head_stride;
-
-    // The K_new and V_new matrices.
-    void * __restrict__ knew_ptr;
-    void * __restrict__ vnew_ptr;
-
-    // The stride between rows of the Q, K and V matrices.
-    index_t knew_batch_stride;
-    index_t vnew_batch_stride;
-    index_t knew_row_stride;
-    index_t vnew_row_stride;
-    index_t knew_head_stride;
-    index_t vnew_head_stride;
-
-    void *__restrict__ qv_ptr;
-    index_t qv_batch_stride;
-    index_t qv_row_stride;
-    index_t qv_head_stride;
-
-    // The cos and sin matrices for rotary embedding.
-    void * __restrict__ rotary_cos_ptr;
-    void * __restrict__ rotary_sin_ptr;
-    int *__restrict__ seqlens_rotary;
-
-    // The indices to index into the KV cache.
-    int * __restrict__ kv_batch_idx;
-
-    // Paged KV cache
-    int * __restrict__ page_table;
-    index_t page_table_batch_stride;
-    int page_size;
-    int num_pages;
-    bool pagedkv_tma;
-
-    // The dropout probability (probability of keeping an activation).
-    float p_dropout;
-    // uint32_t p_dropout_in_uint;
-    // uint16_t p_dropout_in_uint16_t;
-    uint8_t p_dropout_in_uint8_t;
-
-    // Scale factor of 1 / (1 - p_dropout).
-    float rp_dropout;
-
-    // Local window size
-    int window_size_left, window_size_right;
-
-    // Pointer to the RNG seed (idx 0) and offset (idx 1).
-    uint64_t * rng_state;
-
-    bool is_bf16;
-    bool is_fp32;
-    bool is_e4m3;
-    bool is_causal;
-    bool is_local;
-    bool is_fp32_out;
-
-    bool is_rotary_interleaved;
-    bool disable_fwd_atomic_reduction;
-
-    int num_splits;  // For split-KV version
-    bool pack_gqa;
-
-    int * __restrict__ tile_count_semaphore;
-    int * __restrict__ range_locks;
-
-    // For deterministic
-    int * __restrict__ determin_range_locks;
-    int * __restrict__ determin_conflict_state;
-
-    // int * __restrict__ num_m_blocks_ptr;
-    // int * __restrict__ num_n_blocks_ptr;
-    int * __restrict__ num_splits_dynamic_ptr;
-    bool skip_scheduler_metadata_computation;
-
-    int arch;
-    int num_sm;
-=======
   using index_t = int64_t;
 
   // The O matrix (output).
@@ -227,56 +83,16 @@
   // int * __restrict__ num_n_blocks_ptr;
   int* __restrict__ num_splits_dynamic_ptr;
 
+  // For deterministic
+  int* __restrict__ determin_range_locks;
+  int* __restrict__ determin_conflict_state;
   int arch;
   int num_sm;
->>>>>>> 5e7c3cf1
 };
 
 ////////////////////////////////////////////////////////////////////////////////////////////////////
 
 struct Flash_bwd_params : public Flash_fwd_params {
-<<<<<<< HEAD
-    using index_t = int64_t;
-
-    // The dO and dQKV matrices.
-    void *__restrict__ do_ptr;
-    void *__restrict__ dq_ptr;
-    void *__restrict__ dk_ptr;
-    void *__restrict__ dv_ptr;
-
-    // To accumulate dQ
-    void *__restrict__ dq_accum_ptr;
-    void *__restrict__ dk_accum_ptr;
-    void *__restrict__ dv_accum_ptr;
-
-    // // To accumulate dK and dV in case we're splitting the bwd along seqlen_q
-    // dimension void *__restrict__ dk_accum_ptr; void *__restrict__
-    // dv_accum_ptr;
-
-    // The stride between rows of the dO, dQ, dK and dV matrices.
-    index_t do_batch_stride;
-    index_t do_row_stride;
-    index_t do_head_stride;
-    index_t dq_batch_stride;
-    index_t dk_batch_stride;
-    index_t dv_batch_stride;
-    index_t dq_row_stride;
-    index_t dk_row_stride;
-    index_t dv_row_stride;
-    index_t dq_head_stride;
-    index_t dk_head_stride;
-    index_t dv_head_stride;
-
-    // The pointer to the softmax d sum.
-    void *__restrict__ dsoftmax_sum;
-    void *__restrict__ softmax_lse_log2_ptr;
-
-    int *__restrict__ dq_determin_conflict_state;
-    int *__restrict__ dq_determin_range_locks;
-
-    bool deterministic;
-    index_t dq_accum_split_stride;
-=======
   using index_t = int64_t;
 
   at::ScalarType dkv_type;
@@ -316,13 +132,11 @@
   void* __restrict__ dsoftmax_sum;
   void* __restrict__ softmax_lse_log2_ptr;
 
-  int* __restrict__ dq_semaphore;
-  int* __restrict__ dk_semaphore;
-  int* __restrict__ dv_semaphore;
+  int* __restrict__ dq_determin_conflict_state;
+  int* __restrict__ dq_determin_range_locks;
 
   bool deterministic;
   index_t dq_accum_split_stride;
->>>>>>> 5e7c3cf1
 };
 
 ////////////////////////////////////////////////////////////////////////////////////////////////////
