/******************************************************************************
 * Copyright (c) 2024, Jay Shah, Ganesh Bikshandi, Ying Zhang, Vijay Thakkar, Pradeep Ramani, Tri Dao.
 ******************************************************************************/

#pragma once

<<<<<<< HEAD
#include <thrust/pair.h>

#include "cutlass/fast_math.h"
#include "cutlass/arch/barrier.h"
=======
#include <cutlass/arch/barrier.h>
#include <cutlass/fast_math.h>
>>>>>>> 5e7c3cf1

#include "named_barrier.hpp"
#include "utils.h"

namespace flash {

///////////////////////////////////////////////////////////////////////////////

// Host side kernel arguments
struct TileSchedulerArguments {
<<<<<<< HEAD
    // num_head is num_head_q if not PackGQA, else num_head_k
    int const num_blocks, num_head, num_batch, num_splits;
    int const qhead_per_khead;
    int const seqlen;  // Only used if Varlen and cu_seqlens == nullptr and seqused == nullptr
    int const seqlen_k, headdim, headdim_v, element_size;  // Used to calculate L2 swizzling
    int* const tile_count_semaphore = nullptr;
    int* const cu_seqlens = nullptr;
    int* const ranges = nullptr;
    int* const seqused = nullptr;
    // int* const num_m_blocks_ptr = nullptr;
    int* const num_splits_dynamic_ptr = nullptr;
    int* const merge_ranges = nullptr;
    int* const range_map = nullptr;
    int* determin_conflict_state = nullptr;
=======
  int const num_heads;
  int const num_batches;
  int* const tile_count_semaphore = nullptr;
  int* const ranges = nullptr;
  int* const merge_ranges = nullptr;
  int* const range_map = nullptr;
>>>>>>> 5e7c3cf1
};

///////////////////////////////////////////////////////////////////////////////

template <int kBlock, int NumMmaThreads = 2 * cutlass::NumThreadsPerWarpGroup, int NumProducerThreads = cutlass::NumThreadsPerWarp, bool WarpSpecialized = true>
class DynamicPersistentTileScheduler {
  static_assert(WarpSpecialized || NumProducerThreads == NumMmaThreads);
  static constexpr int NumThreads = WarpSpecialized ? NumMmaThreads + NumProducerThreads : NumMmaThreads;

 public:
  using SharedStorage = int4;

 protected:
  SharedStorage* const work_info_smem;

 public:
  // Device side kernel params
  struct Params {
    int num_heads;
    int num_batches;
    int* const tile_count_semaphore;
    int* const ranges;
    int* const merge_ranges;
    int* const range_map;
  };

  static Params to_underlying_arguments(TileSchedulerArguments const& args) {
    assert(args.tile_count_semaphore != nullptr);
    assert(args.num_heads < (1 << 16));
    int* const ranges = args.merge_ranges ? args.merge_ranges : args.ranges;
    return {args.num_heads, args.num_batches, args.tile_count_semaphore, ranges, args.merge_ranges, args.range_map};
  }

  static dim3 get_grid_shape(Params const& params, int num_sm) {
    return {uint32_t(num_sm)};
  }

  struct WorkTileInfo {
    int tile_idx, block, bidh, bidb;

    CUTLASS_DEVICE
    bool is_valid(Params const& params) const {
      // if (blockIdx.x >= 0 && (threadIdx.x == 128 || threadIdx.x == 0)) { printf("blockIdx.x = %d, threadIdx.x = %d, checking valid, bidb = %d, params.num_batches =
      // %d\n", blockIdx.x, threadIdx.x, bidb, params.num_batches); }
      return bidb < params.num_batches;
    }

    CUTLASS_DEVICE
    cute::tuple<int32_t, int32_t, int32_t> get_block_coord(Params const& params) const {
      return {block, bidh, bidb};
    }
  };

<<<<<<< HEAD
};

///////////////////////////////////////////////////////////////////////////////

template<int kBlock, int NumMmaThreads=2 * cutlass::NumThreadsPerWarpGroup, int NumProducerThreads=cutlass::NumThreadsPerWarp, bool Split=false, bool Deterministic=false, bool PackGQA=false, bool WarpSpecialized=true>
class VarlenDynamicPersistentTileScheduler {

    static_assert(WarpSpecialized || NumProducerThreads == NumMmaThreads);
    static constexpr int NumThreads = WarpSpecialized ? NumMmaThreads + NumProducerThreads : NumMmaThreads;

public:
    using SharedStorage = std::conditional_t<Deterministic, thrust::pair<int4, int2>, int4>;
=======
  CUTLASS_DEVICE
  DynamicPersistentTileScheduler(SharedStorage* const smem_scheduler) : work_info_smem(smem_scheduler){};
>>>>>>> 5e7c3cf1

  CUTLASS_DEVICE
  WorkTileInfo tile_idx_to_work_tile(Params const& params, int next_tile_idx, WorkTileInfo const& current_work) const {
    int lane = threadIdx.x % cutlass::NumThreadsPerWarp;

<<<<<<< HEAD
public:

    // Device side kernel params
    struct Params {
        int num_head, num_batch;
        int const qhead_per_khead;
        int const seqlen;
        cutlass::FastDivmod head_divmod;
        cutlass::FastDivmod nsplits_divmod;
        int* const tile_count_semaphore;
        int* const cu_seqlens;
        int* const ranges;
        int* const seqused;
        // int* const num_m_blocks_ptr;
        int const* const num_splits_dynamic_ptr;
        int* const merge_ranges;
        int* const range_map;
        int* determin_conflict_state;
    };

    static Params
    to_underlying_arguments(TileSchedulerArguments const& args) {
        // If Split, for the purpose of scheduling, we pretend that instead there are
        // (args.num_splits * args.num_head) number of heads.
        assert(args.tile_count_semaphore != nullptr);
        assert(args.num_head < (1 << 16));  // We use the top 16 bits to store num_splits & split_idx
        assert(!Split || args.num_splits < (1 << 8)); // We use the top 8 bits to store num_splits
        int * const ranges = args.merge_ranges ? args.merge_ranges : args.ranges;
        return {args.num_head, args.num_batch,
                args.qhead_per_khead, args.seqlen,
                cutlass::FastDivmod(args.num_head),
                cutlass::FastDivmod(!Split ? 1 : args.num_splits),
                args.tile_count_semaphore, args.cu_seqlens, ranges, args.seqused,
                // args.num_m_blocks_ptr, args.num_splits_dynamic_ptr};
                args.num_splits_dynamic_ptr, args.merge_ranges, args.range_map,
                args.determin_conflict_state};
    }

    static dim3
    get_grid_shape(Params const& params, int num_sm) {
        return {uint32_t(num_sm)};
    }

    struct WorkTileInfo {
        int tile_idx, block, bidh, bidb;

        // give extra memory when deterministic == true
        using extra_vars_type = std::conditional_t<
            Deterministic,
            cute::tuple<int32_t, int32_t>,
            cute::tuple<>  // no memory use
        >;

        using BlockCoordType = std::conditional_t<
            Deterministic,
            cute::tuple<int32_t, int32_t, int32_t, int32_t, int32_t>,
            cute::tuple<int32_t, int32_t, int32_t>
        >;

        extra_vars_type conflict_bidb;

        CUTLASS_DEVICE
        bool
        is_valid(Params const& params) const {
            // if (blockIdx.x >= 0 && (threadIdx.x == 128 || threadIdx.x == 0)) { printf("blockIdx.x = %d, threadIdx.x = %d, checking valid, bidb = %d, params.num_batch = %d\n", blockIdx.x, threadIdx.x, bidb, params.num_batch); }
            return bidb < params.num_batch;
        }

        CUTLASS_DEVICE
        BlockCoordType
        get_block_coord(Params const& params) const {
            if constexpr (!Split) {
                if constexpr (!Deterministic) {
                    return {block, bidh, bidb};
                } else {
                    return {block, bidh, bidb, cute::get<0>(conflict_bidb), cute::get<1>(conflict_bidb)};
                }
            } else {
                // the top 8 bits of bidh store num_splits and the next 8 bits store split_idx
                // reinterpret_cast to uint32_t to make sure we're not doing sign extension when we shift
                uint32_t bidh_packed = reinterpret_cast<uint32_t const&>(bidh);
                uint32_t bidh_actual_u = bidh_packed & 0x0000FFFF;
                int bidh_actual = reinterpret_cast<int&>(bidh_actual_u);
                // Use the top 16 bits of split_idx to store num_splits and the next 16 bits to store split_idx
                // uint32_t split_idx_u = ((bidh_packed & 0x00FF0000) >> 16) + ((bidh_packed & 0xFF000000) >> 8);
                // int split_idx = reinterpret_cast<int&>(split_idx_u);
                // int bidh_actual = params.nsplits_divmod.divmod(split_idx, bidh);
                // if (threadIdx.x == 128) {
                //     printf("blockIdx.x = %d, bidb = %d, bidh = %d, bidh_actual = %d, split_idx = %d\n", blockIdx.x, bidb, bidh, bidh_actual, split_idx);
                // }
                if constexpr (!Deterministic) {
                    return {block, bidh_actual, bidb};
                } else {
                    return {block, bidh_actual, bidb, cute::get<0>(conflict_bidb), cute::get<1>(conflict_bidb)};
                }
            }
        }
    };

    CUTLASS_DEVICE
    VarlenDynamicPersistentTileScheduler(SharedStorage* const smem_scheduler) : work_info_smem(smem_scheduler) {};

    CUTLASS_DEVICE
    WorkTileInfo
    tile_idx_to_work_tile(Params const& params, int next_tile_idx, WorkTileInfo const& current_work) const {
        int lane = threadIdx.x % cutlass::NumThreadsPerWarp;
        auto get_num_m_blocks = [&] (int bidb_start) {
            int batch_idx = lane + bidb_start;
            int seqlen = params.seqlen * (!PackGQA ? 1 : params.qhead_per_khead);
            if (seqlen > kBlock) {
                if (params.seqused) {
                    seqlen = batch_idx < params.num_batch ? params.seqused[batch_idx] : 0;
                } else if (params.cu_seqlens) {
                    int cur_cu_seqlen = batch_idx <= params.num_batch ? params.cu_seqlens[batch_idx] : 0;
                    int next_cu_seqlen = __shfl_down_sync(0xffffffff, cur_cu_seqlen, 1);
                    seqlen = next_cu_seqlen - cur_cu_seqlen;
                } else if (params.ranges) {
                    seqlen = batch_idx < params.num_batch ? params.ranges[2 * batch_idx + 1] - params.ranges[2 * batch_idx] : 0;
                } else {
                    seqlen = params.seqlen;
                }
                if constexpr (PackGQA) { seqlen *= params.qhead_per_khead; }
            }
            return batch_idx < params.num_batch && lane < cutlass::NumThreadsPerWarp - 1
                ? cute::ceil_div(seqlen, kBlock) : 0;
                // ? params.num_m_blocks_ptr[batch_idx] : 0;
        };

        auto get_num_splits = [&] (int bidb_start) {
            int batch_idx = lane + bidb_start;
            return batch_idx < params.num_batch && lane < cutlass::NumThreadsPerWarp - 1
                ? (!Split ? 1 : (params.num_splits_dynamic_ptr
                                ? params.num_splits_dynamic_ptr[batch_idx]
                                : params.nsplits_divmod.divisor))
                : 0;
        };

        int num_m_blocks = get_num_m_blocks(current_work.bidb);  // Different for each lane
        int num_splits = get_num_splits(current_work.bidb);
        int num_split_m_blocks = !Split ? num_m_blocks : num_m_blocks * num_splits;
        // Cumulative number of blocks for the next 31 batches
        int num_m_blocks_cumulative = warp_prefix_sum(num_split_m_blocks);
        // Total number of blocks for the next 31 batches
        int m_blocks_in_group = __shfl_sync(0xffffffff, num_m_blocks_cumulative, cutlass::NumThreadsPerWarp - 1);
        // Only the lower 16 bits are the actual bidh
        int current_bidh = !Split ? current_work.bidh : (current_work.bidh & 0x0000FFFF);
        int group_end_tile = current_work.tile_idx - current_work.block - current_bidh * __shfl_sync(0xffffffff, num_split_m_blocks, 0 /*lane*/) + m_blocks_in_group * params.num_head;  // Same for all lanes
        if constexpr (Split) {
            int current_split_idx = (current_work.bidh & 0x00FF0000) >> 16;
            group_end_tile -= current_split_idx * __shfl_sync(0xffffffff, num_m_blocks, 0 /*lane*/);
        }
        int bidb = current_work.bidb;
        // if (blockIdx.x <= 9 && threadIdx.x == 0) {
        //     printf("Before while, blockIdx.x = %d, threadIdx.x = %d, bidb = %d, num_m_blocks = %d, next_tile_idx = %d, cur tile_idx = %d, cur block = %d, cur bidh = %d, num_split_m_blocks = %d, group_end_tile = %d, m_blocks_in_group = %d\n", blockIdx.x, threadIdx.x, current_work.bidb, num_m_blocks, next_tile_idx, current_work.tile_idx, current_work.block, current_bidh, num_split_m_blocks, group_end_tile, m_blocks_in_group);
        // }
        // if (threadIdx.x == 0 && blockIdx.x == 0) { printf("tile_idx = %d, group_end_tile = %d, num_m_blocks_cumulative = %d, m_blocks_in_group = %d\n", current_work.tile_idx, group_end_tile, num_m_blocks_cumulative, m_blocks_in_group); }
        while (group_end_tile <= next_tile_idx) {
            bidb += cutlass::NumThreadsPerWarp - 1;
            if (bidb >= params.num_batch) {
                // if (blockIdx.x <= 9 && threadIdx.x == 0) {
                //     printf("Returning early, blockIdx.x = %d, threadIdx.x = %d, bidb = %d, num_m_blocks = %d, next_tile_idx = %d, group_end_tile = %d, m_blocks_in_group = %d\n", blockIdx.x, threadIdx.x, bidb, num_m_blocks, next_tile_idx, group_end_tile, m_blocks_in_group);
                // }
                if constexpr (!Deterministic) {
                    return {next_tile_idx, 0, 0, params.num_batch};
                } else {
                    return {next_tile_idx, 0, 0, params.num_batch, cute::make_tuple(0,0)};
                }
            }
            num_m_blocks = get_num_m_blocks(bidb);
            num_splits = get_num_splits(bidb);
            num_split_m_blocks = !Split ? num_m_blocks : num_m_blocks * num_splits;
            num_m_blocks_cumulative = warp_prefix_sum(num_split_m_blocks);
            m_blocks_in_group = __shfl_sync(0xffffffff, num_m_blocks_cumulative, cutlass::NumThreadsPerWarp - 1);
            group_end_tile += m_blocks_in_group * params.num_head;
            // if (blockIdx.x <= 9 && threadIdx.x == 0) {
            //     printf("Bottom of while, blockIdx.x = %d, threadIdx.x = %d, bidb = %d, num_m_blocks = %d, next_tile_idx = %d, group_end_tile = %d, m_blocks_in_group = %d\n", blockIdx.x, threadIdx.x, bidb, num_m_blocks, next_tile_idx, group_end_tile, m_blocks_in_group);
            // }
        }
        int group_start_tile = group_end_tile - m_blocks_in_group * params.num_head;
        // The next problem to process is the first one that does not have ending tile position
        // that is greater than or equal to tile index.
        int batch_idx_in_group = __popc(__ballot_sync(0xffffffff, group_start_tile + num_m_blocks_cumulative * params.num_head <= next_tile_idx));
        // if (threadIdx.x == 31 || threadIdx.x == 0) { printf("blockIdx.x = %d, tidx %d, group_start_tile = %d, num_m_blocks_cumulative = %d, num_head = %d, next_tile_idx = %d, ballot = %x, batch_idx_in_group = %d\n", blockIdx.x, threadIdx.x, group_start_tile, num_m_blocks_cumulative, params.num_head, next_tile_idx, tmp, batch_idx_in_group); }
        bidb += batch_idx_in_group;
        num_m_blocks = __shfl_sync(0xffffffff, num_m_blocks, batch_idx_in_group);
        if constexpr (Split) { num_splits = __shfl_sync(0xffffffff, num_splits, batch_idx_in_group); }
        int mh_block = next_tile_idx - group_start_tile - (batch_idx_in_group == 0 ? 0 : __shfl_sync(0xffffffff, num_m_blocks_cumulative, batch_idx_in_group - 1)) * params.num_head;
        int bidh = mh_block / num_m_blocks;
        int block = mh_block - bidh * num_m_blocks;
        if constexpr (Split) {
            int bidh_actual = bidh / num_splits;
            int split_idx = bidh - bidh_actual * num_splits;
            // TODO: idk why this gives wrong answer nondeterministically
            // int bidh_actual, split_idx;
            // split_idx = params.head_divmod.divmod(bidh_actual, bidh);
            // Use the top 8 bits to store num_splits and the next 8 bits to store split_idx
            // reinterpret_cast to uint32_t to make sure we're not doing sign extension when we shift
            uint32_t bidh_packed = reinterpret_cast<uint32_t&>(bidh_actual) + (reinterpret_cast<uint32_t&>(split_idx) << 16) + (reinterpret_cast<uint32_t&>(num_splits) << 24);
            // if (threadIdx.x == 0) {
            //     printf("blockIdx.x = %d, group_start_tiled = %d, bidb = %d, batch_idx_in_group = %d, mh_block = %d, num_m_blocks = %d, bidh = %d, bidh_actual = %d, split_idx = %d, num_splits = %d, bidh_packed = %d\n", blockIdx.x, group_start_tile, bidb, batch_idx_in_group, mh_block, num_m_blocks, bidh, bidh_actual, split_idx, num_splits, bidh_packed);
            // }
            bidh = reinterpret_cast<int&>(bidh_packed);
        }
=======
    // Helper function to calculate how many blocks are needed to compute the current batch
    auto get_num_m_blocks = [&](int bidb_start) {
      int batch_idx = lane + bidb_start;
      int seqlen = batch_idx < params.num_batches ? params.ranges[2 * batch_idx + 1] - params.ranges[2 * batch_idx] : 0;
      return batch_idx < params.num_batches && lane < cutlass::NumThreadsPerWarp - 1 ? cute::ceil_div(seqlen, kBlock) : 0;
    };

    int num_m_blocks = get_num_m_blocks(current_work.bidb); // Different for each lane
    // Cumulative number of blocks for the next 31 batches
    int num_m_blocks_cumulative = warp_prefix_sum(num_m_blocks);
    // Total number of blocks for the next 31 batches
    int m_blocks_in_group = __shfl_sync(0xffffffff, num_m_blocks_cumulative, cutlass::NumThreadsPerWarp - 1);
    // Only the lower 16 bits are the actual bidh
    int current_bidh = current_work.bidh;
    int group_end_tile = current_work.tile_idx - current_work.block - current_bidh * __shfl_sync(0xffffffff, num_m_blocks, 0 /*lane*/) +
        m_blocks_in_group * params.num_heads; // Same for all lanes
    int bidb = current_work.bidb;
    // if (blockIdx.x <= 9 && threadIdx.x == 0) {
    //     printf("Before while, blockIdx.x = %d, threadIdx.x = %d, bidb = %d, num_m_blocks = %d, next_tile_idx = %d, cur tile_idx = %d, cur block = %d, cur bidh = %d,
    //     num_m_blocks = %d, group_end_tile = %d, m_blocks_in_group = %d\n", blockIdx.x, threadIdx.x, current_work.bidb, num_m_blocks, next_tile_idx,
    //     current_work.tile_idx, current_work.block, current_bidh, num_m_blocks, group_end_tile, m_blocks_in_group);
    // }
    // if (threadIdx.x == 0 && blockIdx.x == 0) { printf("tile_idx = %d, group_end_tile = %d, num_m_blocks_cumulative = %d, m_blocks_in_group = %d\n",
    // current_work.tile_idx, group_end_tile, num_m_blocks_cumulative, m_blocks_in_group); }
    while (group_end_tile <= next_tile_idx) {
      bidb += cutlass::NumThreadsPerWarp - 1;
      if (bidb >= params.num_batches) {
>>>>>>> 5e7c3cf1
        // if (blockIdx.x <= 9 && threadIdx.x == 0) {
        //     printf("Returning early, blockIdx.x = %d, threadIdx.x = %d, bidb = %d, num_m_blocks = %d, next_tile_idx = %d, group_end_tile = %d, m_blocks_in_group =
        //     %d\n", blockIdx.x, threadIdx.x, bidb, num_m_blocks, next_tile_idx, group_end_tile, m_blocks_in_group);
        // }
<<<<<<< HEAD
        if constexpr (!Deterministic) {
            return {next_tile_idx, block, bidh, bidb};
        } else {
            auto get_conflict_bidb = [&] (int bidb_last, int bidb_now, int block_now) {
                // l_output_offset = params.ranges[2 * bidb]
                // r_output_offset = params.ranges[2 * bidb + 1]
                // [l, r) is the range of bidb, r is not include
                // block_size = kBlock
                uint32_t smid = blockIdx.x;
                uint32_t sm_stride = gridDim.x;
                int * conflict_state = params.determin_conflict_state;
                // update conflict state
                while (bidb_last < bidb_now) {
                    int q_l_index = params.ranges[2 * bidb_last], q_r_index = params.ranges[2 * bidb_last + 1];
                    int l = q_l_index / kBlock + lane;
                    int block_num = cute::ceil_div(q_r_index - q_l_index, kBlock);
                    int r = (q_l_index + block_num * kBlock - 1) / kBlock;
                    while(l <= r) {
                        conflict_state[l * sm_stride + smid] = bidb_last + 1; // batch id + 1 (make it different to inital value 0)
                        l += cutlass::NumThreadsPerWarp;
                    }
                    bidb_last++;
                }
                int l = params.ranges[2 * bidb_now];
                int r = params.ranges[2 * bidb_now + 1];
                bool l_arrive_twice = (l % kBlock != 0) && (block_now == 0);
                bool r_arrive_twice = (l % kBlock != 0) && (block_now == (r - l + kBlock - 1) / kBlock - 1);
                int left_conflict_index = l / kBlock + block_now;
                int right_conflict_index = (l + kBlock - 1) / kBlock + block_now;
                __syncwarp();
                return cute::make_tuple((conflict_state[left_conflict_index * sm_stride + smid] << 1) | l_arrive_twice,
                                        (conflict_state[right_conflict_index * sm_stride + smid] << 1) | r_arrive_twice);
            };

            auto conflict_bidb = get_conflict_bidb(current_work.bidb, bidb, block);
            return {next_tile_idx, block, bidh, bidb, conflict_bidb};
        }
    }

    template<bool IsProducerWarp=false>
    CUTLASS_DEVICE
    WorkTileInfo
    get_initial_work(Params const& params) const {
        if constexpr (IsProducerWarp) {
            WorkTileInfo work_info = tile_idx_to_work_tile(params, int(blockIdx.x), {0, 0, 0, 0});
            if (threadIdx.x % cutlass::NumThreadsPerWarp == 0) {
                if constexpr (!Deterministic) {
                    *work_info_smem = make_int4(work_info.tile_idx, work_info.block, work_info.bidh, work_info.bidb);
                } else {
                    *work_info_smem = thrust::make_pair<int4, int2>(
                        make_int4(work_info.tile_idx, work_info.block, work_info.bidh, work_info.bidb),
                        make_int2(cute::get<0>(work_info.conflict_bidb), cute::get<1>(work_info.conflict_bidb))
                    );
                }
            }
            flash::named_barrier_arrive(NumThreads, cutlass::arch::ReservedNamedBarriers::StreamkBarrier1 /*id*/);  // TileCountSmemFull
            return work_info;
        } else {
            return get_next_work<false>(params, {0, 0, 0, 0});
        }
=======
        return {next_tile_idx, 0, 0, params.num_batches};
      }
      num_m_blocks = get_num_m_blocks(bidb);
      num_m_blocks_cumulative = warp_prefix_sum(num_m_blocks);
      m_blocks_in_group = __shfl_sync(0xffffffff, num_m_blocks_cumulative, cutlass::NumThreadsPerWarp - 1);
      group_end_tile += m_blocks_in_group * params.num_heads;
      // if (blockIdx.x <= 9 && threadIdx.x == 0) {
      //     printf("Bottom of while, blockIdx.x = %d, threadIdx.x = %d, bidb = %d, num_m_blocks = %d, next_tile_idx = %d, group_end_tile = %d, m_blocks_in_group =
      //     %d\n", blockIdx.x, threadIdx.x, bidb, num_m_blocks, next_tile_idx, group_end_tile, m_blocks_in_group);
      // }
    }
    int group_start_tile = group_end_tile - m_blocks_in_group * params.num_heads;
    // The next problem to process is the first one that does not have ending tile position
    // that is greater than or equal to tile index.
    int batch_idx_in_group = __popc(__ballot_sync(0xffffffff, group_start_tile + num_m_blocks_cumulative * params.num_heads <= next_tile_idx));
    // if (threadIdx.x == 31 || threadIdx.x == 0) { printf("blockIdx.x = %d, tidx %d, group_start_tile = %d, num_m_blocks_cumulative = %d, num_heads = %d, next_tile_idx
    // = %d, ballot = %x, batch_idx_in_group = %d\n", blockIdx.x, threadIdx.x, group_start_tile, num_m_blocks_cumulative, params.num_heads, next_tile_idx, tmp,
    // batch_idx_in_group); }
    bidb += batch_idx_in_group;
    num_m_blocks = __shfl_sync(0xffffffff, num_m_blocks, batch_idx_in_group);
    int mh_block =
        next_tile_idx - group_start_tile - (batch_idx_in_group == 0 ? 0 : __shfl_sync(0xffffffff, num_m_blocks_cumulative, batch_idx_in_group - 1)) * params.num_heads;
    int bidh = mh_block / num_m_blocks;
    int block = mh_block - bidh * num_m_blocks;
    // if (blockIdx.x <= 9 && threadIdx.x == 0) {
    //     printf("Before returning, blockIdx.x = %d, threadIdx.x = %d, group_start_tile = %d, batch_idx_in_group = %d, bidb = %d, num_m_blocks = %d, next_tile_idx =
    //     %d, group_end_tile = %d, m_blocks_in_group = %d, mh_block = %d, bidh = %d, block = %d\n", blockIdx.x, threadIdx.x, group_start_tile, batch_idx_in_group,
    //     bidb, num_m_blocks, next_tile_idx, group_end_tile, m_blocks_in_group, mh_block, bidh, block);
    // }
    return {next_tile_idx, block, bidh, bidb};
  }

  template <bool IsProducerWarp = false>
  CUTLASS_DEVICE WorkTileInfo get_initial_work(Params const& params) const {
    if constexpr (IsProducerWarp) {
      WorkTileInfo work_info = tile_idx_to_work_tile(params, int(blockIdx.x), {0, 0, 0, 0});
      if (threadIdx.x % cutlass::NumThreadsPerWarp == 0) {
        *work_info_smem = make_int4(work_info.tile_idx, work_info.block, work_info.bidh, work_info.bidb);
      }
      flash::named_barrier_arrive(NumThreads, cutlass::arch::ReservedNamedBarriers::StreamkBarrier1 /*id*/); // TileCountSmemFull
      return work_info;
    } else {
      return get_next_work<false>(params, {0, 0, 0, 0});
>>>>>>> 5e7c3cf1
    }
  }

  CUTLASS_DEVICE
  void init_consumer() const {
    // Don't arrive at the TileCountSmemEmpty barrier here, because get_initial_work will do that
  }

  CUTLASS_DEVICE
  void prefetch_next_work(Params const& params, WorkTileInfo& current_work) const {
    if (threadIdx.x % NumProducerThreads == 0) {
      current_work.tile_idx = atomicAdd(params.tile_count_semaphore, 1) + int(gridDim.x);
    }
<<<<<<< HEAD

    template<bool IsProducerWarp=false>
    CUTLASS_DEVICE
    WorkTileInfo
    get_next_work(Params const& params, WorkTileInfo const& current_work) const {
        if constexpr (IsProducerWarp) {
            // thread 0 has the next tile_idx, just need to broadcast to the rest of warp 0
            int new_tile_idx = __shfl_sync(0xffffffff, current_work.tile_idx, 0 /*lane*/);
            if constexpr (!Deterministic) {
                WorkTileInfo work_info = {__shfl_sync(0xffffffff, current_work.tile_idx, 1 /*lane*/), current_work.block, current_work.bidh, current_work.bidb};
                work_info = tile_idx_to_work_tile(params, new_tile_idx, work_info);
                flash::named_barrier_sync(NumThreads, cutlass::arch::ReservedNamedBarriers::StreamkBarrier0 /*id*/);  // TileCountSmemEmpty
                if (threadIdx.x % cutlass::NumThreadsPerWarp == 0) {
                    *work_info_smem = make_int4(work_info.tile_idx, work_info.block, work_info.bidh, work_info.bidb);
                }
                flash::named_barrier_arrive(NumThreads, cutlass::arch::ReservedNamedBarriers::StreamkBarrier1 /*id*/);  // TileCountSmemFull
                return work_info;
            } else {
                WorkTileInfo work_info = {__shfl_sync(0xffffffff, current_work.tile_idx, 1 /*lane*/), current_work.block, current_work.bidh, current_work.bidb, cute::make_tuple(0,0)};
                work_info = tile_idx_to_work_tile(params, new_tile_idx, work_info);
                flash::named_barrier_sync(NumThreads, cutlass::arch::ReservedNamedBarriers::StreamkBarrier0 /*id*/);  // TileCountSmemEmpty
                if (threadIdx.x % cutlass::NumThreadsPerWarp == 0) {
                    *work_info_smem = thrust::make_pair(
                        make_int4(work_info.tile_idx, work_info.block, work_info.bidh, work_info.bidb),
                        make_int2(cute::get<0>(work_info.conflict_bidb), cute::get<1>(work_info.conflict_bidb))
                    );
                }
                flash::named_barrier_arrive(NumThreads, cutlass::arch::ReservedNamedBarriers::StreamkBarrier1 /*id*/);  // TileCountSmemFull
                return work_info;
            }
        } else {
            if constexpr (!Deterministic) {
                flash::named_barrier_sync(NumThreads, cutlass::arch::ReservedNamedBarriers::StreamkBarrier1 /*id*/);  // TileCountSmemFull
                int4 work_info = *work_info_smem;
                flash::named_barrier_arrive(NumThreads, cutlass::arch::ReservedNamedBarriers::StreamkBarrier0 /*id*/);  // TileCountSmemEmpty
                return WorkTileInfo{work_info.x, work_info.y, work_info.z, work_info.w};
            } else {
                flash::named_barrier_sync(NumThreads, cutlass::arch::ReservedNamedBarriers::StreamkBarrier1 /*id*/);  // TileCountSmemFull
                int4 work_info = (*work_info_smem).first;
                int2 conflict_info = (*work_info_smem).second;
                flash::named_barrier_arrive(NumThreads, cutlass::arch::ReservedNamedBarriers::StreamkBarrier0 /*id*/);  // TileCountSmemEmpty
                return WorkTileInfo{work_info.x, work_info.y, work_info.z, work_info.w, cute::make_tuple(conflict_info.x, conflict_info.y)};
            }
        }
=======
  }

  template <bool IsProducerWarp = false>
  CUTLASS_DEVICE WorkTileInfo get_next_work(Params const& params, WorkTileInfo const& current_work) const {
    if constexpr (IsProducerWarp) {
      // thread 0 has the next tile_idx, just need to broadcast to the rest of warp 0
      int new_tile_idx = __shfl_sync(0xffffffff, current_work.tile_idx, 0 /*lane*/);
      WorkTileInfo work_info = {__shfl_sync(0xffffffff, current_work.tile_idx, 1 /*lane*/), current_work.block, current_work.bidh, current_work.bidb};
      work_info = tile_idx_to_work_tile(params, new_tile_idx, work_info);
      flash::named_barrier_sync(NumThreads, cutlass::arch::ReservedNamedBarriers::StreamkBarrier0 /*id*/); // TileCountSmemEmpty
      if (threadIdx.x % cutlass::NumThreadsPerWarp == 0) {
        *work_info_smem = make_int4(work_info.tile_idx, work_info.block, work_info.bidh, work_info.bidb);
      }
      flash::named_barrier_arrive(NumThreads, cutlass::arch::ReservedNamedBarriers::StreamkBarrier1 /*id*/); // TileCountSmemFull
      return work_info;
    } else {
      flash::named_barrier_sync(NumThreads, cutlass::arch::ReservedNamedBarriers::StreamkBarrier1 /*id*/); // TileCountSmemFull
      int4 work_info = *work_info_smem;
      flash::named_barrier_arrive(NumThreads, cutlass::arch::ReservedNamedBarriers::StreamkBarrier0 /*id*/); // TileCountSmemEmpty
      return WorkTileInfo{work_info.x, work_info.y, work_info.z, work_info.w};
>>>>>>> 5e7c3cf1
    }
  }
};

} // namespace flash<|MERGE_RESOLUTION|>--- conflicted
+++ resolved
@@ -4,15 +4,10 @@
 
 #pragma once
 
-<<<<<<< HEAD
 #include <thrust/pair.h>
 
-#include "cutlass/fast_math.h"
-#include "cutlass/arch/barrier.h"
-=======
 #include <cutlass/arch/barrier.h>
 #include <cutlass/fast_math.h>
->>>>>>> 5e7c3cf1
 
 #include "named_barrier.hpp"
 #include "utils.h"
@@ -23,40 +18,25 @@
 
 // Host side kernel arguments
 struct TileSchedulerArguments {
-<<<<<<< HEAD
-    // num_head is num_head_q if not PackGQA, else num_head_k
-    int const num_blocks, num_head, num_batch, num_splits;
-    int const qhead_per_khead;
-    int const seqlen;  // Only used if Varlen and cu_seqlens == nullptr and seqused == nullptr
-    int const seqlen_k, headdim, headdim_v, element_size;  // Used to calculate L2 swizzling
-    int* const tile_count_semaphore = nullptr;
-    int* const cu_seqlens = nullptr;
-    int* const ranges = nullptr;
-    int* const seqused = nullptr;
-    // int* const num_m_blocks_ptr = nullptr;
-    int* const num_splits_dynamic_ptr = nullptr;
-    int* const merge_ranges = nullptr;
-    int* const range_map = nullptr;
-    int* determin_conflict_state = nullptr;
-=======
   int const num_heads;
   int const num_batches;
   int* const tile_count_semaphore = nullptr;
   int* const ranges = nullptr;
   int* const merge_ranges = nullptr;
   int* const range_map = nullptr;
->>>>>>> 5e7c3cf1
+  int* determin_conflict_state = nullptr;
+
 };
 
 ///////////////////////////////////////////////////////////////////////////////
 
-template <int kBlock, int NumMmaThreads = 2 * cutlass::NumThreadsPerWarpGroup, int NumProducerThreads = cutlass::NumThreadsPerWarp, bool WarpSpecialized = true>
+template <int kBlock, int NumMmaThreads = 2 * cutlass::NumThreadsPerWarpGroup, int NumProducerThreads = cutlass::NumThreadsPerWarp, bool WarpSpecialized = true, bool Deterministic=false>
 class DynamicPersistentTileScheduler {
   static_assert(WarpSpecialized || NumProducerThreads == NumMmaThreads);
   static constexpr int NumThreads = WarpSpecialized ? NumMmaThreads + NumProducerThreads : NumMmaThreads;
 
  public:
-  using SharedStorage = int4;
+  using SharedStorage = std::conditional_t<Deterministic, thrust::pair<int4, int2>, int4>;
 
  protected:
   SharedStorage* const work_info_smem;
@@ -70,13 +50,14 @@
     int* const ranges;
     int* const merge_ranges;
     int* const range_map;
+    int* determin_conflict_state;
   };
 
   static Params to_underlying_arguments(TileSchedulerArguments const& args) {
     assert(args.tile_count_semaphore != nullptr);
     assert(args.num_heads < (1 << 16));
     int* const ranges = args.merge_ranges ? args.merge_ranges : args.ranges;
-    return {args.num_heads, args.num_batches, args.tile_count_semaphore, ranges, args.merge_ranges, args.range_map};
+    return {args.num_heads, args.num_batches, args.tile_count_semaphore, ranges, args.merge_ranges, args.range_map, args.determin_conflict_state};
   }
 
   static dim3 get_grid_shape(Params const& params, int num_sm) {
@@ -85,6 +66,21 @@
 
   struct WorkTileInfo {
     int tile_idx, block, bidh, bidb;
+
+    // give extra memory when deterministic == true
+    using extra_vars_type = std::conditional_t<
+      Deterministic,
+      cute::tuple<int32_t, int32_t>,
+      cute::tuple<>  // no memory use
+    >;
+
+    using BlockCoordType = std::conditional_t<
+      Deterministic,
+      cute::tuple<int32_t, int32_t, int32_t, int32_t, int32_t>,
+      cute::tuple<int32_t, int32_t, int32_t>
+    >;
+
+    extra_vars_type conflict_bidb;
 
     CUTLASS_DEVICE
     bool is_valid(Params const& params) const {
@@ -94,238 +90,22 @@
     }
 
     CUTLASS_DEVICE
-    cute::tuple<int32_t, int32_t, int32_t> get_block_coord(Params const& params) const {
-      return {block, bidh, bidb};
+    BlockCoordType get_block_coord(Params const& params) const {
+      if constexpr (!Deterministic) {
+        return {block, bidh, bidb};
+      } else {
+        return {block, bidh, bidb, cute::get<0>(conflict_bidb), cute::get<1>(conflict_bidb)};
+      }
     }
   };
 
-<<<<<<< HEAD
-};
-
-///////////////////////////////////////////////////////////////////////////////
-
-template<int kBlock, int NumMmaThreads=2 * cutlass::NumThreadsPerWarpGroup, int NumProducerThreads=cutlass::NumThreadsPerWarp, bool Split=false, bool Deterministic=false, bool PackGQA=false, bool WarpSpecialized=true>
-class VarlenDynamicPersistentTileScheduler {
-
-    static_assert(WarpSpecialized || NumProducerThreads == NumMmaThreads);
-    static constexpr int NumThreads = WarpSpecialized ? NumMmaThreads + NumProducerThreads : NumMmaThreads;
-
-public:
-    using SharedStorage = std::conditional_t<Deterministic, thrust::pair<int4, int2>, int4>;
-=======
   CUTLASS_DEVICE
   DynamicPersistentTileScheduler(SharedStorage* const smem_scheduler) : work_info_smem(smem_scheduler){};
->>>>>>> 5e7c3cf1
 
   CUTLASS_DEVICE
   WorkTileInfo tile_idx_to_work_tile(Params const& params, int next_tile_idx, WorkTileInfo const& current_work) const {
     int lane = threadIdx.x % cutlass::NumThreadsPerWarp;
 
-<<<<<<< HEAD
-public:
-
-    // Device side kernel params
-    struct Params {
-        int num_head, num_batch;
-        int const qhead_per_khead;
-        int const seqlen;
-        cutlass::FastDivmod head_divmod;
-        cutlass::FastDivmod nsplits_divmod;
-        int* const tile_count_semaphore;
-        int* const cu_seqlens;
-        int* const ranges;
-        int* const seqused;
-        // int* const num_m_blocks_ptr;
-        int const* const num_splits_dynamic_ptr;
-        int* const merge_ranges;
-        int* const range_map;
-        int* determin_conflict_state;
-    };
-
-    static Params
-    to_underlying_arguments(TileSchedulerArguments const& args) {
-        // If Split, for the purpose of scheduling, we pretend that instead there are
-        // (args.num_splits * args.num_head) number of heads.
-        assert(args.tile_count_semaphore != nullptr);
-        assert(args.num_head < (1 << 16));  // We use the top 16 bits to store num_splits & split_idx
-        assert(!Split || args.num_splits < (1 << 8)); // We use the top 8 bits to store num_splits
-        int * const ranges = args.merge_ranges ? args.merge_ranges : args.ranges;
-        return {args.num_head, args.num_batch,
-                args.qhead_per_khead, args.seqlen,
-                cutlass::FastDivmod(args.num_head),
-                cutlass::FastDivmod(!Split ? 1 : args.num_splits),
-                args.tile_count_semaphore, args.cu_seqlens, ranges, args.seqused,
-                // args.num_m_blocks_ptr, args.num_splits_dynamic_ptr};
-                args.num_splits_dynamic_ptr, args.merge_ranges, args.range_map,
-                args.determin_conflict_state};
-    }
-
-    static dim3
-    get_grid_shape(Params const& params, int num_sm) {
-        return {uint32_t(num_sm)};
-    }
-
-    struct WorkTileInfo {
-        int tile_idx, block, bidh, bidb;
-
-        // give extra memory when deterministic == true
-        using extra_vars_type = std::conditional_t<
-            Deterministic,
-            cute::tuple<int32_t, int32_t>,
-            cute::tuple<>  // no memory use
-        >;
-
-        using BlockCoordType = std::conditional_t<
-            Deterministic,
-            cute::tuple<int32_t, int32_t, int32_t, int32_t, int32_t>,
-            cute::tuple<int32_t, int32_t, int32_t>
-        >;
-
-        extra_vars_type conflict_bidb;
-
-        CUTLASS_DEVICE
-        bool
-        is_valid(Params const& params) const {
-            // if (blockIdx.x >= 0 && (threadIdx.x == 128 || threadIdx.x == 0)) { printf("blockIdx.x = %d, threadIdx.x = %d, checking valid, bidb = %d, params.num_batch = %d\n", blockIdx.x, threadIdx.x, bidb, params.num_batch); }
-            return bidb < params.num_batch;
-        }
-
-        CUTLASS_DEVICE
-        BlockCoordType
-        get_block_coord(Params const& params) const {
-            if constexpr (!Split) {
-                if constexpr (!Deterministic) {
-                    return {block, bidh, bidb};
-                } else {
-                    return {block, bidh, bidb, cute::get<0>(conflict_bidb), cute::get<1>(conflict_bidb)};
-                }
-            } else {
-                // the top 8 bits of bidh store num_splits and the next 8 bits store split_idx
-                // reinterpret_cast to uint32_t to make sure we're not doing sign extension when we shift
-                uint32_t bidh_packed = reinterpret_cast<uint32_t const&>(bidh);
-                uint32_t bidh_actual_u = bidh_packed & 0x0000FFFF;
-                int bidh_actual = reinterpret_cast<int&>(bidh_actual_u);
-                // Use the top 16 bits of split_idx to store num_splits and the next 16 bits to store split_idx
-                // uint32_t split_idx_u = ((bidh_packed & 0x00FF0000) >> 16) + ((bidh_packed & 0xFF000000) >> 8);
-                // int split_idx = reinterpret_cast<int&>(split_idx_u);
-                // int bidh_actual = params.nsplits_divmod.divmod(split_idx, bidh);
-                // if (threadIdx.x == 128) {
-                //     printf("blockIdx.x = %d, bidb = %d, bidh = %d, bidh_actual = %d, split_idx = %d\n", blockIdx.x, bidb, bidh, bidh_actual, split_idx);
-                // }
-                if constexpr (!Deterministic) {
-                    return {block, bidh_actual, bidb};
-                } else {
-                    return {block, bidh_actual, bidb, cute::get<0>(conflict_bidb), cute::get<1>(conflict_bidb)};
-                }
-            }
-        }
-    };
-
-    CUTLASS_DEVICE
-    VarlenDynamicPersistentTileScheduler(SharedStorage* const smem_scheduler) : work_info_smem(smem_scheduler) {};
-
-    CUTLASS_DEVICE
-    WorkTileInfo
-    tile_idx_to_work_tile(Params const& params, int next_tile_idx, WorkTileInfo const& current_work) const {
-        int lane = threadIdx.x % cutlass::NumThreadsPerWarp;
-        auto get_num_m_blocks = [&] (int bidb_start) {
-            int batch_idx = lane + bidb_start;
-            int seqlen = params.seqlen * (!PackGQA ? 1 : params.qhead_per_khead);
-            if (seqlen > kBlock) {
-                if (params.seqused) {
-                    seqlen = batch_idx < params.num_batch ? params.seqused[batch_idx] : 0;
-                } else if (params.cu_seqlens) {
-                    int cur_cu_seqlen = batch_idx <= params.num_batch ? params.cu_seqlens[batch_idx] : 0;
-                    int next_cu_seqlen = __shfl_down_sync(0xffffffff, cur_cu_seqlen, 1);
-                    seqlen = next_cu_seqlen - cur_cu_seqlen;
-                } else if (params.ranges) {
-                    seqlen = batch_idx < params.num_batch ? params.ranges[2 * batch_idx + 1] - params.ranges[2 * batch_idx] : 0;
-                } else {
-                    seqlen = params.seqlen;
-                }
-                if constexpr (PackGQA) { seqlen *= params.qhead_per_khead; }
-            }
-            return batch_idx < params.num_batch && lane < cutlass::NumThreadsPerWarp - 1
-                ? cute::ceil_div(seqlen, kBlock) : 0;
-                // ? params.num_m_blocks_ptr[batch_idx] : 0;
-        };
-
-        auto get_num_splits = [&] (int bidb_start) {
-            int batch_idx = lane + bidb_start;
-            return batch_idx < params.num_batch && lane < cutlass::NumThreadsPerWarp - 1
-                ? (!Split ? 1 : (params.num_splits_dynamic_ptr
-                                ? params.num_splits_dynamic_ptr[batch_idx]
-                                : params.nsplits_divmod.divisor))
-                : 0;
-        };
-
-        int num_m_blocks = get_num_m_blocks(current_work.bidb);  // Different for each lane
-        int num_splits = get_num_splits(current_work.bidb);
-        int num_split_m_blocks = !Split ? num_m_blocks : num_m_blocks * num_splits;
-        // Cumulative number of blocks for the next 31 batches
-        int num_m_blocks_cumulative = warp_prefix_sum(num_split_m_blocks);
-        // Total number of blocks for the next 31 batches
-        int m_blocks_in_group = __shfl_sync(0xffffffff, num_m_blocks_cumulative, cutlass::NumThreadsPerWarp - 1);
-        // Only the lower 16 bits are the actual bidh
-        int current_bidh = !Split ? current_work.bidh : (current_work.bidh & 0x0000FFFF);
-        int group_end_tile = current_work.tile_idx - current_work.block - current_bidh * __shfl_sync(0xffffffff, num_split_m_blocks, 0 /*lane*/) + m_blocks_in_group * params.num_head;  // Same for all lanes
-        if constexpr (Split) {
-            int current_split_idx = (current_work.bidh & 0x00FF0000) >> 16;
-            group_end_tile -= current_split_idx * __shfl_sync(0xffffffff, num_m_blocks, 0 /*lane*/);
-        }
-        int bidb = current_work.bidb;
-        // if (blockIdx.x <= 9 && threadIdx.x == 0) {
-        //     printf("Before while, blockIdx.x = %d, threadIdx.x = %d, bidb = %d, num_m_blocks = %d, next_tile_idx = %d, cur tile_idx = %d, cur block = %d, cur bidh = %d, num_split_m_blocks = %d, group_end_tile = %d, m_blocks_in_group = %d\n", blockIdx.x, threadIdx.x, current_work.bidb, num_m_blocks, next_tile_idx, current_work.tile_idx, current_work.block, current_bidh, num_split_m_blocks, group_end_tile, m_blocks_in_group);
-        // }
-        // if (threadIdx.x == 0 && blockIdx.x == 0) { printf("tile_idx = %d, group_end_tile = %d, num_m_blocks_cumulative = %d, m_blocks_in_group = %d\n", current_work.tile_idx, group_end_tile, num_m_blocks_cumulative, m_blocks_in_group); }
-        while (group_end_tile <= next_tile_idx) {
-            bidb += cutlass::NumThreadsPerWarp - 1;
-            if (bidb >= params.num_batch) {
-                // if (blockIdx.x <= 9 && threadIdx.x == 0) {
-                //     printf("Returning early, blockIdx.x = %d, threadIdx.x = %d, bidb = %d, num_m_blocks = %d, next_tile_idx = %d, group_end_tile = %d, m_blocks_in_group = %d\n", blockIdx.x, threadIdx.x, bidb, num_m_blocks, next_tile_idx, group_end_tile, m_blocks_in_group);
-                // }
-                if constexpr (!Deterministic) {
-                    return {next_tile_idx, 0, 0, params.num_batch};
-                } else {
-                    return {next_tile_idx, 0, 0, params.num_batch, cute::make_tuple(0,0)};
-                }
-            }
-            num_m_blocks = get_num_m_blocks(bidb);
-            num_splits = get_num_splits(bidb);
-            num_split_m_blocks = !Split ? num_m_blocks : num_m_blocks * num_splits;
-            num_m_blocks_cumulative = warp_prefix_sum(num_split_m_blocks);
-            m_blocks_in_group = __shfl_sync(0xffffffff, num_m_blocks_cumulative, cutlass::NumThreadsPerWarp - 1);
-            group_end_tile += m_blocks_in_group * params.num_head;
-            // if (blockIdx.x <= 9 && threadIdx.x == 0) {
-            //     printf("Bottom of while, blockIdx.x = %d, threadIdx.x = %d, bidb = %d, num_m_blocks = %d, next_tile_idx = %d, group_end_tile = %d, m_blocks_in_group = %d\n", blockIdx.x, threadIdx.x, bidb, num_m_blocks, next_tile_idx, group_end_tile, m_blocks_in_group);
-            // }
-        }
-        int group_start_tile = group_end_tile - m_blocks_in_group * params.num_head;
-        // The next problem to process is the first one that does not have ending tile position
-        // that is greater than or equal to tile index.
-        int batch_idx_in_group = __popc(__ballot_sync(0xffffffff, group_start_tile + num_m_blocks_cumulative * params.num_head <= next_tile_idx));
-        // if (threadIdx.x == 31 || threadIdx.x == 0) { printf("blockIdx.x = %d, tidx %d, group_start_tile = %d, num_m_blocks_cumulative = %d, num_head = %d, next_tile_idx = %d, ballot = %x, batch_idx_in_group = %d\n", blockIdx.x, threadIdx.x, group_start_tile, num_m_blocks_cumulative, params.num_head, next_tile_idx, tmp, batch_idx_in_group); }
-        bidb += batch_idx_in_group;
-        num_m_blocks = __shfl_sync(0xffffffff, num_m_blocks, batch_idx_in_group);
-        if constexpr (Split) { num_splits = __shfl_sync(0xffffffff, num_splits, batch_idx_in_group); }
-        int mh_block = next_tile_idx - group_start_tile - (batch_idx_in_group == 0 ? 0 : __shfl_sync(0xffffffff, num_m_blocks_cumulative, batch_idx_in_group - 1)) * params.num_head;
-        int bidh = mh_block / num_m_blocks;
-        int block = mh_block - bidh * num_m_blocks;
-        if constexpr (Split) {
-            int bidh_actual = bidh / num_splits;
-            int split_idx = bidh - bidh_actual * num_splits;
-            // TODO: idk why this gives wrong answer nondeterministically
-            // int bidh_actual, split_idx;
-            // split_idx = params.head_divmod.divmod(bidh_actual, bidh);
-            // Use the top 8 bits to store num_splits and the next 8 bits to store split_idx
-            // reinterpret_cast to uint32_t to make sure we're not doing sign extension when we shift
-            uint32_t bidh_packed = reinterpret_cast<uint32_t&>(bidh_actual) + (reinterpret_cast<uint32_t&>(split_idx) << 16) + (reinterpret_cast<uint32_t&>(num_splits) << 24);
-            // if (threadIdx.x == 0) {
-            //     printf("blockIdx.x = %d, group_start_tiled = %d, bidb = %d, batch_idx_in_group = %d, mh_block = %d, num_m_blocks = %d, bidh = %d, bidh_actual = %d, split_idx = %d, num_splits = %d, bidh_packed = %d\n", blockIdx.x, group_start_tile, bidb, batch_idx_in_group, mh_block, num_m_blocks, bidh, bidh_actual, split_idx, num_splits, bidh_packed);
-            // }
-            bidh = reinterpret_cast<int&>(bidh_packed);
-        }
-=======
     // Helper function to calculate how many blocks are needed to compute the current batch
     auto get_num_m_blocks = [&](int bidb_start) {
       int batch_idx = lane + bidb_start;
@@ -353,73 +133,10 @@
     while (group_end_tile <= next_tile_idx) {
       bidb += cutlass::NumThreadsPerWarp - 1;
       if (bidb >= params.num_batches) {
->>>>>>> 5e7c3cf1
         // if (blockIdx.x <= 9 && threadIdx.x == 0) {
         //     printf("Returning early, blockIdx.x = %d, threadIdx.x = %d, bidb = %d, num_m_blocks = %d, next_tile_idx = %d, group_end_tile = %d, m_blocks_in_group =
         //     %d\n", blockIdx.x, threadIdx.x, bidb, num_m_blocks, next_tile_idx, group_end_tile, m_blocks_in_group);
         // }
-<<<<<<< HEAD
-        if constexpr (!Deterministic) {
-            return {next_tile_idx, block, bidh, bidb};
-        } else {
-            auto get_conflict_bidb = [&] (int bidb_last, int bidb_now, int block_now) {
-                // l_output_offset = params.ranges[2 * bidb]
-                // r_output_offset = params.ranges[2 * bidb + 1]
-                // [l, r) is the range of bidb, r is not include
-                // block_size = kBlock
-                uint32_t smid = blockIdx.x;
-                uint32_t sm_stride = gridDim.x;
-                int * conflict_state = params.determin_conflict_state;
-                // update conflict state
-                while (bidb_last < bidb_now) {
-                    int q_l_index = params.ranges[2 * bidb_last], q_r_index = params.ranges[2 * bidb_last + 1];
-                    int l = q_l_index / kBlock + lane;
-                    int block_num = cute::ceil_div(q_r_index - q_l_index, kBlock);
-                    int r = (q_l_index + block_num * kBlock - 1) / kBlock;
-                    while(l <= r) {
-                        conflict_state[l * sm_stride + smid] = bidb_last + 1; // batch id + 1 (make it different to inital value 0)
-                        l += cutlass::NumThreadsPerWarp;
-                    }
-                    bidb_last++;
-                }
-                int l = params.ranges[2 * bidb_now];
-                int r = params.ranges[2 * bidb_now + 1];
-                bool l_arrive_twice = (l % kBlock != 0) && (block_now == 0);
-                bool r_arrive_twice = (l % kBlock != 0) && (block_now == (r - l + kBlock - 1) / kBlock - 1);
-                int left_conflict_index = l / kBlock + block_now;
-                int right_conflict_index = (l + kBlock - 1) / kBlock + block_now;
-                __syncwarp();
-                return cute::make_tuple((conflict_state[left_conflict_index * sm_stride + smid] << 1) | l_arrive_twice,
-                                        (conflict_state[right_conflict_index * sm_stride + smid] << 1) | r_arrive_twice);
-            };
-
-            auto conflict_bidb = get_conflict_bidb(current_work.bidb, bidb, block);
-            return {next_tile_idx, block, bidh, bidb, conflict_bidb};
-        }
-    }
-
-    template<bool IsProducerWarp=false>
-    CUTLASS_DEVICE
-    WorkTileInfo
-    get_initial_work(Params const& params) const {
-        if constexpr (IsProducerWarp) {
-            WorkTileInfo work_info = tile_idx_to_work_tile(params, int(blockIdx.x), {0, 0, 0, 0});
-            if (threadIdx.x % cutlass::NumThreadsPerWarp == 0) {
-                if constexpr (!Deterministic) {
-                    *work_info_smem = make_int4(work_info.tile_idx, work_info.block, work_info.bidh, work_info.bidb);
-                } else {
-                    *work_info_smem = thrust::make_pair<int4, int2>(
-                        make_int4(work_info.tile_idx, work_info.block, work_info.bidh, work_info.bidb),
-                        make_int2(cute::get<0>(work_info.conflict_bidb), cute::get<1>(work_info.conflict_bidb))
-                    );
-                }
-            }
-            flash::named_barrier_arrive(NumThreads, cutlass::arch::ReservedNamedBarriers::StreamkBarrier1 /*id*/);  // TileCountSmemFull
-            return work_info;
-        } else {
-            return get_next_work<false>(params, {0, 0, 0, 0});
-        }
-=======
         return {next_tile_idx, 0, 0, params.num_batches};
       }
       num_m_blocks = get_num_m_blocks(bidb);
@@ -449,7 +166,43 @@
     //     %d, group_end_tile = %d, m_blocks_in_group = %d, mh_block = %d, bidh = %d, block = %d\n", blockIdx.x, threadIdx.x, group_start_tile, batch_idx_in_group,
     //     bidb, num_m_blocks, next_tile_idx, group_end_tile, m_blocks_in_group, mh_block, bidh, block);
     // }
-    return {next_tile_idx, block, bidh, bidb};
+    if constexpr (!Deterministic) {
+        return {next_tile_idx, block, bidh, bidb};
+    } else {
+      auto get_conflict_bidb = [&] (int bidb_last, int bidb_now, int block_now) {
+        // l_output_offset = params.ranges[2 * bidb]
+        // r_output_offset = params.ranges[2 * bidb + 1]
+        // [l, r) is the range of bidb, r is not include
+        // block_size = kBlock
+        uint32_t smid = blockIdx.x;
+        uint32_t sm_stride = gridDim.x;
+        int * conflict_state = params.determin_conflict_state;
+        // update conflict state
+        while (bidb_last < bidb_now) {
+          int q_l_index = params.ranges[2 * bidb_last], q_r_index = params.ranges[2 * bidb_last + 1];
+          int l = q_l_index / kBlock + lane;
+          int block_num = cute::ceil_div(q_r_index - q_l_index, kBlock);
+          int r = (q_l_index + block_num * kBlock - 1) / kBlock;
+          while(l <= r) {
+            conflict_state[l * sm_stride + smid] = bidb_last + 1; // batch id + 1 (make it different to inital value 0)
+            l += cutlass::NumThreadsPerWarp;
+          }
+          bidb_last++;
+        }
+        int l = params.ranges[2 * bidb_now];
+        int r = params.ranges[2 * bidb_now + 1];
+        bool l_arrive_twice = (l % kBlock != 0) && (block_now == 0);
+        bool r_arrive_twice = (l % kBlock != 0) && (block_now == (r - l + kBlock - 1) / kBlock - 1);
+        int left_conflict_index = l / kBlock + block_now;
+        int right_conflict_index = (l + kBlock - 1) / kBlock + block_now;
+        __syncwarp();
+        return cute::make_tuple((conflict_state[left_conflict_index * sm_stride + smid] << 1) | l_arrive_twice,
+                                (conflict_state[right_conflict_index * sm_stride + smid] << 1) | r_arrive_twice);
+      };
+
+      auto conflict_bidb = get_conflict_bidb(current_work.bidb, bidb, block);
+      return {next_tile_idx, block, bidh, bidb, conflict_bidb};
+    }
   }
 
   template <bool IsProducerWarp = false>
@@ -457,13 +210,19 @@
     if constexpr (IsProducerWarp) {
       WorkTileInfo work_info = tile_idx_to_work_tile(params, int(blockIdx.x), {0, 0, 0, 0});
       if (threadIdx.x % cutlass::NumThreadsPerWarp == 0) {
-        *work_info_smem = make_int4(work_info.tile_idx, work_info.block, work_info.bidh, work_info.bidb);
+        if constexpr (!Deterministic) {
+          *work_info_smem = make_int4(work_info.tile_idx, work_info.block, work_info.bidh, work_info.bidb);
+        } else {
+          *work_info_smem = thrust::make_pair<int4, int2>(
+            make_int4(work_info.tile_idx, work_info.block, work_info.bidh, work_info.bidb),
+            make_int2(cute::get<0>(work_info.conflict_bidb), cute::get<1>(work_info.conflict_bidb))
+          );
+        }
       }
       flash::named_barrier_arrive(NumThreads, cutlass::arch::ReservedNamedBarriers::StreamkBarrier1 /*id*/); // TileCountSmemFull
       return work_info;
     } else {
       return get_next_work<false>(params, {0, 0, 0, 0});
->>>>>>> 5e7c3cf1
     }
   }
 
@@ -477,52 +236,6 @@
     if (threadIdx.x % NumProducerThreads == 0) {
       current_work.tile_idx = atomicAdd(params.tile_count_semaphore, 1) + int(gridDim.x);
     }
-<<<<<<< HEAD
-
-    template<bool IsProducerWarp=false>
-    CUTLASS_DEVICE
-    WorkTileInfo
-    get_next_work(Params const& params, WorkTileInfo const& current_work) const {
-        if constexpr (IsProducerWarp) {
-            // thread 0 has the next tile_idx, just need to broadcast to the rest of warp 0
-            int new_tile_idx = __shfl_sync(0xffffffff, current_work.tile_idx, 0 /*lane*/);
-            if constexpr (!Deterministic) {
-                WorkTileInfo work_info = {__shfl_sync(0xffffffff, current_work.tile_idx, 1 /*lane*/), current_work.block, current_work.bidh, current_work.bidb};
-                work_info = tile_idx_to_work_tile(params, new_tile_idx, work_info);
-                flash::named_barrier_sync(NumThreads, cutlass::arch::ReservedNamedBarriers::StreamkBarrier0 /*id*/);  // TileCountSmemEmpty
-                if (threadIdx.x % cutlass::NumThreadsPerWarp == 0) {
-                    *work_info_smem = make_int4(work_info.tile_idx, work_info.block, work_info.bidh, work_info.bidb);
-                }
-                flash::named_barrier_arrive(NumThreads, cutlass::arch::ReservedNamedBarriers::StreamkBarrier1 /*id*/);  // TileCountSmemFull
-                return work_info;
-            } else {
-                WorkTileInfo work_info = {__shfl_sync(0xffffffff, current_work.tile_idx, 1 /*lane*/), current_work.block, current_work.bidh, current_work.bidb, cute::make_tuple(0,0)};
-                work_info = tile_idx_to_work_tile(params, new_tile_idx, work_info);
-                flash::named_barrier_sync(NumThreads, cutlass::arch::ReservedNamedBarriers::StreamkBarrier0 /*id*/);  // TileCountSmemEmpty
-                if (threadIdx.x % cutlass::NumThreadsPerWarp == 0) {
-                    *work_info_smem = thrust::make_pair(
-                        make_int4(work_info.tile_idx, work_info.block, work_info.bidh, work_info.bidb),
-                        make_int2(cute::get<0>(work_info.conflict_bidb), cute::get<1>(work_info.conflict_bidb))
-                    );
-                }
-                flash::named_barrier_arrive(NumThreads, cutlass::arch::ReservedNamedBarriers::StreamkBarrier1 /*id*/);  // TileCountSmemFull
-                return work_info;
-            }
-        } else {
-            if constexpr (!Deterministic) {
-                flash::named_barrier_sync(NumThreads, cutlass::arch::ReservedNamedBarriers::StreamkBarrier1 /*id*/);  // TileCountSmemFull
-                int4 work_info = *work_info_smem;
-                flash::named_barrier_arrive(NumThreads, cutlass::arch::ReservedNamedBarriers::StreamkBarrier0 /*id*/);  // TileCountSmemEmpty
-                return WorkTileInfo{work_info.x, work_info.y, work_info.z, work_info.w};
-            } else {
-                flash::named_barrier_sync(NumThreads, cutlass::arch::ReservedNamedBarriers::StreamkBarrier1 /*id*/);  // TileCountSmemFull
-                int4 work_info = (*work_info_smem).first;
-                int2 conflict_info = (*work_info_smem).second;
-                flash::named_barrier_arrive(NumThreads, cutlass::arch::ReservedNamedBarriers::StreamkBarrier0 /*id*/);  // TileCountSmemEmpty
-                return WorkTileInfo{work_info.x, work_info.y, work_info.z, work_info.w, cute::make_tuple(conflict_info.x, conflict_info.y)};
-            }
-        }
-=======
   }
 
   template <bool IsProducerWarp = false>
@@ -530,20 +243,41 @@
     if constexpr (IsProducerWarp) {
       // thread 0 has the next tile_idx, just need to broadcast to the rest of warp 0
       int new_tile_idx = __shfl_sync(0xffffffff, current_work.tile_idx, 0 /*lane*/);
-      WorkTileInfo work_info = {__shfl_sync(0xffffffff, current_work.tile_idx, 1 /*lane*/), current_work.block, current_work.bidh, current_work.bidb};
-      work_info = tile_idx_to_work_tile(params, new_tile_idx, work_info);
-      flash::named_barrier_sync(NumThreads, cutlass::arch::ReservedNamedBarriers::StreamkBarrier0 /*id*/); // TileCountSmemEmpty
-      if (threadIdx.x % cutlass::NumThreadsPerWarp == 0) {
-        *work_info_smem = make_int4(work_info.tile_idx, work_info.block, work_info.bidh, work_info.bidb);
-      }
-      flash::named_barrier_arrive(NumThreads, cutlass::arch::ReservedNamedBarriers::StreamkBarrier1 /*id*/); // TileCountSmemFull
-      return work_info;
+      if constexpr (!Deterministic) {
+        WorkTileInfo work_info = {__shfl_sync(0xffffffff, current_work.tile_idx, 1 /*lane*/), current_work.block, current_work.bidh, current_work.bidb};
+        work_info = tile_idx_to_work_tile(params, new_tile_idx, work_info);
+        flash::named_barrier_sync(NumThreads, cutlass::arch::ReservedNamedBarriers::StreamkBarrier0 /*id*/);  // TileCountSmemEmpty
+        if (threadIdx.x % cutlass::NumThreadsPerWarp == 0) {
+          *work_info_smem = make_int4(work_info.tile_idx, work_info.block, work_info.bidh, work_info.bidb);
+        }
+        flash::named_barrier_arrive(NumThreads, cutlass::arch::ReservedNamedBarriers::StreamkBarrier1 /*id*/);  // TileCountSmemFull
+        return work_info;
+      } else {
+        WorkTileInfo work_info = {__shfl_sync(0xffffffff, current_work.tile_idx, 1 /*lane*/), current_work.block, current_work.bidh, current_work.bidb, cute::make_tuple(0,0)};
+        work_info = tile_idx_to_work_tile(params, new_tile_idx, work_info);
+        flash::named_barrier_sync(NumThreads, cutlass::arch::ReservedNamedBarriers::StreamkBarrier0 /*id*/);  // TileCountSmemEmpty
+        if (threadIdx.x % cutlass::NumThreadsPerWarp == 0) {
+          *work_info_smem = thrust::make_pair(
+            make_int4(work_info.tile_idx, work_info.block, work_info.bidh, work_info.bidb),
+            make_int2(cute::get<0>(work_info.conflict_bidb), cute::get<1>(work_info.conflict_bidb))
+          );
+        }
+        flash::named_barrier_arrive(NumThreads, cutlass::arch::ReservedNamedBarriers::StreamkBarrier1 /*id*/);  // TileCountSmemFull
+        return work_info;
+      }
     } else {
-      flash::named_barrier_sync(NumThreads, cutlass::arch::ReservedNamedBarriers::StreamkBarrier1 /*id*/); // TileCountSmemFull
-      int4 work_info = *work_info_smem;
-      flash::named_barrier_arrive(NumThreads, cutlass::arch::ReservedNamedBarriers::StreamkBarrier0 /*id*/); // TileCountSmemEmpty
-      return WorkTileInfo{work_info.x, work_info.y, work_info.z, work_info.w};
->>>>>>> 5e7c3cf1
+      if constexpr (!Deterministic) {
+        flash::named_barrier_sync(NumThreads, cutlass::arch::ReservedNamedBarriers::StreamkBarrier1 /*id*/);  // TileCountSmemFull
+        int4 work_info = *work_info_smem;
+        flash::named_barrier_arrive(NumThreads, cutlass::arch::ReservedNamedBarriers::StreamkBarrier0 /*id*/);  // TileCountSmemEmpty
+        return WorkTileInfo{work_info.x, work_info.y, work_info.z, work_info.w};
+      } else {
+        flash::named_barrier_sync(NumThreads, cutlass::arch::ReservedNamedBarriers::StreamkBarrier1 /*id*/);  // TileCountSmemFull
+        int4 work_info = (*work_info_smem).first;
+        int2 conflict_info = (*work_info_smem).second;
+        flash::named_barrier_arrive(NumThreads, cutlass::arch::ReservedNamedBarriers::StreamkBarrier0 /*id*/);  // TileCountSmemEmpty
+        return WorkTileInfo{work_info.x, work_info.y, work_info.z, work_info.w, cute::make_tuple(conflict_info.x, conflict_info.y)};
+      }
     }
   }
 };
