# Copyright (c) 2025-2026 SandAI. All Rights Reserved.
#
# Licensed under the Apache License, Version 2.0 (the "License");
# you may not use this file except in compliance with the License.
# You may obtain a copy of the License at
#
#     http://www.apache.org/licenses/LICENSE-2.0
#
# Unless required by applicable law or agreed to in writing, software
# distributed under the License is distributed on an "AS IS" BASIS,
# WITHOUT WARRANTIES OR CONDITIONS OF ANY KIND, either express or implied.
# See the License for the specific language governing permissions and
# limitations under the License.

import torch
import triton
import triton.language as tl


@triton.jit
def block_mask_to_qk_ranges_kernel(
    # Pointers
    indices_ptr,  # input: [N, 4] int64 (b, h, q, k)
    q_ranges_ptr,  # output: [N, 2] int32
    k_ranges_ptr,  # output: [N, 2] int32
    # Strides
    stride_idx_0,
    stride_idx_1,  # indices strides
    stride_out_0,
    stride_out_1,  # output strides
    # Shapes & Block sizes
    num_q_blocks,  # Integer
    num_k_blocks,  # Integer
    block_m,  # Integer
    block_n,  # Integer
    n_elements,  # Total number of true blocks (N)
    # Meta
    BLOCK_SIZE: tl.constexpr,
):
    pid = tl.program_id(axis=0)
    block_start = pid * BLOCK_SIZE
    offsets = block_start + tl.arange(0, BLOCK_SIZE)
    mask = offsets < n_elements

    # indices shape is [N, 4], layout is usually row-major.
    # We need columns 1 (h), 2 (q), 3 (k). Column 0 is batch (assumed 0).
    row_ptr = indices_ptr + offsets * stride_idx_0

    h_ptr = row_ptr + 1 * stride_idx_1
    q_ptr = row_ptr + 2 * stride_idx_1
    k_ptr = row_ptr + 3 * stride_idx_1

    # Load indices
    h = tl.load(h_ptr, mask=mask)
    q = tl.load(q_ptr, mask=mask)
    k = tl.load(k_ptr, mask=mask)

    # Core Logic (Flattening + Range Calculation)
    # Corresponding to: q_indices_flat = q_indices + h_indices * num_q
    #            q_starts = q_indices_flat * block_m

    q_global_idx = q + h * num_q_blocks
    q_start = q_global_idx * block_m
    q_end = q_start + block_m

    k_global_idx = k + h * num_k_blocks
    k_start = k_global_idx * block_n
    k_end = k_start + block_n

    # Store results
    # Output shape [N, 2]. Col 0 = start, Col 1 = end.

    q_out_row_ptr = q_ranges_ptr + offsets * stride_out_0
    tl.store(q_out_row_ptr + 0 * stride_out_1, q_start.to(tl.int32), mask=mask)
    tl.store(q_out_row_ptr + 1 * stride_out_1, q_end.to(tl.int32), mask=mask)

    k_out_row_ptr = k_ranges_ptr + offsets * stride_out_0
    tl.store(k_out_row_ptr + 0 * stride_out_1, k_start.to(tl.int32), mask=mask)
    tl.store(k_out_row_ptr + 1 * stride_out_1, k_end.to(tl.int32), mask=mask)


@triton.jit
def topk_indices_to_qk_ranges_kernel(
    topk_indices_ptr,  # input: [total_num_q_blocks, kv_heads, topk_k_blocks] int32
    q_ranges_ptr,  # output: [N, 2] int32
    k_ranges_ptr,  # output: [N, 2] int32
    num_q_blocks,
    num_topk,
    num_k_blocks,
    block_m,
    block_n,
    n_elements,
    BLOCK_SIZE: tl.constexpr,
):
    pid = tl.program_id(0)
    block_start = pid * BLOCK_SIZE
    offsets = block_start + tl.arange(0, BLOCK_SIZE)
    mask = offsets < n_elements

    # Load TopK Indices (Local K Block IDs)
    # Shape is [H, Q, K], flattened.
    local_k_ids = tl.load(topk_indices_ptr + offsets, mask=mask)

    # Calculate Global Q Ranges
    # Logic: Since input is [H, Q, K], dividing linear index by K (num_topk)
    # gives us the global Q block index (0, 0, ..., 1, 1, ..., Q, Q, ...).
    # This naturally handles the Head dimension (monotonically increasing).
    global_q_id = offsets // num_topk

    q_start = global_q_id * block_m
    q_end = q_start + block_m

    # Calculate Global K Ranges
    # Logic: We need to determine which Head we are in to apply the Head Offset.
    # Elements per head = num_q_blocks * num_topk
    elems_per_head = num_q_blocks * num_topk
    head_id = offsets // elems_per_head

    # Global K ID = (Head_ID * K_Stride) + Local_K_ID
    global_k_id = (head_id * num_k_blocks) + local_k_ids

    k_start = global_k_id * block_n
    k_end = k_start + block_n

    # Store Results
    # Output shape is [N, 2]. In flattened memory, this is 2*N elements.
    # Element 'i' maps to output indices '2*i' (start) and '2*i + 1' (end).
    out_offsets = offsets * 2

    # Store Q Ranges
    tl.store(q_ranges_ptr + out_offsets, q_start, mask=mask)
    tl.store(q_ranges_ptr + out_offsets + 1, q_end, mask=mask)

    # Store K Ranges
    tl.store(k_ranges_ptr + out_offsets, k_start, mask=mask)
    tl.store(k_ranges_ptr + out_offsets + 1, k_end, mask=mask)


# ================ Utils for Block Sparse Attention ================


def generate_block_sparse_pattern(
    num_q_heads: int,
    num_kv_heads: int,
    num_q_blocks: int,
    num_kv_blocks: int,
    sparsity: float,
    mode: str = "per_kv_head",
    sparse_format: str = "block_mask",
    device: str = "cuda",
    scores: torch.Tensor = None,
) -> tuple[torch.Tensor, torch.Tensor]:
    """
    Generates a Block Sparse Pattern, supporting return of Dense Block Mask or TopK Indices.

    Args:
        num_q_heads (int): Number of Q heads.
        num_kv_heads (int): Number of KV heads.
        num_q_blocks (int): Number of Q blocks.
        num_kv_blocks (int): Number of K blocks.
        sparsity (float): Sparsity level (determines the k value for topk).
        mode (str):
            - "per_q_head": Independent pattern per Q Head (only applies to 'block_mask' format or if Q=KV).
            - "per_kv_head": Shared pattern per KV Head group (GQA).
            - "shared": Shared pattern across all Heads.
        sparse_format (str):
            - "block_mask": Returns a boolean mask of shape [1, num_kv_heads, Q_blk, K_blk].
            - "topk": Returns an index tensor of shape [num_kv_heads, Q_blk, k].
        device (str): Device to place tensors on.

    Returns:
        output (torch.Tensor): Shape depends on sparse_format.
        scores (torch.Tensor): Original random scores, shape [num_mask_heads, Q_blk, K_blk].
    """
    if num_q_heads % num_kv_heads != 0:
        raise ValueError("num_q_heads must be divisible by num_kv_heads")

    k = max(1, int(sparsity * num_kv_blocks))
    k = min(k, num_kv_blocks)

    if mode == "per_q_head":
        # Each Q head gets its own mask. This is equivalent to GQA where num_groups=num_q_heads.
        num_mask_heads = num_q_heads
    elif mode == "per_kv_head":
        # Masks are generated per KV head.
        num_mask_heads = num_kv_heads
    elif mode == "shared":
        num_mask_heads = 1
    else:
        raise ValueError(f"Unknown mode: {mode}")
    if scores is None:
        scores = torch.rand(num_mask_heads, num_q_blocks, num_kv_blocks, device=device)
    else:
        assert scores.shape == (
            num_mask_heads,
            num_q_blocks,
            num_kv_blocks,
        ), f"Provided scores shape {scores.shape} does not match expected {(num_mask_heads, num_q_blocks, num_kv_blocks)}"

    _, topk_indices = torch.topk(scores, k, dim=-1)

    if sparse_format == "topk":
        if mode == "per_q_head" and mode == "shared":
            raise ValueError("Not Supported")

        # if mode == "shared":
        # topk_indices = topk_indices.expand(num_kv_heads, -1, -1)
        topk_indices = topk_indices.contiguous().to(dtype=torch.int32)

        return topk_indices, scores

    elif sparse_format == "block_mask":
        mask = torch.zeros_like(scores, dtype=torch.bool)
        mask.scatter_(2, topk_indices, True)

        """
        if mode == "per_kv_head" and num_q_heads != num_kv_heads:
            num_groups = num_q_heads // num_kv_heads
            # Repeat the mask for each Q head in the group
            mask = torch.repeat_interleave(
                mask, repeats=num_groups, dim=0
            )
        """

        # Add Batch dimension
        block_mask = mask.unsqueeze(0)

        return block_mask, scores

    else:
        raise ValueError(f"Unknown sparse_format: {sparse_format}")


def flatten_block_mask_to_kv_shape(mask_kv_4d: torch.Tensor) -> torch.Tensor:
    """
    Args:
        mask_kv_4d: shape [1, num_kv_heads, num_q_blocks, num_k_blocks]

    Returns:
        mask_flat: shape [num_kv_heads * num_q_blocks, num_kv_heads * num_k_blocks]
    """
    b, h_kv, num_q, num_k = mask_kv_4d.shape
    if b != 1:
        raise ValueError("Batch size must be 1")

    num_q_flat = h_kv * num_q
    num_k_flat = h_kv * num_k

    _, h_indices, q_indices, k_indices = torch.nonzero(mask_kv_4d, as_tuple=True)

    q_indices_flat = q_indices + h_indices * num_q

    k_indices_flat = k_indices + h_indices * num_k

    mask_flat = torch.zeros(
        num_q_flat, num_k_flat, dtype=torch.bool, device=mask_kv_4d.device
    )
    mask_flat[q_indices_flat, k_indices_flat] = True

    return mask_flat


def flatten_block_mask(
    mask_4d: torch.Tensor, num_q_heads: int, num_kv_heads: int
) -> torch.Tensor:
    """
    Flattens a 4D block mask (MHA or GQA) into a single 2D block mask.

    This function correctly handles both standard multi-head attention (MHA),
    where num_q_heads == num_kv_heads, and grouped-query attention (GQA).

    Args:
        mask_4d (torch.Tensor): The input 4D mask of shape [B, num_q_heads, num_q_blocks, num_k_blocks].
                                B (batch size) is assumed to be 1.
        num_q_heads (int): Total number of query heads.
        num_kv_heads (int): Total number of key-value heads.

    Returns:
        torch.Tensor: The output 2D mask of shape
                      [num_q_heads * num_q_blocks, num_kv_heads * num_k_blocks].
    """
    if num_q_heads % num_kv_heads != 0:
        raise ValueError("num_q_heads must be divisible by num_kv_heads")

    b, h_q, num_q, num_k = mask_4d.shape
    if b != 1:
        # This implementation assumes a batch size of 1 for simplicity.
        # It can be extended if multi-batch support is needed.
        raise ValueError("Batch size for mask flattening must be 1.")
    # if h_q != num_q_heads:
    #    raise ValueError(
    #        "Mask dimension mismatch: mask_4d.shape[1] should equal num_q_heads."
    #    )

    num_groups = num_q_heads // num_kv_heads
    num_q_flat = num_q_heads * num_q
    num_k_flat = num_kv_heads * num_k

    # Find the coordinates of all True elements in the mask
    # We ignore the batch dimension as we assume it's 1.
    _, h_indices_q, q_indices, k_indices = torch.nonzero(mask_4d, as_tuple=True)

    # Map the query head and block indices to a flat query index
    q_indices_flat = q_indices + h_indices_q * num_q

    # Determine the corresponding KV head index for each Q head
    h_indices_kv = h_indices_q // num_groups

    # Map the KV head and block indices to a flat key index
    k_indices_flat = k_indices + h_indices_kv * num_k

    # Create an empty 2D mask and populate it
    mask_flat = torch.zeros(
        num_q_flat, num_k_flat, dtype=torch.bool, device=mask_4d.device
    )
    mask_flat[q_indices_flat, k_indices_flat] = True

    return mask_flat


def generate_ranges_from_topk_indices_triton(
    topk_indices: torch.Tensor, block_m: int, block_n: int, num_k_blocks: int
) -> tuple[torch.Tensor, torch.Tensor]:
    """
    Generates SORTED query and key range tensors.

    Args:
        topk_indices: Shape [kv_heads, num_q_blocks, topk_k_blocks].
        block_m: Size of query block.
        block_n: Size of key block.
        num_k_blocks: Total K blocks per head (stride), used for calculating global K offsets.

    Returns:
        q_range_tensor: Sorted global Q ranges.
        k_range_tensor: Corresponding global K ranges.
    """
    num_kv_heads, num_q_blocks, num_topk = topk_indices.shape
    n_elements = topk_indices.numel()

    dtype = torch.int32
    q_range = torch.empty((n_elements, 2), device=topk_indices.device, dtype=dtype)
    k_range = torch.empty((n_elements, 2), device=topk_indices.device, dtype=dtype)

    def grid(meta):
        return (triton.cdiv(n_elements, meta["BLOCK_SIZE"]),)

    topk_indices_to_qk_ranges_kernel[grid](
        topk_indices_ptr=topk_indices,
        q_ranges_ptr=q_range,
        k_ranges_ptr=k_range,
        num_q_blocks=num_q_blocks,
        num_topk=num_topk,
        num_k_blocks=num_k_blocks,
        block_m=block_m,
        block_n=block_n,
        n_elements=n_elements,
        BLOCK_SIZE=1024,
    )

    return q_range, k_range


def generate_ranges_from_topk_indices(
    topk_indices: torch.Tensor, block_m: int, block_n: int, num_k_blocks: int
) -> tuple[torch.Tensor, torch.Tensor]:
    """
    Generates SORTED query and key range tensors.

    Args:
        topk_indices: Shape [kv_heads, num_q_blocks, topk_k_blocks].
        block_m: Size of query block.
        block_n: Size of key block.
        num_k_blocks: Total K blocks per head (stride), used for calculating global K offsets.

    Returns:
        q_range_tensor: Sorted global Q ranges.
        k_range_tensor: Corresponding global K ranges.
    """
    # Original shape: [num_q_blocks, num_kv_heads, num_k]
    num_kv_heads, num_q_blocks, num_k = topk_indices.shape
    device = topk_indices.device

    # Move Head dimension to the front: [Q, H, K] -> [H, Q, K]
    # This ensures that after flattening, we process all Q Blocks for Head 0 first,
    # then all for Head 1, and so on.
    # Q ranges are inherently sorted to avoid range merge overhead.
    # topk_indices = topk_indices.permute(1, 0, 2).contiguous()

    # Current shape is [H, Q, K], we generate IDs based on this new shape.

    # ================= 1. Generate Sorted Global Q Ranges =================
    # Generate Head IDs: [H, 1, 1] -> [0, 1, ..., H-1]
    head_ids = torch.arange(num_kv_heads, device=device, dtype=topk_indices.dtype).view(
        -1, 1, 1
    )

    # This naturally maps to: (Head0, Q0), (Head0, Q1)... (Head1, Q0)...
    global_q_ids = torch.arange(
        num_kv_heads * num_q_blocks, dtype=topk_indices.dtype, device=device
    )

    # Expand for the K dimension: Each Q block has 'num_k' entries.
    # [0, 1] -> [0, 0, ..., 1, 1, ...]
    global_q_ids_flat = global_q_ids.repeat_interleave(num_k)

    q_start = global_q_ids_flat * block_m
    q_end = q_start + block_m
    q_range_tensor = torch.stack([q_start, q_end], dim=-1)

    # ================= 2. Generate Corresponding Sorted Global K Ranges =================
    # K indices are already arranged as [H, Q, K] (due to the permutation at the start)

    # Calculate Head Base Offset: [H, 1, 1]
    head_offset_k = head_ids * num_k_blocks

    # Global K ID = Head_Offset + Local_K_ID
    # [H, 1, 1] + [H, Q, K] -> [H, Q, K]
    global_k_block_ids = head_offset_k + topk_indices

    # Flatten
    global_k_ids_flat = global_k_block_ids.reshape(-1)

    k_start = global_k_ids_flat * block_n
    k_end = k_start + block_n
    k_range_tensor = torch.stack([k_start, k_end], dim=-1)

    return q_range_tensor, k_range_tensor


def generate_ranges_from_block_mask_triton(
    block_mask: torch.Tensor, block_m: int, block_n: int
) -> tuple[torch.Tensor, torch.Tensor]:
    """
    Generates query and key range tensor from a boolean block mask.

    Args:
        block_mask (torch.Tensor): A boolean tensor of shape [bsz, kv_heads, num_q_blocks, num_k_blocks].
        block_m (int): The size of each query block.
        block_n (int): The size of each key block.
    Returns:
        tuple[torch.Tensor, torch.Tensor]: A tuple containing:
            - q_range_tensor (torch.Tensor): Tensor of shape [num_true_blocks, 2] listing the query ranges.
            - k_range_tensor (torch.Tensor): Tensor of shape [num_true_blocks, 2] listing the key ranges.
    """
    assert block_mask.dim() == 4, "block_mask must be 4D [B, H, Q, K]"
    b, h, num_q, num_k = block_mask.shape

    # 1. Find all True indices in the block mask
    indices = torch.nonzero(block_mask)  # Shape: [N, 4] -> (batch, h, q, k)

    n_elements = indices.shape[0]
    if n_elements == 0:
        return (
            torch.empty((0, 2), dtype=torch.int32, device=block_mask.device),
            torch.empty((0, 2), dtype=torch.int32, device=block_mask.device),
        )

    q_ranges = torch.empty((n_elements, 2), dtype=torch.int32, device=block_mask.device)
    k_ranges = torch.empty((n_elements, 2), dtype=torch.int32, device=block_mask.device)

    def grid(meta):
        return (triton.cdiv(n_elements, meta["BLOCK_SIZE"]),)

    block_mask_to_qk_ranges_kernel[grid](
        indices_ptr=indices,
        q_ranges_ptr=q_ranges,
        k_ranges_ptr=k_ranges,
        stride_idx_0=indices.stride(0),
        stride_idx_1=indices.stride(1),
        stride_out_0=q_ranges.stride(0),
        stride_out_1=q_ranges.stride(1),
        num_q_blocks=num_q,
        num_k_blocks=num_k,
        block_m=block_m,
        block_n=block_n,
        n_elements=n_elements,
        BLOCK_SIZE=1024,
    )

    return q_ranges, k_ranges


def generate_ranges_from_block_mask(
    block_mask: torch.Tensor, block_m: int, block_n: int
) -> tuple[torch.Tensor, torch.Tensor]:
    """
    Generates query and key range tensor from a 2D boolean block mask.

    For each `True` value at `block_mask[i, j]`, this function generates a
    corresponding query range [i * block_m, (i + 1) * block_m] and
    key range [j * block_n, (j + 1) * block_n].

    Args:
        block_mask (torch.Tensor): A 2D boolean tensor of shape [num_q_blocks, num_k_blocks].
        block_m (int): The size of each query block.
        block_n (int): The size of each key block.

    Returns:
        tuple[torch.Tensor, torch.Tensor]: A tuple containing:
            - q_range_tensor (torch.Tensor): Tensor of shape [num_true_blocks, 2] listing the query ranges.
            - k_range_tensor (torch.Tensor): Tensor of shape [num_true_blocks, 2] listing the key ranges.
    """
    # 1. Find the coordinates (i, j) of all True elements
    true_indices = torch.nonzero(block_mask, as_tuple=False)
    if true_indices.numel() == 0:
        return torch.empty((0, 2), dtype=torch.long), torch.empty(
            (0, 2), dtype=torch.long
        )

    # 2. Separate the row indices (q_block_indices) and column indices (k_block_indices)
    q_block_indices = true_indices[:, 0]
    k_block_indices = true_indices[:, 1]

    # 3. Vectorize the calculation of all q_ranges
    q_starts = q_block_indices * block_m
    q_ends = q_starts + block_m
    q_range_tensor = torch.stack([q_starts, q_ends], dim=1)

    # 4. Vectorize the calculation of all k_ranges
    k_starts = k_block_indices * block_n
    k_ends = k_starts + block_n
    k_range_tensor = torch.stack([k_starts, k_ends], dim=1)

    return q_range_tensor.int(), k_range_tensor.int()


def get_sdpa_mask_from_topk_indices(
    topk_indices: torch.Tensor,
    seqlen_q: int,
    seqlen_k: int,
    block_size_q: int,
    block_size_k: int,
    num_q_heads: int,
    batch_size: int = 1,
) -> torch.Tensor:
    """
    Generates a full boolean mask suitable for SDPA (Scaled Dot Product Attention)
    based on Top-K block indices.

    Args:
        topk_indices (torch.Tensor): Shape [num_kv_heads, num_q_blocks, num_topk].
                                     Stores the allowed K-block indices for each Q-block.
        seqlen_q (int): Total length of the Query sequence.
        seqlen_k (int): Total length of the Key sequence.
        block_size_q (int): Block size for Query.
        block_size_k (int): Block size for Key.
        num_q_heads (int): Total number of Query heads.
        batch_size (int): Batch size.

    Returns:
        torch.Tensor: A boolean mask of shape [B, H_q, S_q, S_k] (True indicates allowed/unmasked).
    """
    num_kv_heads, num_q_blocks, num_topk = topk_indices.shape
    num_k_blocks = (seqlen_k + block_size_k - 1) // block_size_k
    device = topk_indices.device

    # 1. Construct Block-level mask: [num_kv_heads, num_q_blocks, num_k_blocks]
    # Initialize with all False
    block_mask = torch.zeros(
        (num_kv_heads, num_q_blocks, num_k_blocks), dtype=torch.bool, device=device
    )

    # Prepare indices to fill block_mask using advanced indexing
    # q_idx: [num_kv_heads, num_q_blocks, num_topk] -> corresponds to dim=1 of block_mask
    # (The view is [1, num_q_blocks, 1], broadcasting across heads and topk)
    q_idx = (
        torch.arange(num_q_blocks, device=device).view(1, -1, 1).expand_as(topk_indices)
    )

    # h_idx: [num_kv_heads, num_q_blocks, num_topk] -> corresponds to dim=0 of block_mask
    # (The view is [num_kv_heads, 1, 1], broadcasting across blocks and topk)
    h_idx = (
        torch.arange(num_kv_heads, device=device).view(-1, 1, 1).expand_as(topk_indices)
    )

    # Set the positions corresponding to topk indices to True
    # topk_indices corresponds to dim=2 of block_mask
    block_mask[h_idx, q_idx, topk_indices] = True

    # 2. Handle Head Grouping (GQA/MQA)
    # If num_q_heads > num_kv_heads, we need to repeat the mask for the shared KV heads
    num_groups = num_q_heads // num_kv_heads
    if num_groups > 1:
        block_mask = torch.repeat_interleave(block_mask, repeats=num_groups, dim=0)

    # 3. Expand to Element-level Mask: [B, H, S_q, S_k] (Intermediate steps)
    # Upsample along the block dimensions using repeat_interleave

    # Upsample Q dimension
    sdpa_mask = torch.repeat_interleave(block_mask, repeats=block_size_q, dim=1)
    # Upsample K dimension
    sdpa_mask = torch.repeat_interleave(sdpa_mask, repeats=block_size_k, dim=2)

    # 4. Crop to actual sequence lengths
    # (Handles cases where block_size does not perfectly divide seqlen)
    sdpa_mask = sdpa_mask[:, :seqlen_q, :seqlen_k]

    # 5. Add Batch Dimension
    # [H, S_q, S_k] -> [B, H, S_q, S_k]
    sdpa_mask = sdpa_mask.unsqueeze(0).expand(batch_size, -1, -1, -1)

    return sdpa_mask


def get_sdpa_mask_from_block_sparse_mask(
    block_mask: torch.Tensor,
    seqlen_q: int,
    seqlen_k: int,
    block_size_q: int,
    block_size_k: int,
    num_q_heads: int,
    batch_size: int = 1,
) -> torch.Tensor:
    """
    Converts a block-level sparse mask to an element-level boolean mask
    that is compatible with SDPA (scaled_dot_product_attention).

    Args:
        block_mask (torch.Tensor): The block mask of shape [H, num_q_blocks, num_k_blocks].
        seqlen_q (int): The full length of the query sequence.
        seqlen_k (int): The full length of the key/value sequence.
        block_size_q (int): The size of a Q block.
        block_size_k (int): The size of a K block.
        batch_size (int): The batch size.

    Returns:
        torch.Tensor: An SDPA-compatible mask of shape [B, H, S_q, S_k].
    """
    num_kv_heads = block_mask.shape[1]
    num_groups = num_q_heads // num_kv_heads
    # Repeat the mask for each Q head in the group
    block_mask = torch.repeat_interleave(block_mask, repeats=num_groups, dim=1)
    num_heads = block_mask.shape[1]
    device = block_mask.device

    # 1. Create a large 4D mask of the target shape, filled with False.
    #    This is our "canvas", where False means all positions are masked out by default.
    sdpa_mask = torch.zeros(
        (batch_size, num_heads, seqlen_q, seqlen_k), dtype=torch.bool, device=device
    )

    # 2. Efficiently find the coordinates (h, q_block, k_block) of all blocks to be activated.
    _, h_indices, qb_indices, kb_indices = torch.nonzero(block_mask, as_tuple=True)

    # 3. Iterate through all activated blocks.
    for h, qb, kb in zip(h_indices, qb_indices, kb_indices):
        # Calculate the start and end coordinates for this block in the element-level mask.
        q_start, q_end = qb * block_size_q, (qb + 1) * block_size_q
        k_start, k_end = kb * block_size_k, (kb + 1) * block_size_k

        # "Paint" the corresponding rectangular region on the canvas to True,
        # indicating that attention is allowed for these positions.
        sdpa_mask[:, h, q_start:q_end, k_start:k_end] = True

    return sdpa_mask


# ================ Utils for Variable Block Sparse Attention ================


# TODO: add faster mask creation and refactor
def generate_variable_block_sparse_pattern(
    num_q_heads: int,
    num_kv_heads: int,
    seqlen_q: int,
    seqlen_k: int,
    num_q_blocks: int,
    num_kv_blocks: int,
    sparsity: float,
    mode: str = "per_kv_head",
    min_q_block_size: int = 64,
    min_kv_block_size: int = 64,
    device: str | torch.device = "cuda",
) -> tuple[torch.Tensor, torch.Tensor, torch.Tensor]:
    """
    Generates a variable-size block sparse pattern with top-k sparsity,
    supporting both MHA and GQA semantics.

    Args:
        num_q_heads (int): The total number of query heads.
        num_kv_heads (int): The total number of key/value heads. For GQA, this is
            less than num_q_heads. For MHA, this must be equal to num_q_heads.
        seqlen_q (int): The sequence length of the query tensor.
        seqlen_k (int): The sequence length of the key/value tensor.
        num_q_blocks (int): The number of blocks to partition the query sequence into.
        num_kv_blocks (int): The number of blocks to partition the key/value sequence into.
        sparsity (float): The target sparsity level, between 0.0 and 1.0. This
            determines the number of KV blocks to keep for each row of Q blocks.
            Specifically, k = int(sparsity * num_kv_blocks).
        mode (str, optional): The mask generation mode. Defaults to "per_kv_head".
            - "per_kv_head": Generates one sparsity mask per KV head and repeats
              it for all associated Q heads. This is the standard and efficient
              approach for GQA.
            - "per_q_head": Generates a unique sparsity mask for each Q head. This
              is functionally equivalent to MHA.
        min_q_block_size (int, optional): The minimum size of each block along the
            query sequence. Defaults to 64.
        min_kv_block_size (int, optional): The minimum size of each block along the
            key/value sequence. Defaults to 64.
        device (str | torch.device, optional): The device on which to create
            the tensors. Defaults to "cuda".

    Raises:
        ValueError: If `num_q_heads` is not divisible by `num_kv_heads`.
        ValueError: If a sequence length cannot be partitioned into the specified
            number of blocks with the given minimum block size.
        ValueError: If an unknown `mode` is provided.

    Returns:
        tuple[torch.Tensor, torch.Tensor, torch.Tensor]: A tuple containing:
        - final_mask (torch.Tensor): A boolean block-sparse attention mask of
          shape `(1, num_q_heads, num_q_blocks, num_kv_blocks)`. `True` indicates
          that a block should be computed.
        - final_block_row_sz (torch.Tensor): A tensor of shape
          `(num_q_heads, num_q_blocks)` containing the variable sizes of each
          query block for each query head.
        - final_block_col_sz (torch.Tensor): A tensor of shape
          `(num_kv_heads, num_kv_blocks)` containing the variable sizes of each
          key/value block for each key/value head.
    """
    if num_q_heads % num_kv_heads != 0:
        raise ValueError("num_q_heads must be divisible by num_kv_heads")

    # --- 2. Generate random block size layouts ---
    def random_partition_with_min_size(
        seqlen: int,
        num_blocks: int,
        min_block_size: int,
        batch_size: int,
        device: torch.device | str,
        dtype: torch.dtype = torch.int32,
    ) -> torch.Tensor:
        if seqlen < num_blocks * min_block_size:
            raise ValueError(
                f"Cannot partition seqlen {seqlen} into {num_blocks} blocks with min_size {min_block_size}."
            )
        extra_len = seqlen - num_blocks * min_block_size
        cut_pts = torch.randint(
            0, extra_len + 1, (batch_size, num_blocks - 1), device=device
        )
        cut_pts, _ = torch.sort(cut_pts, dim=-1)
        zeros = torch.zeros((batch_size, 1), dtype=cut_pts.dtype, device=device)
        extras = torch.full(
            (batch_size, 1), extra_len, dtype=cut_pts.dtype, device=device
        )
        boundaries = torch.cat([zeros, cut_pts, extras], dim=-1)
        extra_sizes = torch.diff(boundaries, dim=-1)
        final_sizes = extra_sizes + min_block_size
        return final_sizes.to(dtype)

    # Generate row sizes. For GQA, we need to generate for each KV head and then expand.
    if mode == "per_kv_head":
        """
        base_block_row_sz = random_partition_with_min_size(
            seqlen_q, num_q_blocks, min_q_block_size, num_kv_heads, device
        )
        final_block_row_sz = torch.repeat_interleave(
            base_block_row_sz, num_q_heads // num_kv_heads, dim=0
        )
        """
        final_block_row_sz = random_partition_with_min_size(
            seqlen_q, num_q_blocks, min_q_block_size, num_kv_heads, device
        )
    elif mode == "per_q_head":  # MHA mode
        final_block_row_sz = random_partition_with_min_size(
            seqlen_q, num_q_blocks, min_q_block_size, num_q_heads, device
        )
    else:
        raise ValueError(f"Unknown mode: {mode}")

    # Generate col sizes. This should ALWAYS be based on KV heads.
    final_block_col_sz = random_partition_with_min_size(
        seqlen_k, num_kv_blocks, min_kv_block_size, num_kv_heads, device
    )

    # --- 3. Generate block mask using top-k ---
    # The base mask should match the granularity of the mode
    num_gen_mask_heads = num_kv_heads if mode == "per_kv_head" else num_q_heads
    k = max(1, int(sparsity * num_kv_blocks))
    k = min(k, num_kv_blocks)

    scores = torch.rand(num_gen_mask_heads, num_q_blocks, num_kv_blocks, device=device)
    _, topk_indices = torch.topk(scores, k, dim=-1)

    base_mask = torch.zeros(
        num_gen_mask_heads, num_q_blocks, num_kv_blocks, dtype=torch.bool, device=device
    )
    base_mask.scatter_(2, topk_indices, True)

    # --- 4. Expand mask for GQA if necessary ---
    """
    if mode == "per_kv_head" and num_q_heads != num_kv_heads:
        final_mask = torch.repeat_interleave(
            base_mask, num_q_heads // num_kv_heads, dim=0
        )
    else:
        final_mask = base_mask
    """
    final_mask = base_mask
    # --- 5. Add batch dimension and return ---
    final_mask = final_mask.unsqueeze(0)

    # The shapes are now perfectly aligned with the requirements of the downstream functions
    # final_mask: [1, num_q_heads, Nq, Nk]
    # final_block_row_sz: [num_q_heads, Nq]
    # final_block_col_sz: [num_kv_heads, Nk]
    return final_mask, final_block_row_sz, final_block_col_sz


def generate_ranges_from_var_block_mask(
    block_mask: torch.Tensor,
    block_row_sz: torch.Tensor,
    block_col_sz: torch.Tensor,
    num_q_heads: int,
    num_kv_heads: int,
) -> tuple[torch.Tensor, torch.Tensor]:
    """
    Generates query and key sequence ranges from a 2D "flattened" variable-size
    block mask, correctly handling both MHA and GQA scenarios.

    This function assumes sequences are concatenated across heads.

    Args:
        block_mask (torch.Tensor): A 2D boolean tensor of shape
                                   [num_q_heads * num_q_blocks, num_kv_heads * num_k_blocks].
                                   This mask should be generated by flatten_block_mask.
        block_row_sz (torch.Tensor): A 2D tensor of shape [num_q_heads, num_q_blocks]
                                     defining the height of each query block per head.
        block_col_sz (torch.Tensor): A 2D tensor of shape [num_kv_heads, num_k_blocks]
                                     defining the width of each key block per head.
        num_q_heads (int): Total number of query heads.
        num_kv_heads (int): Total number of key-value heads.

    Returns:
        tuple[torch.Tensor, torch.Tensor]: A tuple containing:
            - q_range_tensor (torch.Tensor): Tensor of shape [num_active_blocks, 2]
                                             listing the query ranges [start, end).
            - k_range_tensor (torch.Tensor): Tensor of shape [num_active_blocks, 2]
                                             listing the key ranges [start, end).
    """
    if num_q_heads % num_kv_heads != 0:
        raise ValueError("num_q_heads must be divisible by num_kv_heads")

    device = block_mask.device
    # num_groups = num_q_heads // num_kv_heads
    num_groups = 1  # for now, we donot care num_q_heads
    # Extract block counts from the per-head size tensors
    _, num_q_blocks = block_row_sz.shape
    h_kv_for_col, num_k_blocks = block_col_sz.shape

    if h_kv_for_col != num_kv_heads:
        raise ValueError(
            "The head dimension of block_col_sz must be equal to num_kv_heads."
        )

    # --- 1. Find the coordinates (flat_i, flat_j) from the 2D mask ---
    flat_q_indices, flat_k_indices = torch.nonzero(block_mask, as_tuple=True)

    if flat_q_indices.numel() == 0:
        return torch.empty((0, 2), dtype=torch.int32, device=device), torch.empty(
            (0, 2), dtype=torch.int32, device=device
        )

    # --- 2. Reverse-engineer head and block indices from flat indices ---
    # For Query side (related to num_q_heads)
    h_indices_q = flat_q_indices // num_q_blocks
    qb_indices = flat_q_indices % num_q_blocks

    # For Key side (related to num_kv_heads)
    h_indices_k = flat_k_indices // num_k_blocks
    kb_indices = flat_k_indices % num_k_blocks

    # --- 3. Filter out invalid cross-group attention blocks ---
    # A connection is valid only if the Q head belongs to the group of the K head.
    # e.g., in a GQA with group_size=4, Q heads 0,1,2,3 all map to KV head 0.
    # A connection from Q head 5 to KV head 0 would be invalid.
    valid_gqa_mask = (h_indices_q // num_groups) == h_indices_k

    h_indices_q = h_indices_q[valid_gqa_mask]
    qb_indices = qb_indices[valid_gqa_mask]
    h_indices_k = h_indices_k[valid_gqa_mask]
    kb_indices = kb_indices[valid_gqa_mask]

    # --- 4. Calculate intra-head and inter-head offsets ---
    # Intra-head offsets (offsets within each head's own sequence)
    # zeros_q = torch.zeros((num_q_heads, 1), dtype=block_row_sz.dtype, device=device)
    zeros_q = torch.zeros((num_kv_heads, 1), dtype=block_row_sz.dtype, device=device)
    row_offsets_intra = torch.cat([zeros_q, torch.cumsum(block_row_sz, dim=1)], dim=1)

    zeros_k = torch.zeros((num_kv_heads, 1), dtype=block_col_sz.dtype, device=device)
    col_offsets_intra = torch.cat([zeros_k, torch.cumsum(block_col_sz, dim=1)], dim=1)

    # Inter-head offsets (start position of each head in the concatenated sequence)
    zero_offset = torch.tensor([0], dtype=torch.long, device=device)
    q_len_per_head = torch.sum(block_row_sz, dim=1)
    k_len_per_head = torch.sum(block_col_sz, dim=1)

    q_head_start_offsets = torch.cat(
        [zero_offset, torch.cumsum(q_len_per_head, dim=0)[:-1]]
    )
    k_head_start_offsets = torch.cat(
        [zero_offset, torch.cumsum(k_len_per_head, dim=0)[:-1]]
    )
    # --- 5. Gather ranges, applying both inter-head and intra-head offsets ---
    q_starts = (
        row_offsets_intra[h_indices_q, qb_indices] + q_head_start_offsets[h_indices_q]
    )
    q_ends = (
        row_offsets_intra[h_indices_q, qb_indices + 1]
        + q_head_start_offsets[h_indices_q]
    )
    q_range_tensor = torch.stack([q_starts, q_ends], dim=1)

    k_starts = (
        col_offsets_intra[h_indices_k, kb_indices] + k_head_start_offsets[h_indices_k]
    )
    k_ends = (
        col_offsets_intra[h_indices_k, kb_indices + 1]
        + k_head_start_offsets[h_indices_k]
    )

    k_range_tensor = torch.stack([k_starts, k_ends], dim=1)

    return q_range_tensor.int(), k_range_tensor.int()


def get_sdpa_mask_from_var_block_mask(
    block_mask: torch.Tensor,
    seqlen_q: int,
    seqlen_k: int,
    block_row_sz: torch.Tensor,
    block_col_sz: torch.Tensor,
    num_q_heads: int,
    bsz: int = 1,
) -> torch.Tensor:
    """
    Generates a standard SDPA (Scaled Dot Product Attention) mask from a
    variable block sparse attention specification.

    This function is updated to correctly handle GQA where the number of heads
    in block_row_sz and block_col_sz might differ.
    """
    # --- 0. Determine correct head counts for Q and KV ---
    if block_mask.shape[0] != 1:
        raise ValueError("This implementation assumes batch size of block_mask is 1.")
    num_kv_heads = block_mask.shape[1]
    num_groups = num_q_heads // num_kv_heads
    # Repeat the mask for each Q head in the group
    # since we get full head mask for sdpa mask.
    block_mask = torch.repeat_interleave(block_mask, repeats=num_groups, dim=1)
    block_row_sz = torch.repeat_interleave(block_row_sz, repeats=num_groups, dim=0)

    num_q_heads = block_mask.shape[1]
    num_kv_heads = block_col_sz.shape[0]
    device = block_mask.device

    if num_q_heads % num_kv_heads != 0:
        raise ValueError(
            f"num_q_heads ({num_q_heads}) must be divisible by num_kv_heads ({num_kv_heads})."
        )

    num_groups = num_q_heads // num_kv_heads

    # --- 1. Pre-calculate start and end offsets for each block ---
    # Create a zero column for Q offsets
    zeros_q = torch.zeros((num_q_heads, 1), dtype=block_row_sz.dtype, device=device)
    row_offsets = torch.cat([zeros_q, torch.cumsum(block_row_sz, dim=1)], dim=1)

    # Create a zero column for K/V offsets, using the correct kv_head count
    zeros_k = torch.zeros((num_kv_heads, 1), dtype=block_col_sz.dtype, device=device)
    col_offsets = torch.cat([zeros_k, torch.cumsum(block_col_sz, dim=1)], dim=1)

    # --- 2. Initialize the final SDPA mask ---
    sdpa_mask = torch.zeros(
        (bsz, num_q_heads, seqlen_q, seqlen_k), dtype=torch.bool, device=device
    )

    # --- 3. Efficiently find the coordinates (h_q, qb, kb) of all active blocks ---
    # We squeeze the batch dim as we assume it's 1
    h_indices_q, qb_indices, kb_indices = torch.nonzero(
        block_mask.squeeze(0), as_tuple=True
    )

    # --- 4. Iterate through all active blocks and populate the mask ---
    for h_q, qb, kb in zip(h_indices_q, qb_indices, kb_indices):
        # Determine the corresponding KV head index for the current Q head
        h_kv = h_q // num_groups

        # Get element-level start/end positions for this block
        q_start = row_offsets[h_q, qb].item()
        q_end = row_offsets[h_q, qb + 1].item()

        # Use the correct kv_head index to get column offsets
        k_start = col_offsets[h_kv, kb].item()
        k_end = col_offsets[h_kv, kb + 1].item()

        # "Paint" the corresponding rectangular region to True
        sdpa_mask[:, h_q, q_start:q_end, k_start:k_end] = True

    return sdpa_mask


# TODO: we need a more resable way to choose kblocmm and kblockn automically.
def choose_ref_block(
    block_size: tuple[int, int], swap_ab: bool = False, sparse_load: bool = False
) -> tuple[int, int]:
    """
    Choose the proper reference block size for different Q/K block sizes, currently for uniform block mask.

    Rules:
    - ref_q_block_size must be a multiple of 64 and >= q_block_size
    - ref_k_block_size must be a multiple of 16 and >= k_block_size
    """
    q_block_size, k_block_size = block_size
    if swap_ab:
<<<<<<< HEAD
        raise NotImplementedError("SwapAB Attention is not supported yet.")
    elif sparse_load:
        return (128, 128)  # only support (128, 128) block size currently
=======
        ref_k_block_size = 64
        if q_block_size in (8, 16, 32, 64):
            ref_q_block_size = q_block_size
        else:
            raise NotImplementedError(
                "SwapAB Attention q_block_size must in (8, 16, 32, 64)."
            )
>>>>>>> 4ea40034
    else:
        # Tile_M must be a multiple of 64
        if q_block_size >= 64:
            ref_q_block_size = min(128, ((q_block_size + 63) // 64) * 64)
        else:
            ref_q_block_size = 64

        # Tile_K must be a multiple of 16
        if k_block_size >= 16:
            ref_k_block_size = min(256, ((k_block_size + 15) // 16) * 16)
        else:
            ref_k_block_size = 16

    return (ref_q_block_size, ref_k_block_size)<|MERGE_RESOLUTION|>--- conflicted
+++ resolved
@@ -1013,11 +1013,6 @@
     """
     q_block_size, k_block_size = block_size
     if swap_ab:
-<<<<<<< HEAD
-        raise NotImplementedError("SwapAB Attention is not supported yet.")
-    elif sparse_load:
-        return (128, 128)  # only support (128, 128) block size currently
-=======
         ref_k_block_size = 64
         if q_block_size in (8, 16, 32, 64):
             ref_q_block_size = q_block_size
@@ -1025,7 +1020,8 @@
             raise NotImplementedError(
                 "SwapAB Attention q_block_size must in (8, 16, 32, 64)."
             )
->>>>>>> 4ea40034
+    elif sparse_load:
+        return (128, 128)  # only support (128, 128) block size currently
     else:
         # Tile_M must be a multiple of 64
         if q_block_size >= 64:
