--- conflicted
+++ resolved
@@ -140,11 +140,7 @@
           pip install -e . --no-build-isolation -vvv
       - name: Test and Generate coverage report
         run: |
-<<<<<<< HEAD
-          coverage run --source magi_attention -m pytest -qsv --skip-slow ./tests
-=======
           coverage run --source magi_attention -m pytest --skip-slow --import-mode=append -qsv ./tests
->>>>>>> 4513f6a9
           coverage combine
           coverage xml -i
         env:
