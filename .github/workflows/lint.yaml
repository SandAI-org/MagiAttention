--- conflicted
+++ resolved
@@ -16,19 +16,9 @@
     steps:
       - uses: actions/checkout@v4
       - name: Install clang-format-${{ env.LLVM_VERSION }}
-<<<<<<< HEAD
-        env:
-          LLVM_VERSION: 21
-        run: |
-          sudo chmod +x ./scripts/install_clang_format.sh
-          sudo ./scripts/install_clang_format.sh
-          clang-format-${{ env.LLVM_VERSION }} --version
-          clang-format --version
-=======
         run: |
           sudo chmod +x ./scripts/install_clang_format.sh
           sudo ./scripts/install_clang_format.sh ${{ env.LLVM_VERSION }}
->>>>>>> 8fe424ef
       - name: Set up Python
         uses: actions/setup-python@v5
         with:
