# Copyright (c) 2025 SandAI. All Rights Reserved.
#
# Licensed under the Apache License, Version 2.0 (the "License");
# you may not use this file except in compliance with the License.
# You may obtain a copy of the License at
#
#     http://www.apache.org/licenses/LICENSE-2.0
#
# Unless required by applicable law or agreed to in writing, software
# distributed under the License is distributed on an "AS IS" BASIS,
# WITHOUT WARRANTIES OR CONDITIONS OF ANY KIND, either express or implied.
# See the License for the specific language governing permissions and
# limitations under the License.

from typing import Any

import torch
import torch.distributed as dist
from torch.distributed.device_mesh import init_device_mesh
from torch.testing._internal.common_distributed import skip_if_lt_x_gpu
from torch.testing._internal.common_utils import run_tests

import magi_attention
import magi_attention.testing
from magi_attention.common.enum import AttnMaskType, AttnOverlapMode, AttnRole
from magi_attention.common.ranges import AttnRanges
from magi_attention.config import (
    DispatchConfig,
    DistAttnConfig,
    MinHeapDispatchAlg,
    OverlapConfig,
    SequentialDispatchAlg,
)
from magi_attention.dist_attn_runtime_mgr import (
    DistAttnRuntimeMgr,
    init_dist_attn_runtime_mgr,
)
from magi_attention.functional.flex_flash_attn import flex_flash_attn_func
from magi_attention.meta.collection.calc_meta import AttnArg
from magi_attention.testing import parameterize
from magi_attention.testing.dist_common import DistTestBase, with_comms
from magi_attention.testing.precision import EPSILON, torch_attn_ref
from magi_attention.testing.utils import enable_sdpa_backend_decorator
from magi_attention.utils import get_attn_mask_from_ffa_args


class TestDistAttnRuntimeMgr(DistTestBase):
    def init_pg(self) -> None:
        super().init_pg()

        # init several pgs with all ranks
        self.nccl_groups = [
            dist.new_group(list(range(self.world_size)), backend="nccl")
            for _ in range(2)
        ]

        # -----    set up for hier comm   ---- #

        if magi_attention.comm.is_hierarchical_comm_enable():
            assert self.world_size == 4
            world_size_inter_node, world_size_intra_node = 2, 2
            self.device_mesh = init_device_mesh(
                device_type="cuda",
                mesh_shape=(world_size_inter_node, world_size_intra_node),
                mesh_dim_names=("inter", "intra"),
            )
        else:
            self.device_mesh = None

    @property
    def process_group(self):
        return dist.distributed_c10d._get_default_group()

    @property
    def nccl_group(self) -> dist.ProcessGroup:
        return self.nccl_groups[0]

    @property
<<<<<<< HEAD
=======
    def device(self) -> int:
        return torch.cuda.current_device()

    @property
>>>>>>> 8fe424ef
    def world_size(self) -> int:
        return 4

    @property
    def seed(self) -> int:
        return 42

    @skip_if_lt_x_gpu(4)
    @with_comms
    @parameterize(
        "test_config",
        [
            # full attn with total seqlen 14k
            {
                "q_ranges": AttnRanges.from_ranges(
                    [
                        [0, 14336],
                    ]
                ),
                "k_ranges": AttnRanges.from_ranges(
                    [
                        [0, 14336],
                    ]
                ),
                "xattn_q_ranges": AttnRanges.from_ranges(
                    [
                        [0, 14336],
                    ]
                ),
                "xattn_k_ranges": AttnRanges.from_ranges(
                    [
                        [0, 1222],
                    ]
                ),
                "total_seqlen_q": 14336,
                "total_seqlen_k": 14336,
                "total_seqlen_xattn_k": 1222,
                "chunk_size": 512,
            },
            # varlen full attn with total seqlen 12k
            {
                "q_ranges": AttnRanges.from_ranges(
                    [
                        [0, 2048],
                        [2048, 4096],
                        [4096, 6144],
                        [6144, 8192],
                        [8192, 10240],
                        [10240, 12288],
                    ]
                ),
                "k_ranges": AttnRanges.from_ranges(
                    [
                        [0, 2048],
                        [2048, 4096],
                        [4096, 6144],
                        [6144, 8192],
                        [8192, 10240],
                        [10240, 12288],
                    ]
                ),
                "xattn_q_ranges": AttnRanges.from_ranges(
                    [
                        [0, 2048],
                        [2048, 4096],
                        [4096, 6144],
                        [6144, 8192],
                        [8192, 10240],
                        [10240, 12288],
                    ]
                ),
                "xattn_k_ranges": AttnRanges.from_ranges(
                    [
                        [0, 1222],
                        [0, 1222],
                        [1222, 1558],
                        [1558, 1894],
                        [1894, 2230],
                        [2230, 2566],
                    ]
                ),
                "total_seqlen_q": 12288,
                "total_seqlen_k": 12288,
                "total_seqlen_xattn_k": 2566,
                "chunk_size": 512,
            },
            # varlen full attn with total seqlen 12k with overlapped q_ranges
            {
                "q_ranges": AttnRanges.from_ranges(
                    [
                        [0, 2048],
                        [2048, 4096],
                        [2048, 4096],
                        [4096, 6144],
                        [4096, 6144],
                        [6144, 8192],
                        [8192, 10240],
                        [10240, 12288],
                    ]
                ),
                "k_ranges": AttnRanges.from_ranges(
                    [
                        [0, 2048],
                        [2048, 4096],
                        [10240, 12288],
                        [4096, 6144],
                        [10240, 12288],
                        [6144, 8192],
                        [8192, 10240],
                        [10240, 12288],
                    ]
                ),
                "xattn_q_ranges": AttnRanges.from_ranges(
                    [
                        [0, 2048],
                        [2048, 4096],
                        [4096, 6144],
                        [6144, 8192],
                        [8192, 10240],
                        [10240, 12288],
                    ]
                ),
                "xattn_k_ranges": AttnRanges.from_ranges(
                    [
                        [0, 1222],
                        [0, 1222],
                        [1222, 1558],
                        [1558, 1894],
                        [1894, 2230],
                        [2230, 2566],
                    ]
                ),
                "total_seqlen_q": 12288,
                "total_seqlen_k": 12288,
                "total_seqlen_xattn_k": 2566,
                "chunk_size": 512,
            },
            {
                "q_ranges": AttnRanges.from_ranges(
                    [
                        [0, 9720],
                        [9720, 19440],
                        [19440, 29160],
                        [29160, 38880],
                        [38880, 48600],
                        [48600, 58320],
                        [58320, 68040],
                        [68040, 77760],
                        [77760, 87480],
                        [87480, 97200],
                        [97200, 106920],
                        [106920, 116640],
                        [116640, 126360],
                        [126360, 136080],
                        [136080, 145800],
                        [145800, 155520],
                        [77760, 87480],
                        [87480, 97200],
                        [97200, 106920],
                        [106920, 116640],
                        [116640, 126360],
                        [126360, 136080],
                        [136080, 145800],
                        [145800, 155520],
                        [155520, 165240],
                        [165240, 174960],
                        [174960, 184680],
                        [184680, 194400],
                        [194400, 204120],
                        [204120, 213840],
                        [213840, 223560],
                        [223560, 233280],
                        [233280, 243000],
                        [243000, 252720],
                        [252720, 262440],
                        [262440, 272160],
                        [272160, 281880],
                        [281880, 291600],
                        [223560, 233280],
                        [233280, 243000],
                        [243000, 252720],
                        [252720, 262440],
                        [262440, 272160],
                        [272160, 281880],
                        [281880, 291600],
                        [291600, 293220],
                        [293220, 294912],
                        [293220, 294912],
                    ]
                ),
                "k_ranges": AttnRanges.from_ranges(
                    [
                        [0, 9720],
                        [0, 19440],
                        [0, 29160],
                        [0, 38880],
                        [0, 48600],
                        [0, 58320],
                        [0, 68040],
                        [0, 77760],
                        [0, 0],
                        [0, 9720],
                        [0, 19440],
                        [0, 29160],
                        [0, 38880],
                        [0, 48600],
                        [0, 58320],
                        [0, 68040],
                        [77760, 87480],
                        [87480, 97200],
                        [97200, 106920],
                        [106920, 116640],
                        [116640, 126360],
                        [126360, 136080],
                        [136080, 145800],
                        [145800, 155520],
                        [155520, 165240],
                        [155520, 174960],
                        [155520, 184680],
                        [155520, 194400],
                        [155520, 204120],
                        [155520, 213840],
                        [155520, 223560],
                        [155520, 155520],
                        [155520, 165240],
                        [155520, 174960],
                        [155520, 184680],
                        [155520, 194400],
                        [155520, 204120],
                        [155520, 213840],
                        [223560, 233280],
                        [233280, 243000],
                        [243000, 252720],
                        [252720, 262440],
                        [262440, 272160],
                        [272160, 281880],
                        [281880, 291600],
                        [291600, 293220],
                        [291600, 291600],
                        [293220, 294912],
                    ]
                ),
                "xattn_q_ranges": AttnRanges.from_ranges(
                    [
                        [0, 9720],
                        [9720, 19440],
                        [19440, 29160],
                        [29160, 38880],
                        [38880, 48600],
                        [48600, 58320],
                        [58320, 68040],
                        [68040, 77760],
                        [77760, 87480],
                        [87480, 97200],
                        [97200, 106920],
                        [106920, 116640],
                        [116640, 126360],
                        [126360, 136080],
                        [136080, 145800],
                        [145800, 155520],
                        [155520, 165240],
                        [165240, 174960],
                        [174960, 184680],
                        [184680, 194400],
                        [194400, 204120],
                        [204120, 213840],
                        [213840, 223560],
                        [223560, 233280],
                        [233280, 243000],
                        [243000, 252720],
                        [252720, 262440],
                        [262440, 272160],
                        [272160, 281880],
                        [281880, 291600],
                        [291600, 293220],
                        [293220, 294912],
                    ]
                ),
                "xattn_k_ranges": AttnRanges.from_ranges(
                    [
                        [0, 153],
                        [153, 306],
                        [306, 459],
                        [459, 612],
                        [612, 765],
                        [765, 918],
                        [918, 1071],
                        [1071, 1224],
                        [1224, 1274],
                        [1274, 1324],
                        [1324, 1374],
                        [1374, 1424],
                        [1424, 1474],
                        [1474, 1524],
                        [1524, 1574],
                        [1574, 1624],
                        [1624, 1674],
                        [1674, 1724],
                        [1724, 1774],
                        [1774, 1824],
                        [1824, 1874],
                        [1874, 1924],
                        [1924, 1974],
                        [1974, 2024],
                        [2024, 2074],
                        [2074, 2124],
                        [2124, 2174],
                        [2174, 2224],
                        [2224, 2274],
                        [2274, 2324],
                        [2324, 2745],
                        [2745, 2795],
                    ]
                ),
                "total_seqlen_q": 294912,
                "total_seqlen_k": 294912,
                "total_seqlen_xattn_k": 2795,
                "chunk_size": 1536,
            },
        ],
    )
    def test_update_xattn_k_ranges(
        self,
        test_config: dict[str, Any],
    ):
        q_ranges: AttnRanges = test_config["q_ranges"]
        k_ranges: AttnRanges = test_config["k_ranges"]
        xattn_q_ranges: AttnRanges = test_config["xattn_q_ranges"]
        xattn_k_ranges: AttnRanges = test_config["xattn_k_ranges"]
        total_seqlen_q: int = test_config["total_seqlen_q"]
        total_seqlen_k: int = test_config["total_seqlen_k"]
        total_seqlen_xattn_k: int = test_config["total_seqlen_xattn_k"]
        chunk_size: int = test_config["chunk_size"]

        dist_attn_runtime_mgr = init_dist_attn_runtime_mgr(
            q_ranges=q_ranges,
            k_ranges=k_ranges,
            attn_mask_type=[AttnMaskType.FULL] * len(q_ranges),
            total_seqlen_q=total_seqlen_q,
            total_seqlen_k=total_seqlen_k,
            chunk_size=chunk_size,
            cp_group=self.nccl_group,
            cp_mesh=self.device_mesh,
            is_same_source=True,
            is_q_permutable=True,
            is_k_permutable=True,
            dist_attn_config=DistAttnConfig(),
        )

        host_xattn_attn_arg: AttnArg = dist_attn_runtime_mgr.get_xattn_args(
            xattn_q_ranges,
            xattn_k_ranges,
            attn_mask_type=[AttnMaskType.FULL] * len(xattn_k_ranges),
            return_host_only=True,
        )

        total_q = torch.randn(
            total_seqlen_q,
            1,
            128,
            device=torch.cuda.current_device(),
            dtype=torch.float16,
        )
        xattn_k = torch.randn(
            total_seqlen_xattn_k,
            1,
            128,
            device=torch.cuda.current_device(),
            dtype=torch.float16,
        )
        xattn_v = torch.randn(
            total_seqlen_xattn_k,
            1,
            128,
            device=torch.cuda.current_device(),
            dtype=torch.float16,
        )
        dist.all_reduce(total_q, group=self.nccl_group)
        dist.all_reduce(xattn_k, group=self.nccl_group)
        dist.all_reduce(xattn_v, group=self.nccl_group)

        local_q = dist_attn_runtime_mgr.dispatch_qo(total_q)

        total_o_ref, _ = flex_flash_attn_func(
            q=total_q,
            k=xattn_k,
            v=xattn_v,
            q_ranges=xattn_q_ranges.to_tensor(device=torch.cuda.current_device()),
            k_ranges=xattn_k_ranges.to_tensor(device=torch.cuda.current_device()),
            attn_type_map=torch.zeros(
                len(xattn_q_ranges),
                dtype=torch.int32,
                device=torch.cuda.current_device(),
            ),
        )

        local_o, _ = flex_flash_attn_func(
            q=local_q,
            k=xattn_k,
            v=xattn_v,
            **host_xattn_attn_arg.to_ffa_args(is_bwd=False),
        )

        total_o = dist_attn_runtime_mgr.undispatch_qo(local_o)

        magi_attention.testing.assert_close(
            total_o,
            total_o_ref,
            test_case="self-attn forward out",
        )

        total_xattn_attn_arg: AttnArg = dist_attn_runtime_mgr.get_xattn_args(
            xattn_q_ranges,
            xattn_k_ranges,
            attn_mask_type=[AttnMaskType.FULL] * len(xattn_q_ranges),
            return_host_only=False,
        )

        total_o, _ = flex_flash_attn_func(
            q=total_q,
            k=xattn_k,
            v=xattn_v,
            **total_xattn_attn_arg.to_ffa_args(is_bwd=False),
        )

        magi_attention.testing.assert_close(
            total_o,
            total_o_ref,
            test_case="cross-attn forward out",
        )

    @enable_sdpa_backend_decorator
    @skip_if_lt_x_gpu(4)
    @with_comms
    @parameterize(
        "test_config",
        [
            # causal attn with total seqlen 1k
            {
                "test_case": "causal attn with total seqlen 1k",
                "q_ranges": AttnRanges.from_ranges(
                    [
                        [0, 1024],
                    ]
                ),
                "k_ranges": AttnRanges.from_ranges(
                    [
                        [0, 1024],
                    ]
                ),
                "attn_mask_type": [AttnMaskType.CAUSAL],
                "dist_attn_config": DistAttnConfig(),
                "dispatch_q_ranges": AttnRanges.from_ranges(
                    [
                        [0, 1024],
                    ]
                ),
                "dispatch_k_ranges": AttnRanges.from_ranges(
                    [
                        [0, 1024],
                    ]
                ),
                "dispatch_attn_mask_type": [AttnMaskType.FULL],
                "dispatch_dist_attn_config": DistAttnConfig(),
                "total_seqlen_q": 1024,
                "total_seqlen_k": 1024,
                "chunk_size": 32,
            },
            # varlen full attn with total seqlen 1k
            {
                "test_case": "varlen full attn with total seqlen 1k",
                "q_ranges": AttnRanges.from_ranges(
                    [
                        [0, 128],
                        [128, 256],
                        [256, 384],
                        [384, 512],
                        [512, 640],
                        [640, 768],
                        [768, 896],
                        [896, 1024],
                    ]
                ),
                "k_ranges": AttnRanges.from_ranges(
                    [
                        [896, 1024],
                        [768, 896],
                        [640, 768],
                        [512, 640],
                        [384, 512],
                        [256, 384],
                        [128, 256],
                        [0, 128],
                    ]
                ),
                "attn_mask_type": [AttnMaskType.FULL] * 8,
                "dist_attn_config": DistAttnConfig(
                    dispatch_config=DispatchConfig(
                        alg=MinHeapDispatchAlg(),
                    ),
                    overlap_config=OverlapConfig(
                        enable=True,
                        mode=AttnOverlapMode.STATIC,
                        degree=4,
                    ),
                ),
                "dispatch_q_ranges": AttnRanges.from_ranges(
                    [
                        [0, 1024],
                    ]
                ),
                "dispatch_k_ranges": AttnRanges.from_ranges(
                    [
                        [0, 1024],
                    ]
                ),
                "dispatch_attn_mask_type": [AttnMaskType.FULL],
                "dispatch_dist_attn_config": DistAttnConfig(),
                "total_seqlen_q": 1024,
                "total_seqlen_k": 1024,
                "chunk_size": 128,
            },
            # varlen block causal with total seqlen 960
            {
                "test_case": "varlen block causal with total seqlen 960",
                "q_ranges": AttnRanges.from_ranges(
                    [
                        [0, 128],
                        [128, 256],
                        [256, 384],
                        [384, 512],
                        [512, 640],
                        [640, 768],
                        [768, 960],
                    ]
                ),
                "k_ranges": AttnRanges.from_ranges(
                    [
                        [0, 128],
                        [0, 256],
                        [0, 384],
                        [0, 512],
                        [512, 640],
                        [512, 768],
                        [768, 960],
                    ]
                ),
                "attn_mask_type": [AttnMaskType.FULL] * 7,
                "dist_attn_config": DistAttnConfig(
                    dispatch_config=DispatchConfig(
                        alg=MinHeapDispatchAlg(),
                    ),
                    overlap_config=OverlapConfig(
                        enable=True,
                        mode=AttnOverlapMode.DYNAMIC,
                        degree=None,
                    ),
                ),
                "dispatch_q_ranges": AttnRanges.from_ranges(
                    [
                        [0, 256],
                        [256, 384],
                        [384, 512],
                        [512, 768],
                        [768, 960],
                    ]
                ),
                "dispatch_dist_attn_config": DistAttnConfig(
                    dispatch_config=DispatchConfig(
                        alg=SequentialDispatchAlg(),
                    ),
                    overlap_config=OverlapConfig(
                        enable=True,
                        mode=AttnOverlapMode.STATIC,
                        degree=2,
                    ),
                ),
                "dispatch_k_ranges": AttnRanges.from_ranges(
                    [
                        [0, 256],
                        [0, 384],
                        [0, 512],
                        [512, 768],
                        [768, 960],
                    ]
                ),
                "dispatch_attn_mask_type": [AttnMaskType.FULL] * 2
                + [AttnMaskType.CAUSAL] * 3,
                "total_seqlen_q": 960,
                "total_seqlen_k": 960,
                "chunk_size": 16,
            },
        ],
    )
    def test_ref_dispatch_meta(
        self,
        test_config: dict[str, Any],
    ):
        q_ranges: AttnRanges = test_config["q_ranges"]
        k_ranges: AttnRanges = test_config["k_ranges"]
        attn_mask_type: list[AttnMaskType] = test_config["attn_mask_type"]
        dist_attn_config: DistAttnConfig = test_config["dist_attn_config"]
        dispatch_q_ranges: AttnRanges = test_config["dispatch_q_ranges"]
        dispatch_k_ranges: AttnRanges = test_config["dispatch_k_ranges"]
        dispatch_attn_mask_type: list[AttnMaskType] = test_config[
            "dispatch_attn_mask_type"
        ]
        dispatch_dist_attn_config: DistAttnConfig = test_config[
            "dispatch_dist_attn_config"
        ]
        total_seqlen_q: int = test_config["total_seqlen_q"]
        total_seqlen_k: int = test_config["total_seqlen_k"]
        chunk_size: int = test_config["chunk_size"]

        # use dispatch mask to init dist attn runtime mgr
        dispatch_dist_attn_runtime_mgr = init_dist_attn_runtime_mgr(
            q_ranges=dispatch_q_ranges,
            k_ranges=dispatch_k_ranges,
            attn_mask_type=dispatch_attn_mask_type,
            total_seqlen_q=total_seqlen_q,
            total_seqlen_k=total_seqlen_k,
            chunk_size=chunk_size,
            cp_group=self.nccl_group,
            cp_mesh=self.device_mesh,
            dist_attn_config=dispatch_dist_attn_config,
            is_same_source=True,
            is_q_permutable=True,
            is_k_permutable=True,
        )

        # extract the dispatch meta as the ref
        ref_dispatch_meta_q = dispatch_dist_attn_runtime_mgr.dispatch_meta_q
        ref_dispatch_meta_k = dispatch_dist_attn_runtime_mgr.dispatch_meta_k

        # use the real mask to init dist attn runtime mgr
        # with ref dispatch meta w.r.t. the dispatch mask
        dist_attn_runtime_mgr = init_dist_attn_runtime_mgr(
            q_ranges=q_ranges,
            k_ranges=k_ranges,
            attn_mask_type=attn_mask_type,
            total_seqlen_q=total_seqlen_q,
            total_seqlen_k=total_seqlen_k,
            chunk_size=chunk_size,
            cp_group=self.nccl_group,
            cp_mesh=self.device_mesh,
            dist_attn_config=dist_attn_config,
            is_same_source=True,
            is_q_permutable=True,
            is_k_permutable=True,
            ref_dispatch_meta_q=ref_dispatch_meta_q,
            ref_dispatch_meta_k=ref_dispatch_meta_k,
        )

        # check attributes
        assert dist_attn_runtime_mgr.dispatch_meta_q == ref_dispatch_meta_q
        assert dist_attn_runtime_mgr.dispatch_meta_k == ref_dispatch_meta_k
        assert torch.equal(
            dist_attn_runtime_mgr.get_position_ids(attn_role=AttnRole.QUERY),
            dispatch_dist_attn_runtime_mgr.get_position_ids(attn_role=AttnRole.QUERY),
        )
        assert torch.equal(
            dist_attn_runtime_mgr.get_position_ids(attn_role=AttnRole.KEY),
            dispatch_dist_attn_runtime_mgr.get_position_ids(attn_role=AttnRole.KEY),
        )

        # check calc_attn results
        # NOTE: native grpcoll does not support fp64
        if not magi_attention.comm.is_native_grpcoll_enable():
            self._calc_attn_with_mgr_and_assert_close_to_ref(
                q_ranges=q_ranges,
                k_ranges=k_ranges,
                attn_mask_type=attn_mask_type,
                total_seqlen_q=total_seqlen_q,
                total_seqlen_k=total_seqlen_k,
                dist_attn_runtime_mgr=dist_attn_runtime_mgr,
                dtype=torch.float64,
                test_case=test_config["test_case"],
            )

    def _calc_attn_with_mgr_and_assert_close_to_ref(
        self,
        q_ranges: AttnRanges,
        k_ranges: AttnRanges,
        attn_mask_type: list[AttnMaskType],
        total_seqlen_q: int,
        total_seqlen_k: int,
        dist_attn_runtime_mgr: DistAttnRuntimeMgr,
        num_heads_q: int = 16,
        num_heads_kv: int = 4,
        head_dim: int = 128,
        dtype: torch.dtype = torch.float64,
        run_bwd: bool = True,
        test_case: str = "",
    ):
        total_q = torch.randn(
            total_seqlen_q,
            num_heads_q,
            head_dim,
            device=self.device,
            dtype=dtype,
            requires_grad=run_bwd,
        )
        total_k = torch.randn(
            total_seqlen_k,
            num_heads_kv,
            head_dim,
            device=self.device,
            dtype=dtype,
            requires_grad=run_bwd,
        )
        total_v = torch.randn(
            total_seqlen_k,
            num_heads_kv,
            head_dim,
            device=self.device,
            dtype=dtype,
            requires_grad=run_bwd,
        )
        dist.all_reduce(total_q.data, group=self.nccl_group)
        dist.all_reduce(total_k.data, group=self.nccl_group)
        dist.all_reduce(total_v.data, group=self.nccl_group)

        local_q = dist_attn_runtime_mgr.dispatch_qo(total_q)
        local_k = dist_attn_runtime_mgr.dispatch_kv(total_k)
        local_v = dist_attn_runtime_mgr.dispatch_kv(total_v)

        local_out, _ = dist_attn_runtime_mgr.calc_attn(local_q, local_k, local_v)

        total_out = dist_attn_runtime_mgr.undispatch_qo(local_out)

        if run_bwd:
            grad_total_out = torch.randn_like(total_out).detach()
            dist.all_reduce(grad_total_out.data, group=self.nccl_group)
            total_out.backward(grad_total_out)
            grad_total_q, grad_total_k, grad_total_v = (
                total_q.grad,
                total_k.grad,
                total_v.grad,
            )
        else:
            grad_total_q = None
            grad_total_k = None
            grad_total_v = None
            grad_total_out = None

        attn_type_map: list[int] = list(map(AttnMaskType.to_int_type, attn_mask_type))

        self._assert_close_to_torch_ref(
            q_ranges=q_ranges,
            k_ranges=k_ranges,
            attn_type_map=attn_type_map,
            total_seqlen_q=total_seqlen_q,
            total_seqlen_k=total_seqlen_k,
            total_q=total_q,
            total_k=total_k,
            total_v=total_v,
            total_out=total_out,
            grad_total_q=grad_total_q,
            grad_total_k=grad_total_k,
            grad_total_v=grad_total_v,
            grad_total_out=grad_total_out,
            run_bwd=run_bwd,
            test_case=test_case,
        )

    def _assert_close_to_torch_ref(
        self,
        q_ranges: AttnRanges,
        k_ranges: AttnRanges,
        attn_type_map: list[int],
        total_seqlen_q: int,
        total_seqlen_k: int,
        total_q: torch.Tensor,
        total_k: torch.Tensor,
        total_v: torch.Tensor,
        total_out: torch.Tensor,
        grad_total_q: torch.Tensor | None,
        grad_total_k: torch.Tensor | None,
        grad_total_v: torch.Tensor | None,
        grad_total_out: torch.Tensor | None,
        run_bwd: bool,
        test_case: str = "",
    ) -> None:
        # -----   customize tolerance threshold  ---- #

        o_atol = EPSILON
        o_rtol = EPSILON

        dq_atol = EPSILON
        dq_rtol = EPSILON

        dk_atol = EPSILON
        dk_rtol = EPSILON

        dv_atol = EPSILON
        dv_rtol = EPSILON

        # -----   build attn mask   ---- #

        mask = get_attn_mask_from_ffa_args(
            q_ranges=q_ranges,
            k_ranges=k_ranges,
            attn_type_map=attn_type_map,
            total_seqlen_q=total_seqlen_q,
            total_seqlen_k=total_seqlen_k,
            device=self.device,
        )

        # -----   ref1. torch ref with high precision (fp32)   ---- #

        total_q.grad, total_k.grad, total_v.grad = None, None, None

        total_out_ref_high_precision = torch_attn_ref(
            q=total_q,
            k=total_k,
            v=total_v,
            mask=mask,
            layout="thd",
            high_precision=True,
        )

        if run_bwd:
            total_out_ref_high_precision.backward(grad_total_out)
            (
                grad_total_q_ref_high_precision,
                grad_total_k_ref_high_precision,
                grad_total_v_ref_high_precision,
            ) = (
                total_q.grad,
                total_k.grad,
                total_v.grad,
            )

        # -----   init error message list   ---- #

        err_msg_list: list[str] = []

        # -----   assert close for fwd out   ---- #

        try:
            magi_attention.testing.assert_close(
                total_out,
                total_out_ref_high_precision,
                atol=o_atol,
                rtol=o_rtol,
                test_case=f"{test_case} => o",
            )
        except Exception as e:
            err_msg_list.append(str(e))

        if run_bwd:
            # -----   assert close for bwd dq   ---- #

            try:
                magi_attention.testing.assert_close(
                    grad_total_q,
                    grad_total_q_ref_high_precision,
                    atol=dq_atol,
                    rtol=dq_rtol,
                    test_case=f"{test_case} => dq",
                )
            except Exception as e:
                err_msg_list.append(str(e))

            # -----   assert close for bwd dk   ---- #

            try:
                magi_attention.testing.assert_close(
                    grad_total_k,
                    grad_total_k_ref_high_precision,
                    atol=dk_atol,
                    rtol=dk_rtol,
                    test_case=f"{test_case} => dk",
                )
            except Exception as e:
                err_msg_list.append(str(e))

            # -----   assert close for bwd dv   ---- #

            try:
                magi_attention.testing.assert_close(
                    grad_total_v,
                    grad_total_v_ref_high_precision,
                    atol=dv_atol,
                    rtol=dv_rtol,
                    test_case=f"{test_case} => dv",
                )
            except Exception as e:
                err_msg_list.append(str(e))

        # -----   raise error if any error occurs   ---- #

        if err_msg_list:
            raise AssertionError("\n\n".join(err_msg_list))


if __name__ == "__main__":
    run_tests()<|MERGE_RESOLUTION|>--- conflicted
+++ resolved
@@ -76,13 +76,10 @@
         return self.nccl_groups[0]
 
     @property
-<<<<<<< HEAD
-=======
     def device(self) -> int:
         return torch.cuda.current_device()
 
     @property
->>>>>>> 8fe424ef
     def world_size(self) -> int:
         return 4
 
