# Copyright (c) 2025 SandAI. All Rights Reserved.
#
# Licensed under the Apache License, Version 2.0 (the "License");
# you may not use this file except in compliance with the License.
# You may obtain a copy of the License at
#
#     http://www.apache.org/licenses/LICENSE-2.0
#
# Unless required by applicable law or agreed to in writing, software
# distributed under the License is distributed on an "AS IS" BASIS,
# WITHOUT WARRANTIES OR CONDITIONS OF ANY KIND, either express or implied.
# See the License for the specific language governing permissions and
# limitations under the License.

import random
from typing import Any

import torch
import torch.distributed as dist
from torch.distributed.device_mesh import init_device_mesh
from torch.testing._internal.common_distributed import skip_if_lt_x_gpu
from torch.testing._internal.common_utils import run_tests

import magi_attention
import magi_attention.testing
from magi_attention import init_dist_attn_runtime_mgr
from magi_attention.comm.primitive.grpcoll._mgr import grpcoll_mgr
from magi_attention.common.enum import AttnMaskType, AttnOverlapMode
from magi_attention.common.ranges import AttnRanges
from magi_attention.config import (
    DispatchConfig,
    DistAttnConfig,
    GrpCollConfig,
    MinHeapDispatchAlg,
    OverlapConfig,
    UniformOverlapAlg,
)
from magi_attention.dist_attn_runtime_mgr import DistAttnRuntimeMgr
from magi_attention.testing import parameterize
from magi_attention.testing.dist_common import (
    NAME,
    SKIP_WORLD_SIZE,
    DistTestBase,
    with_comms,
)
from magi_attention.testing.precision import (
    EPSILON,
    H100_MATMUL_MFU,
    H100_NVLINK_A2A_BWU,
    H100_NVLINK_BANDWIDTH,
    H100_TFLOPS_16,
    torch_attn_ref,
)
from magi_attention.testing.utils import enable_sdpa_backend_decorator
from magi_attention.utils import (
    get_a2a_corr_factor,
    get_attn_mask_from_ffa_args,
    get_calc_cost_factor,
    get_comm_cost_factor,
    str2seed,
    sync_rng,
)


class TestPipelineSDPABaseWithWorldSize1(DistTestBase):
    def init_pg(self) -> None:
        super().init_pg()

        # init several pgs with all ranks
        self.nccl_groups = [
            dist.new_group(list(range(self.world_size)), backend=self.backend)
            for _ in range(2)
        ]

        # -----    set up for hier comm   ---- #

        if magi_attention.comm.is_hierarchical_comm_enable():
            world_size_inter_node, world_size_intra_node = {
                1: (1, 1),
                2: (1, 2),
                3: (3, 1),
                4: (2, 2),
                5: (1, 5),
                6: (3, 2),
                7: (1, 7),
                8: (2, 4),
            }[self.world_size]
            self.device_mesh = init_device_mesh(
                device_type="cuda",
                mesh_shape=(world_size_inter_node, world_size_intra_node),
                mesh_dim_names=("inter", "intra"),
            )
        else:
            self.device_mesh = None

        # -----    set up for native grpcoll   ---- #

        if magi_attention.comm.is_native_grpcoll_enable():
            if self.world_size in (2, 4, 8):
                for nccl_group in self.nccl_groups:
                    grpcoll_mgr.register_buffer(
                        group=nccl_group,
                        config=GrpCollConfig(
                            num_nvl_bytes=int(2e9)
                            * self.world_size
                            // 8,  # 2GB for 8 ranks
                        ),
                    )
                    grpcoll_mgr.check_registered(group=nccl_group)

    def destroy_pg(self):
        # -----    clean up for native grpcoll   ---- #

        if magi_attention.comm.is_native_grpcoll_enable():
            if self.world_size in (2, 4, 8):
                for nccl_group in self.nccl_groups:
                    grpcoll_mgr.release_buffer(group=nccl_group)
                    grpcoll_mgr.check_released(group=nccl_group)

        super().destroy_pg()

    @property
    def device(self) -> int:
        return torch.cuda.current_device()

    @property
<<<<<<< HEAD
    def process_group(self) -> dist.ProcessGroup:
        return dist.distributed_c10d._get_default_group()

    @property
=======
>>>>>>> 8fe424ef
    def nccl_group(self) -> dist.ProcessGroup:
        return self.nccl_groups[0]

    @property
    def world_size(self) -> int:
        return 1

    @enable_sdpa_backend_decorator
    @with_comms
    @parameterize(
        "attn_config",
        [
            # full attn with total seqlen 1k
            {
                NAME: "full_attn_1k",
                SKIP_WORLD_SIZE: [3, 5, 6, 7],
                "q_ranges": AttnRanges.from_ranges([[0, 1024]]),
                "k_ranges": AttnRanges.from_ranges([[0, 1024]]),
                "attn_type_mapping": [0],
                "total_seqlen_q": 1024,
                "total_seqlen_k": 1024,
                "chunk_size": 32,
            },
            # varlen full attn with total seqlen 1050
            {
                NAME: "varlen_full_attn_1050",
                SKIP_WORLD_SIZE: [4, 8],
                "q_ranges": AttnRanges.from_ranges(
                    [
                        [0, 128],
                        [128, 256],
                        [256, 384],
                        [384, 512],
                        [512, 640],
                        [640, 768],
                        [768, 1050],
                    ]
                ),
                "k_ranges": AttnRanges.from_ranges(
                    [
                        [0, 128],
                        [128, 256],
                        [256, 384],
                        [384, 512],
                        [512, 640],
                        [640, 768],
                        [768, 1050],
                    ]
                ),
                "attn_type_mapping": [0] * 7,
                "total_seqlen_q": 1050,
                "total_seqlen_k": 1050,
                "chunk_size": 5,
            },
            # varlen full attn with total seqlen 1k
            # but reverse k ranges
            {
                NAME: "reverse_varlen_full_attn_1k",
                SKIP_WORLD_SIZE: [3, 5, 6, 7],
                "q_ranges": AttnRanges.from_ranges(
                    [
                        [0, 128],
                        [128, 256],
                        [256, 384],
                        [384, 512],
                        [512, 640],
                        [640, 768],
                        [768, 896],
                        [896, 1024],
                    ]
                ),
                "k_ranges": AttnRanges.from_ranges(
                    [
                        [896, 1024],
                        [768, 896],
                        [640, 768],
                        [512, 640],
                        [384, 512],
                        [256, 384],
                        [128, 256],
                        [0, 128],
                    ]
                ),
                "attn_type_mapping": [0] * 8,
                "total_seqlen_q": 1024,
                "total_seqlen_k": 1024,
                "chunk_size": 128,
            },
            # varlen block causal with total seqlen 960
            {
                NAME: "varlen_block_causal_960",
                SKIP_WORLD_SIZE: [7, 8],
                "q_ranges": AttnRanges.from_ranges(
                    [
                        [0, 128],
                        [128, 256],
                        [256, 384],
                        [384, 512],
                        [512, 640],
                        [640, 768],
                        [768, 960],
                    ]
                ),
                "k_ranges": AttnRanges.from_ranges(
                    [
                        [0, 128],
                        [0, 256],
                        [0, 384],
                        [0, 512],
                        [512, 640],
                        [512, 768],
                        [768, 960],
                    ]
                ),
                "attn_type_mapping": [0] * 7,
                "total_seqlen_q": 960,
                "total_seqlen_k": 960,
                "chunk_size": 16,
            },
            # varlen block causal with total seqlen 840
            {
                NAME: "varlen_block_causal_840",
                SKIP_WORLD_SIZE: [4, 8],
                "q_ranges": AttnRanges.from_ranges(
                    [
                        [0, 128],
                        [128, 256],
                        [256, 384],
                        [384, 512],
                        [512, 640],
                        [640, 768],
                        [768, 840],
                    ]
                ),
                "k_ranges": AttnRanges.from_ranges(
                    [
                        [0, 128],
                        [0, 256],
                        [0, 384],
                        [0, 512],
                        [512, 640],
                        [512, 768],
                        [768, 840],
                    ]
                ),
                "attn_type_mapping": [0] * 7,
                "total_seqlen_q": 840,
                "total_seqlen_k": 840,
                "chunk_size": 4,
            },
            # varlen block causal with total seqlen 1k
            # but reverse k ranges
            {
                NAME: "reverse_varlen_block_causal_1k",
                SKIP_WORLD_SIZE: [3, 5, 6, 7],
                "q_ranges": AttnRanges.from_ranges(
                    [
                        [0, 128],
                        [128, 256],
                        [256, 384],
                        [384, 512],
                        [512, 640],
                        [640, 768],
                        [768, 896],
                        [896, 1024],
                    ]
                ),
                "k_ranges": AttnRanges.from_ranges(
                    [
                        [512, 1024],
                        [512, 896],
                        [512, 768],
                        [512, 640],
                        [0, 512],
                        [0, 384],
                        [0, 256],
                        [0, 128],
                    ]
                ),
                "attn_type_mapping": [0] * 8,
                "total_seqlen_q": 1024,
                "total_seqlen_k": 1024,
                "chunk_size": 128,
            },
            # varlen block causal with total seqlen 1k
            # but as upper diagonal matrices
            {
                NAME: "upper_diagonal_varlen_block_causal_1k",
                SKIP_WORLD_SIZE: [3, 5, 6, 7],
                "q_ranges": AttnRanges.from_ranges(
                    [
                        [0, 128],
                        [128, 256],
                        [256, 384],
                        [384, 512],
                        [512, 640],
                        [640, 768],
                        [768, 896],
                        [896, 1024],
                    ]
                ),
                "k_ranges": AttnRanges.from_ranges(
                    [
                        [0, 512],
                        [128, 512],
                        [256, 512],
                        [384, 512],
                        [512, 1024],
                        [640, 1024],
                        [768, 1024],
                        [896, 1024],
                    ]
                ),
                "attn_type_mapping": [0] * 8,
                "total_seqlen_q": 1024,
                "total_seqlen_k": 1024,
                "chunk_size": 128,
            },
            # block sliding-window full with total seqlen 1k
            {
                NAME: "block_slide_window_full_1k",
                SKIP_WORLD_SIZE: [3, 5, 6, 7],
                "q_ranges": AttnRanges.from_ranges(
                    [
                        [0, 128],
                        [128, 256],
                        [256, 384],
                        [384, 512],
                        [512, 640],
                        [640, 768],
                        [768, 896],
                        [896, 1024],
                    ]
                ),
                "k_ranges": AttnRanges.from_ranges(
                    [
                        [0, 384],
                        [0, 512],
                        [0, 640],
                        [128, 768],
                        [256, 896],
                        [384, 1024],
                        [512, 1024],
                        [640, 1024],
                    ]
                ),
                "attn_type_mapping": [0] * 8,
                "total_seqlen_q": 1024,
                "total_seqlen_k": 1024,
                "chunk_size": 128,
            },
            # block sliding-window causal with total seqlen 1k
            {
                NAME: "block_slide_window_causal_1k",
                SKIP_WORLD_SIZE: [3, 5, 6, 7],
                "q_ranges": AttnRanges.from_ranges(
                    [
                        [0, 128],
                        [128, 256],
                        [256, 384],
                        [384, 512],
                        [512, 640],
                        [640, 768],
                        [768, 896],
                        [896, 1024],
                    ]
                ),
                "k_ranges": AttnRanges.from_ranges(
                    [
                        [0, 128],
                        [0, 256],
                        [0, 384],
                        [128, 512],
                        [256, 640],
                        [384, 768],
                        [512, 896],
                        [640, 1024],
                    ]
                ),
                "attn_type_mapping": [0] * 8,
                "total_seqlen_q": 1024,
                "total_seqlen_k": 1024,
                "chunk_size": 128,
            },
            # block sliding-window causal with total seqlen 1k
            # but reverse k ranges
            {
                NAME: "reverse_block_slide_window_causal_1k",
                SKIP_WORLD_SIZE: [3, 5, 6, 7],
                "q_ranges": AttnRanges.from_ranges(
                    [
                        [0, 128],
                        [128, 256],
                        [256, 384],
                        [384, 512],
                        [512, 640],
                        [640, 768],
                        [768, 896],
                        [896, 1024],
                    ]
                ),
                "k_ranges": AttnRanges.from_ranges(
                    [
                        [640, 1024],
                        [512, 896],
                        [384, 768],
                        [256, 640],
                        [128, 512],
                        [0, 384],
                        [0, 256],
                        [0, 128],
                    ]
                ),
                "attn_type_mapping": [0] * 8,
                "total_seqlen_q": 1024,
                "total_seqlen_k": 1024,
                "chunk_size": 128,
            },
            # share question mask with total seqlen 1k + overlapped q ranges
            {
                NAME: "share_question_1k_with_q_overlap",
                SKIP_WORLD_SIZE: [3, 5, 6, 7],
                "q_ranges": AttnRanges.from_ranges(
                    [
                        [0, 1024],
                        [128, 256],
                        [256, 512],
                        [512, 1024],
                    ]
                ),
                "k_ranges": AttnRanges.from_ranges(
                    [
                        [0, 128],
                        [128, 256],
                        [256, 512],
                        [512, 1024],
                    ]
                ),
                "attn_type_mapping": [0] * 4,
                "total_seqlen_q": 1024,
                "total_seqlen_k": 1024,
                "chunk_size": 128,
            },
            # varlen block causal with total seqlen 1k + overlapped q ranges
            {
                NAME: "varlen_block_causal_1k_with_q_overlap",
                SKIP_WORLD_SIZE: [3, 5, 6, 7],
                "q_ranges": AttnRanges.from_ranges(
                    [
                        [0, 1024],
                        [128, 1024],
                        [256, 1024],
                        [384, 1024],
                        [512, 1024],
                        [640, 1024],
                        [768, 1024],
                        [896, 1024],
                    ]
                ),
                "k_ranges": AttnRanges.from_ranges(
                    [
                        [0, 128],
                        [128, 256],
                        [256, 384],
                        [384, 512],
                        [512, 640],
                        [640, 768],
                        [768, 896],
                        [896, 1024],
                    ]
                ),
                "attn_type_mapping": [0] * 8,
                "total_seqlen_q": 1024,
                "total_seqlen_k": 1024,
                "chunk_size": 128,
            },
            # several random mask in overlap q_range with 1k mask
            {
                NAME: "random_overlap_mask_1k",
                SKIP_WORLD_SIZE: [3, 5, 6, 7],
                "q_ranges": AttnRanges.from_ranges(
                    [
                        [0, 64],
                        [96, 128],
                        [32, 96],
                        [128, 320],
                        [192, 256],
                        [200, 448],
                        [700, 896],
                        [768, 832],
                        [640, 800],
                        [896, 1024],
                        [928, 960],
                    ]
                ),
                "k_ranges": AttnRanges.from_ranges(
                    [
                        [0, 32],
                        [16, 64],
                        [96, 128],
                        [128, 256],
                        [256, 384],
                        [384, 512],
                        [512, 640],
                        [640, 768],
                        [768, 896],
                        [896, 960],
                        [960, 1024],
                    ]
                ),
                "attn_type_mapping": [0] * 11,
                "total_seqlen_q": 1024,
                "total_seqlen_k": 1024,
                "chunk_size": 128,
            },
            # varlen block causal with total seqlen 840 + overlapped q ranges
            {
                NAME: "varlen_block_causal_840_with_q_overlap",
                SKIP_WORLD_SIZE: [4, 8],
                "q_ranges": AttnRanges.from_ranges(
                    [
                        [0, 512],
                        [128, 512],
                        [256, 512],
                        [384, 512],
                        [512, 840],
                        [640, 840],
                        [768, 840],
                    ]
                ),
                "k_ranges": AttnRanges.from_ranges(
                    [
                        [0, 128],
                        [128, 256],
                        [256, 384],
                        [384, 512],
                        [512, 640],
                        [640, 768],
                        [768, 840],
                    ]
                ),
                "attn_type_mapping": [0] * 7,
                "total_seqlen_q": 840,
                "total_seqlen_k": 840,
                "chunk_size": 4,
            },
            # half-inv block diagonal with total seqlen 1050
            # + interleaved overlapped q ranges
            {
                NAME: "half_inv_block_diagonal_1050_with_interleave_q_overlap",
                SKIP_WORLD_SIZE: [4, 8],
                "q_ranges": AttnRanges.from_ranges(
                    [
                        [0, 420],
                        [210, 630],
                        [420, 840],
                        [630, 1050],
                        [0, 210],
                        [840, 1050],
                    ]
                ),
                "k_ranges": AttnRanges.from_ranges(
                    [
                        [0, 210],
                        [210, 420],
                        [420, 630],
                        [630, 840],
                        [840, 1050],
                        [840, 1050],
                    ]
                ),
                "attn_type_mapping": [0] * 6,
                "total_seqlen_q": 1050,
                "total_seqlen_k": 1050,
                "chunk_size": 5,
            },
        ],
    )
    @parameterize(
        # TODO:
        #   1. test non-trivial algorithms
        #   2. profile real comm/calc factors
        "overlap_config",
        [
            # disable multi-stage overlap
            {
                NAME: "disable_mso",
                "enable": False,
            },
            # static, overlap degree = 1, min chunk size = 15
            {
                NAME: "static_od1_cz15",
                "enable": True,
                "mode": AttnOverlapMode.STATIC,
                "degree": 1,
                "min_chunk_size": 15,
                "max_num_chunks": 60,
                "alg": UniformOverlapAlg(
                    random_costs=True,
                    random_seed=42,
                ),
            },
            # static, overlap degree = 4, min chunk size = 23
            {
                NAME: "static_od4_cz23",
                "enable": True,
                "mode": AttnOverlapMode.STATIC,
                "degree": 4,
                "min_chunk_size": 13,
                "max_num_chunks": 52,
                "alg": UniformOverlapAlg(
                    random_costs=True,
                    random_seed=42,
                ),
            },
            # dynamic, min chunk size = 56, no max overlap degree limit
            {
                NAME: "dynamic_cz56",
                "enable": True,
                "mode": AttnOverlapMode.DYNAMIC,
                "degree": None,
                "dynamic_max_degree": None,
                "min_chunk_size": 12,
                "max_num_chunks": 65,
                "alg": UniformOverlapAlg(
                    random_costs=True,
                    random_seed=42,
                ),
            },
        ],
    )
    @parameterize(
        "num_heads",
        [(6, 1)],  # mqa
    )
    @parameterize(
        "head_dim",
        [64],
    )
    @parameterize(
        "dtype",
        [torch.float64],
    )
    @parameterize(
        "random_type_mapping",
        [False, True],
    )
    def test_pipeline_sdpa(
        self,
        attn_config: dict[str, Any],
        overlap_config: dict[str, Any],
        num_heads: tuple[int, int],  # (nhq, nhkv)
        head_dim: int,
        dtype: torch.dtype,
        random_type_mapping: bool,
        run_bwd: bool = True,
    ):
        # NOTE: test pipeline using sdpa does not need profile mode
        # thus we always enable sanity check mode
        assert magi_attention.is_sanity_check_enable()
        assert magi_attention.is_sdpa_backend_enable()

        # -----    skip for world size   ---- #

        if (
            attn_config.get(SKIP_WORLD_SIZE, [])
            and self.world_size in attn_config[SKIP_WORLD_SIZE]
        ):
            return

        # -----    skip for mso   ---- #

        if magi_attention.comm.is_qo_comm_enable():
            # TODO: support mso for qo comm
            if overlap_config[NAME] != "disable_mso":
                return
<<<<<<< HEAD
=======
            if self.world_size not in (2, 4, 8):
                return

        # -----    skip for native grpcoll   ---- #

        if magi_attention.comm.is_native_grpcoll_enable():
            # TODO: support other dtypes besides bf16
            if dtype != torch.bfloat16:
                return
            # TODO: support other world sizes
            if self.world_size not in (2, 4, 8):
                return
>>>>>>> 8fe424ef

        # -----    construct test case name   ---- #

        assert (
            NAME in attn_config and NAME in overlap_config
        ), f"{attn_config=} | \n\n{overlap_config=}"

        test_case = (
            f"world_size=[{self.world_size}] x "
            f"attn_config=[{attn_config[NAME]}] x overlap_config=[{overlap_config[NAME]}] x "
            f"dtype=[{dtype}] x (nh,hd)=[({num_heads},{head_dim})] x "
            f"random_causal_mapping=[{random_type_mapping}] x "
        )
        test_case_seed = str2seed(test_case)

        # -----    contruct config from test cases   ---- #

        q_ranges: AttnRanges = attn_config["q_ranges"]
        k_ranges: AttnRanges = attn_config["k_ranges"]
        attn_type_mapping: list[int] = attn_config["attn_type_mapping"]
        if random_type_mapping:
            # NOTE: to test causal mapping, we design a mode to just use random `attn_type_mapping`
            # instead of hard-coded config in the test cases
            with sync_rng(seed=test_case_seed):
                attn_type_mapping = [
                    random.choice([0, 1, 2, 3]) for _ in attn_type_mapping
                ]

        total_seqlen_q: int = attn_config["total_seqlen_q"]
        total_seqlen_k: int = attn_config["total_seqlen_k"]
        chunk_size: int = attn_config["chunk_size"]
        num_heads_q, num_heads_kv = num_heads
        softmax_scale = (  # choose softmax_scale by rule
            None if test_case_seed % 2 == 0 else (1 / head_dim)
        )
        softcap = 0.0  # not supported for test

        dist_attn_config = DistAttnConfig(
            dispatch_config=DispatchConfig(
                # TODO: test other dispatch algs
                alg=MinHeapDispatchAlg()
            ),
            overlap_config=OverlapConfig(
                **{k: v for k, v in overlap_config.items() if k not in (NAME,)},
                calc_cost_factor=get_calc_cost_factor(
                    num_heads_q=num_heads_q,
                    head_dim=head_dim,
                    tflops=H100_TFLOPS_16,
                    mfu=H100_MATMUL_MFU,
                ),
                comm_cost_factor=get_comm_cost_factor(
                    num_heads_kv=num_heads_kv,
                    head_dim=head_dim,
                    bandwidth=H100_NVLINK_BANDWIDTH,
                    bwu=H100_NVLINK_A2A_BWU,
                    corr_factor=get_a2a_corr_factor(self.world_size),
                ),
            ),
            # NOTE: this config is useless for this test
            # since we already register/release buffer in `init_pg`/`destroy_pg`
            grpcoll_config=GrpCollConfig(),
        )

        # -----    run pipeline test   ---- #

        # -----   init attn_mask_type ----- #

        attn_mask_type: list[AttnMaskType] = list(
            map(AttnMaskType.from_int_type, attn_type_mapping)
        )

        # -----    init dist attn runtime mgr   ---- #

        dist_attn_runtime_mgr: DistAttnRuntimeMgr = init_dist_attn_runtime_mgr(
            q_ranges=q_ranges,
            k_ranges=k_ranges,
            attn_mask_type=attn_mask_type,
            total_seqlen_q=total_seqlen_q,
            total_seqlen_k=total_seqlen_k,
            chunk_size=chunk_size,
            cp_group=self.nccl_group,
            is_same_source=True,
            is_q_permutable=True,
            is_k_permutable=True,
            dist_attn_config=dist_attn_config,
            cp_mesh=self.device_mesh,
        )
        # HACK: seperate cp group for group-reduce
        dist_attn_runtime_mgr.dist_attn_runtime.cp_group_gr = self.nccl_groups[1]

        # -----   init global qkv   ---- #

        total_q = torch.randn(
            total_seqlen_q,
            num_heads_q,
            head_dim,
            device=self.device,
            dtype=dtype,
            requires_grad=run_bwd,
        )
        total_k = torch.randn(
            total_seqlen_k,
            num_heads_kv,
            head_dim,
            device=self.device,
            dtype=dtype,
            requires_grad=run_bwd,
        )
        total_v = torch.randn(
            total_seqlen_k,
            num_heads_kv,
            head_dim,
            device=self.device,
            dtype=dtype,
            requires_grad=run_bwd,
        )
        dist.all_reduce(total_q.data, group=self.nccl_group)
        dist.all_reduce(total_k.data, group=self.nccl_group)
        dist.all_reduce(total_v.data, group=self.nccl_group)

        # -----   dispatch global qkv to local qkv   ---- #

        local_q = dist_attn_runtime_mgr.dispatch_qo(total_q)
        local_k = dist_attn_runtime_mgr.dispatch_kv(total_k)
        local_v = dist_attn_runtime_mgr.dispatch_kv(total_v)

        # -----   run dist attn forward on local qkv for local o   ---- #

        local_out, _ = dist_attn_runtime_mgr.calc_attn(
            q=local_q,
            k=local_k,
            v=local_v,
            softmax_scale=softmax_scale,
            softcap=softcap,
        )

        # -----   undispatch local o to global o   ---- #

        total_out = dist_attn_runtime_mgr.undispatch_qo(local_out)

        # -----   run backward   ---- #

        if run_bwd:
            grad_total_out = torch.randn_like(total_out).detach()
            dist.all_reduce(grad_total_out.data, group=self.nccl_group)
            total_out.backward(grad_total_out)
            grad_total_q, grad_total_k, grad_total_v = (
                total_q.grad,
                total_k.grad,
                total_v.grad,
            )
        else:
            grad_total_out = None
            grad_total_q, grad_total_k, grad_total_v = None, None, None

        # -----   assert close to torch ref   ---- #

        self._assert_close_to_torch_ref(
            q_ranges=q_ranges,
            k_ranges=k_ranges,
            attn_type_map=attn_type_mapping,
            total_seqlen_q=total_seqlen_q,
            total_seqlen_k=total_seqlen_k,
            softmax_scale=softmax_scale,
            softcap=softcap,
            total_q=total_q,
            total_k=total_k,
            total_v=total_v,
            total_out=total_out,
            grad_total_q=grad_total_q,
            grad_total_k=grad_total_k,
            grad_total_v=grad_total_v,
            grad_total_out=grad_total_out,
            run_bwd=run_bwd,
            test_case=test_case,
        )

    def _assert_close_to_torch_ref(
        self,
        q_ranges: AttnRanges,
        k_ranges: AttnRanges,
        attn_type_map: list[int],
        total_seqlen_q: int,
        total_seqlen_k: int,
        softmax_scale: float | None,
        softcap: float,
        total_q: torch.Tensor,
        total_k: torch.Tensor,
        total_v: torch.Tensor,
        total_out: torch.Tensor,
        grad_total_q: torch.Tensor | None,
        grad_total_k: torch.Tensor | None,
        grad_total_v: torch.Tensor | None,
        grad_total_out: torch.Tensor | None,
        run_bwd: bool,
        test_case: str = "",
    ) -> None:
        # -----   customize tolerance threshold  ---- #

        o_atol = EPSILON
        o_rtol = EPSILON

        dq_atol = EPSILON
        dq_rtol = EPSILON

        dk_atol = EPSILON
        dk_rtol = EPSILON

        dv_atol = EPSILON
        dv_rtol = EPSILON

        # -----   build attn mask   ---- #

        mask = get_attn_mask_from_ffa_args(
            q_ranges=q_ranges,
            k_ranges=k_ranges,
            attn_type_map=attn_type_map,
            total_seqlen_q=total_seqlen_q,
            total_seqlen_k=total_seqlen_k,
            device=self.device,
        )

        # -----   ref1. torch ref with high precision (fp32)   ---- #

        total_q.grad, total_k.grad, total_v.grad = None, None, None

        total_out_ref_high_precision = torch_attn_ref(
            q=total_q,
            k=total_k,
            v=total_v,
            mask=mask,
            softmax_scale=softmax_scale,
            softcap=softcap,
            layout="thd",
            high_precision=True,
        )

        if run_bwd:
            total_out_ref_high_precision.backward(grad_total_out)
            (
                grad_total_q_ref_high_precision,
                grad_total_k_ref_high_precision,
                grad_total_v_ref_high_precision,
            ) = (
                total_q.grad,
                total_k.grad,
                total_v.grad,
            )

        # -----   init error message list   ---- #

        err_msg_list: list[str] = []

        # -----   assert close for fwd out   ---- #

        try:
            magi_attention.testing.assert_close(
                total_out,
                total_out_ref_high_precision,
                atol=o_atol,
                rtol=o_rtol,
                test_case=f"{test_case} => o",
            )
        except Exception as e:
            err_msg_list.append(str(e))

        if run_bwd:
            # -----   assert close for bwd dq   ---- #

            try:
                magi_attention.testing.assert_close(
                    grad_total_q,
                    grad_total_q_ref_high_precision,
                    atol=dq_atol,
                    rtol=dq_rtol,
                    test_case=f"{test_case} => dq",
                )
            except Exception as e:
                err_msg_list.append(str(e))

            # -----   assert close for bwd dk   ---- #

            try:
                magi_attention.testing.assert_close(
                    grad_total_k,
                    grad_total_k_ref_high_precision,
                    atol=dk_atol,
                    rtol=dk_rtol,
                    test_case=f"{test_case} => dk",
                )
            except Exception as e:
                err_msg_list.append(str(e))

            # -----   assert close for bwd dv   ---- #

            try:
                magi_attention.testing.assert_close(
                    grad_total_v,
                    grad_total_v_ref_high_precision,
                    atol=dv_atol,
                    rtol=dv_rtol,
                    test_case=f"{test_case} => dv",
                )
            except Exception as e:
                err_msg_list.append(str(e))

        # -----   raise error if any error occurs   ---- #

        if err_msg_list:
            raise AssertionError("\n\n".join(err_msg_list))


class TestPipelineSDPAWithWorldSize2(TestPipelineSDPABaseWithWorldSize1):
    @property
    def world_size(self) -> int:
        return 2

    @skip_if_lt_x_gpu(2)
    def test_pipeline_sdpa(self, *args, **kwargs):
        super().test_pipeline_sdpa(*args, **kwargs)


class TestPipelineSDPAWithWorldSize3(TestPipelineSDPABaseWithWorldSize1):
    @property
    def world_size(self) -> int:
        return 3

    @skip_if_lt_x_gpu(3)
    def test_pipeline_sdpa(self, *args, **kwargs):
        super().test_pipeline_sdpa(*args, **kwargs)


class TestPipelineSDPAWithWorldSize4(TestPipelineSDPABaseWithWorldSize1):
    @property
    def world_size(self) -> int:
        return 4

    @skip_if_lt_x_gpu(4)
    def test_pipeline_sdpa(self, *args, **kwargs):
        super().test_pipeline_sdpa(*args, **kwargs)


class TestPipelineSDPAWithWorldSize5(TestPipelineSDPABaseWithWorldSize1):
    @property
    def world_size(self) -> int:
        return 5

    @skip_if_lt_x_gpu(5)
    def test_pipeline_sdpa(self, *args, **kwargs):
        super().test_pipeline_sdpa(*args, **kwargs)


class TestPipelineSDPAWithWorldSize6(TestPipelineSDPABaseWithWorldSize1):
    @property
    def world_size(self) -> int:
        return 6

    @skip_if_lt_x_gpu(6)
    def test_pipeline_sdpa(self, *args, **kwargs):
        super().test_pipeline_sdpa(*args, **kwargs)


class TestPipelineSDPAWithWorldSize7(TestPipelineSDPABaseWithWorldSize1):
    @property
    def world_size(self) -> int:
        return 7

    @skip_if_lt_x_gpu(7)
    def test_pipeline_sdpa(self, *args, **kwargs):
        super().test_pipeline_sdpa(*args, **kwargs)


class TestPipelineSDPAWithWorldSize8(TestPipelineSDPABaseWithWorldSize1):
    @property
    def world_size(self) -> int:
        return 8

    @skip_if_lt_x_gpu(8)
    def test_pipeline_sdpa(self, *args, **kwargs):
        super().test_pipeline_sdpa(*args, **kwargs)


if __name__ == "__main__":
    run_tests()<|MERGE_RESOLUTION|>--- conflicted
+++ resolved
@@ -124,13 +124,6 @@
         return torch.cuda.current_device()
 
     @property
-<<<<<<< HEAD
-    def process_group(self) -> dist.ProcessGroup:
-        return dist.distributed_c10d._get_default_group()
-
-    @property
-=======
->>>>>>> 8fe424ef
     def nccl_group(self) -> dist.ProcessGroup:
         return self.nccl_groups[0]
 
@@ -707,8 +700,6 @@
             # TODO: support mso for qo comm
             if overlap_config[NAME] != "disable_mso":
                 return
-<<<<<<< HEAD
-=======
             if self.world_size not in (2, 4, 8):
                 return
 
@@ -721,7 +712,6 @@
             # TODO: support other world sizes
             if self.world_size not in (2, 4, 8):
                 return
->>>>>>> 8fe424ef
 
         # -----    construct test case name   ---- #
 
