# Copyright (c) 2025 SandAI. All Rights Reserved.
#
# Licensed under the Apache License, Version 2.0 (the "License");
# you may not use this file except in compliance with the License.
# You may obtain a copy of the License at
#
#     http://www.apache.org/licenses/LICENSE-2.0
#
# Unless required by applicable law or agreed to in writing, software
# distributed under the License is distributed on an "AS IS" BASIS,
# WITHOUT WARRANTIES OR CONDITIONS OF ANY KIND, either express or implied.
# See the License for the specific language governing permissions and
# limitations under the License.

import unittest
from collections import defaultdict
from unittest import TestCase

import torch

from magi_attention.common.enum import GroupReduceOp, OutMaybeWithLSE
from magi_attention.common.range_op import range_reduce
from magi_attention.functional.utils import correct_attn_lse, correct_attn_out
from magi_attention.testing import parameterize
from magi_attention.utils import is_fp_dtype_at_least, max_fp_dtype
<<<<<<< HEAD

OutMaybeWithLSE: TypeAlias = torch.Tensor | tuple[torch.Tensor, torch.Tensor]
=======
>>>>>>> 8fe424ef


def range_reduce_ref(
    input: torch.Tensor,
    output: torch.Tensor,
    input_ranges: torch.Tensor,
    output_ranges: torch.Tensor,
    dim: int = 0,
<<<<<<< HEAD
    reduce_op: Literal["sum", "avg", "lse"] = "sum",
=======
    reduce_op: GroupReduceOp = "sum",
>>>>>>> 8fe424ef
    reduce_dtype: torch.dtype | None = None,
    input_lse: torch.Tensor | None = None,
    output_lse: torch.Tensor | None = None,
) -> OutMaybeWithLSE:
    """Reference implementation of range reduce

    Args:
        input (torch.Tensor): Source tensor to reduce from
        output (torch.Tensor): Destination tensor to reduce into
        input_ranges (torch.Tensor): Tensor of [start, end] ranges in the input
        output_ranges (torch.Tensor): Tensor of [start, end] ranges in the output
        dim (int, optional): Dimension along which to perform the reduction. Default is 0.
        reduce_op (ReduceOp): the reduce operation to use. Defaults to "sum"
            - "sum": sum reduction
            - "avg": average reduction
            - "lse": log-sum-exp weighted average reduction, with lse correction
        reduce_dtype (torch.dtype | None, optional): The dtype to use for the reduced tensor.
            Defaults to None to use the maximum precision between input/output and fp32.
        input_lse (torch.Tensor | None, optional): Log-sum-exp tensor for input. Defaults to None.
        output_lse (torch.Tensor | None, optional): Log-sum-exp tensor for output. Defaults to None.

    Returns:
        tuple[torch.Tensor, torch.Tensor] | torch.Tensor: The output tensor with the corrected lse
        after reduction if reduce_op is "lse", otherwise only the output tensor after reduction

        NOTE: for simplicity, this reference function does not guarantee in-place reduction
    """

    reduce_dtype = reduce_dtype or max_fp_dtype(
        input.dtype, output.dtype, torch.float32
    )

    is_lse_reduce = reduce_op == "lse"
    if is_lse_reduce:
        assert (
            input_lse is not None and output_lse is not None
        ), "lse reduction requires input_lse and output_lse"
        assert is_fp_dtype_at_least(input_lse, torch.float32) and is_fp_dtype_at_least(
            output_lse, torch.float32
        ), "lse reduction requires input_lse and output_lse at least float32"
        assert input_lse.ndim == output_lse.ndim == 2, (
            "lse reduction requires input and output must be 2D tensors "
            "with the shape: [seqlen, nheads]"
        )
        assert input.ndim == output.ndim == 3, (
            "lse reduction requires input and output must be 3D tensors "
            "with the shape: [seqlen, nheads, head_dim]"
        )

    # Handle the case when dim is not 0
    if dim != 0:
        input = input.transpose(0, dim).contiguous()
        output = output.transpose(0, dim).contiguous()
        if is_lse_reduce:
            input_lse = input_lse.transpose(0, dim).contiguous()  # type: ignore[union-attr]
            output_lse = output_lse.transpose(0, dim).contiguous()  # type: ignore[union-attr]
    else:
        input = input.contiguous()
        output = output.contiguous()

    # Cast to reduce_dtype
    orig_output_dtype = output.dtype
    input = input.to(reduce_dtype)
    output = output.to(reduce_dtype)
    if is_lse_reduce:
        orig_output_lse_dtype = output_lse.dtype  # type: ignore[union-attr]
        input_lse = input_lse.to(reduce_dtype)  # type: ignore[union-attr]
        output_lse = output_lse.to(reduce_dtype)  # type: ignore[union-attr]

    output_ranges = output_ranges.tolist()
    input_ranges = input_ranges.tolist()

    match reduce_op:
        case "sum":
            for (out_start, out_end), (in_start, in_end) in zip(
                output_ranges, input_ranges
            ):
                output[out_start:out_end] += input[in_start:in_end]
        case "avg":
            out_range_cnt_map: dict[tuple[int, int], int] = defaultdict(int)
            for (out_start, out_end), (in_start, in_end) in zip(
                output_ranges, input_ranges
            ):
                output[out_start:out_end] += input[in_start:in_end]
                out_range_cnt_map[(out_start, out_end)] += 1

            for (out_start, out_end), cnt in out_range_cnt_map.items():
                output[out_start:out_end] /= cnt
        case "lse":
            for (out_start, out_end), (in_start, in_end) in zip(
                output_ranges, input_ranges
            ):
                cur_lse = input_lse[in_start:in_end]  # type: ignore[index]
                old_lse_acc = output_lse[out_start:out_end].clone()  # type: ignore[index]
                new_lse_acc = correct_attn_lse(
                    lse1=old_lse_acc,
                    lse2=cur_lse,
                )
                output_lse[out_start:out_end].copy_(new_lse_acc)  # type: ignore[index]

                cur_out = input[in_start:in_end]
                old_out_acc = output[out_start:out_end].clone()
                new_out_acc = correct_attn_out(
                    out1=old_out_acc,
                    lse1=old_lse_acc,
                    out2=cur_out,
                    lse2=cur_lse,
                    lse=new_lse_acc,
                )
                output[out_start:out_end].copy_(new_out_acc)
        case _:
            raise ValueError(f"Invalid reduce_op: {reduce_op}")

    # If transposed earlier, transpose back
    if dim != 0:
        output = output.transpose(0, dim)
        if is_lse_reduce:
            output_lse = output_lse.transpose(0, dim)  # type: ignore[union-attr]

    # Cast back to original dtype
    output = output.to(orig_output_dtype)
    if is_lse_reduce:
        output_lse = output_lse.to(orig_output_lse_dtype)  # type: ignore[union-attr]
        return output, output_lse

    return output


class TestRangeReduce(TestCase):
    @property
    def seed(self) -> int:
        return 42

    @property
    def device(self) -> int:
        return torch.device("cuda" if torch.cuda.is_available() else "cpu")

    @property
    def dtype(self) -> torch.dtype:
        return torch.bfloat16

    @parameterize("reduce_op", ["sum", "avg"])
    @parameterize("reduce_dtype", [None, torch.float32, torch.float64])
    @parameterize("deterministic", [False, True])
    def test_normal_range_reduce(self, reduce_op, reduce_dtype, deterministic):
        """Test range_reduce function with normal reduction"""

        if not deterministic and reduce_dtype is not None:
            # non-deterministic mode only supports None
            return

        # --- Test case 1: Basic functionality --- #

        input_tensor = torch.randn(10, 5, dtype=self.dtype, device=self.device)
        output_tensor = torch.randn(8, 5, dtype=self.dtype, device=self.device)
        if reduce_op == "avg":
            output_tensor.zero_()
        input_ranges = torch.tensor(
            [[0, 2], [2, 3], [3, 6], [7, 8], [9, 10]],
            dtype=torch.int32,
            device=self.device,
        )
        output_ranges = torch.tensor(
            [[5, 7], [4, 5], [0, 3], [4, 5], [7, 8]],
            dtype=torch.int32,
            device=self.device,
        )

        self.compare_normal_range_reudce(
            input_tensor,
            output_tensor,
            input_ranges,
            output_ranges,
            deterministic=deterministic,
            reduce_op=reduce_op,
            reduce_dtype=reduce_dtype,
            test_case="Basic functionality",
        )

        # --- Test case 2: Empty tensor handling --- #

        empty_input = torch.empty(0, 5, dtype=self.dtype, device=self.device)
        empty_output = torch.empty(0, 5, dtype=self.dtype, device=self.device)
        empty_ranges = torch.empty(0, 2, dtype=torch.int32, device=self.device)

        self.compare_normal_range_reudce(
            empty_input,
            empty_output,
            empty_ranges,
            empty_ranges,
            deterministic=deterministic,
            reduce_op=reduce_op,
            reduce_dtype=reduce_dtype,
            test_case="Empty tensor handling",
        )

        # --- Test case 3: Different dimension --- #

        input_tensor = torch.randn(5, 10, 3, dtype=self.dtype, device=self.device)
        output_tensor = torch.randn(5, 8, 3, dtype=self.dtype, device=self.device)
        if reduce_op == "avg":
            output_tensor.zero_()
        input_ranges = torch.tensor(
            [[0, 3], [5, 8]], dtype=torch.int32, device=self.device
        )
        output_ranges = torch.tensor(
            [[0, 3], [4, 7]], dtype=torch.int32, device=self.device
        )

        self.compare_normal_range_reudce(
            input_tensor,
            output_tensor,
            input_ranges,
            output_ranges,
            dim=1,
            deterministic=deterministic,
            reduce_op=reduce_op,
            reduce_dtype=reduce_dtype,
            test_case="Different dimension (dim=1)",
        )

        # --- Test case 4: Large tensors --- #

        large_input = torch.randn(100, 20, dtype=self.dtype, device=self.device)
        large_output = torch.randn(70, 20, dtype=self.dtype, device=self.device)
        if reduce_op == "avg":
            large_output.zero_()
        large_input_ranges = torch.tensor(
            [[0, 30], [40, 80]], dtype=torch.int32, device=self.device
        )
        large_output_ranges = torch.tensor(
            [[0, 30], [30, 70]], dtype=torch.int32, device=self.device
        )

        self.compare_normal_range_reudce(
            large_input,
            large_output,
            large_input_ranges,
            large_output_ranges,
            deterministic=deterministic,
            reduce_op=reduce_op,
            reduce_dtype=reduce_dtype,
            test_case="Large tensors",
        )

        # --- Test case 5: Edge case - single range --- #

        single_range_input = torch.randn(10, 5, dtype=self.dtype, device=self.device)
        single_range_output = torch.randn(4, 5, dtype=self.dtype, device=self.device)
        if reduce_op == "avg":
            single_range_output.zero_()
        single_input_range = torch.tensor(
            [[3, 7]], dtype=torch.int32, device=self.device
        )
        single_output_range = torch.tensor(
            [[0, 4]], dtype=torch.int32, device=self.device
        )

        self.compare_normal_range_reudce(
            single_range_input,
            single_range_output,
            single_input_range,
            single_output_range,
            deterministic=deterministic,
            reduce_op=reduce_op,
            reduce_dtype=reduce_dtype,
            test_case="Edge case - single range",
        )

        # --- Test case 6: Multi-dimensional tensors --- #

        multi_dim_input = torch.randn(10, 5, 8, 4, dtype=self.dtype, device=self.device)
        multi_dim_output = torch.randn(8, 5, 8, 4, dtype=self.dtype, device=self.device)
        if reduce_op == "avg":
            multi_dim_output.zero_()

        self.compare_normal_range_reudce(
            multi_dim_input,
            multi_dim_output,
            input_ranges,
            output_ranges,
            dim=0,
            deterministic=deterministic,
            reduce_op=reduce_op,
            reduce_dtype=reduce_dtype,
            test_case="Multi-dimensional tensors (dim=0)",
        )

        multi_dim_output2 = torch.randn(
            10, 5, 12, 4, dtype=self.dtype, device=self.device
        )
        if reduce_op == "avg":
            multi_dim_output2.zero_()

        self.compare_normal_range_reudce(
            multi_dim_input,
            multi_dim_output2,
            input_ranges,
            output_ranges,
            dim=2,
            deterministic=deterministic,
            reduce_op=reduce_op,
            reduce_dtype=reduce_dtype,
            test_case="Multi-dimensional tensors (dim=2)",
        )

        # --- Test case 7: Non-contiguous memory layout --- #

        non_contiguous_input = torch.randn(
            10, 5, dtype=self.dtype, device=self.device
        ).transpose(0, 1)
        non_contiguous_output = torch.randn(5, 8, dtype=self.dtype, device=self.device)
        assert not non_contiguous_input.is_contiguous()
        if reduce_op == "avg":
            non_contiguous_output.zero_()

        self.compare_normal_range_reudce(
            non_contiguous_input,
            non_contiguous_output,
            input_ranges,
            output_ranges,
            dim=1,
            deterministic=deterministic,
            reduce_op=reduce_op,
            reduce_dtype=reduce_dtype,
            test_case="Non-contiguous memory layout",
        )

        # --- Test case 8: Various data types --- #

        for dtype in [torch.float16, torch.float32, torch.int32, torch.int64]:
            typed_input = torch.randn(10, 5, device=self.device).to(dtype)
            typed_output = torch.randn(8, 5, device=self.device).to(dtype)
            if reduce_op == "avg":
                typed_output.zero_()
            if dtype.is_floating_point:
                self.compare_normal_range_reudce(
                    typed_input,
                    typed_output,
                    input_ranges,
                    output_ranges,
                    deterministic=deterministic,
                    reduce_op=reduce_op,
                    reduce_dtype=reduce_dtype,
                    test_case=f"Various data types ({dtype=})",
                )

    @staticmethod
    def compare_normal_range_reudce(
        input_tensor: torch.Tensor,
        output_tensor: torch.Tensor,
        input_ranges: torch.Tensor,
        output_ranges: torch.Tensor,
        dim: int = 0,
        deterministic: bool = False,
<<<<<<< HEAD
        reduce_op: Literal["sum", "avg", "lse"] = "sum",
=======
        reduce_op: GroupReduceOp = "sum",
>>>>>>> 8fe424ef
        reduce_dtype: torch.dtype | None = None,
        test_case: str = "",
    ):
        assert reduce_op != "lse", "this func does not support lse-reduce"

        # Copy output tensors for comparison
        output1 = output_tensor.clone()
        output2 = output_tensor.clone()

        # Call the original implementation
        result = range_reduce(
            input=input_tensor,
            output=output1,
            input_ranges=input_ranges,
            output_ranges=output_ranges,
            dim=dim,
            deterministic=deterministic,
            reduce_op=reduce_op,
            reduce_dtype=reduce_dtype,
        )
        assert output1.data_ptr() == result.data_ptr(), "Not in-place reduction"  # type: ignore[union-attr]

        # Call the reference implementation
        expected = range_reduce_ref(
            input=input_tensor,
            output=output2,
            input_ranges=input_ranges,
            output_ranges=output_ranges,
            dim=dim,
            reduce_op=reduce_op,
            reduce_dtype=reduce_dtype,
        )

        # Verify results match
        try:
            torch.testing.assert_close(result, expected)
        except AssertionError as e:
            deter_str = "deterministic" if deterministic else "non-deterministic"
            raise AssertionError(
                f"Test case: {test_case} failed with reduce op {reduce_op} "
                f"in {deter_str} mode: {e}\nwhere {result=}\n{expected=}\n"
            )

    def test_lse_range_reduce(self):
        """Test range_reduce function with lse reduction"""

        # --- Test case 1: Basic functionality --- #

        input_tensor = torch.randn(10, 5, 3, dtype=self.dtype, device=self.device)
        output_tensor = torch.randn(8, 5, 3, dtype=self.dtype, device=self.device)
        input_lse = torch.randn(10, 5, dtype=torch.float32, device=self.device)
        output_lse = torch.randn(8, 5, dtype=torch.float32, device=self.device)
        input_ranges = torch.tensor(
            [[0, 2], [2, 3], [3, 6], [7, 8], [9, 10]],
            dtype=torch.int32,
            device=self.device,
        )
        output_ranges = torch.tensor(
            [[5, 7], [4, 5], [0, 3], [4, 5], [7, 8]],
            dtype=torch.int32,
            device=self.device,
        )

        self.compare_lse_range_reudce(
            input_tensor,
            output_tensor,
            input_lse,
            output_lse,
            input_ranges,
            output_ranges,
            dim=0,
            reduce_dtype=torch.float32,
            test_case="Basic functionality with bf16 input/output and fp32 lse",
        )

        # --- Test case 2: Single Ranges with fp64 --- #

        input_tensor = torch.randn(512, 2, 64, dtype=torch.float64, device=self.device)
        output_tensor = torch.randn(512, 2, 64, dtype=torch.float64, device=self.device)
        input_lse = torch.randn(512, 2, dtype=torch.float64, device=self.device)
        output_lse = torch.randn(512, 2, dtype=torch.float64, device=self.device)
        input_ranges = torch.tensor(
            [[0, 512]],
            dtype=torch.int32,
            device=self.device,
        )
        output_ranges = torch.tensor(
            [[0, 512]],
            dtype=torch.int32,
            device=self.device,
        )

        self.compare_lse_range_reudce(
            input_tensor,
            output_tensor,
            input_lse,
            output_lse,
            input_ranges,
            output_ranges,
            dim=0,
            reduce_dtype=None,
            test_case="Single Ranges with fp64 input/output and fp64 lse",
<<<<<<< HEAD
        )

        # --- Test case 3: Double Ranges with all -inf lse --- #

        input_tensor = torch.randn(
            (256, 3, 64), dtype=torch.float64, device=self.device
        )
        output_tensor = torch.randn(
            (128, 3, 64), dtype=torch.float64, device=self.device
        )
        input_lse = torch.full(
            (256, 3), fill_value=float("-inf"), dtype=torch.float64, device=self.device
        )
        output_lse = torch.full(
            (128, 3), fill_value=float("-inf"), dtype=torch.float64, device=self.device
        )
        input_ranges = torch.tensor(
            [[0, 128], [128, 256]],
            dtype=torch.int32,
            device=self.device,
        )
        output_ranges = torch.tensor(
            [[0, 128], [0, 128]],
            dtype=torch.int32,
            device=self.device,
        )

        self.compare_lse_range_reudce(
            input_tensor,
            output_tensor,
            input_lse,
            output_lse,
            input_ranges,
            output_ranges,
            dim=0,
            reduce_dtype=None,
            test_case="Double Ranges with all -inf lse",
        )

=======
        )

        # --- Test case 3: Double Ranges with all -inf lse --- #

        input_tensor = torch.randn(
            (256, 3, 64), dtype=torch.float64, device=self.device
        )
        output_tensor = torch.randn(
            (128, 3, 64), dtype=torch.float64, device=self.device
        )
        input_lse = torch.full(
            (256, 3), fill_value=float("-inf"), dtype=torch.float64, device=self.device
        )
        output_lse = torch.full(
            (128, 3), fill_value=float("-inf"), dtype=torch.float64, device=self.device
        )
        input_ranges = torch.tensor(
            [[0, 128], [128, 256]],
            dtype=torch.int32,
            device=self.device,
        )
        output_ranges = torch.tensor(
            [[0, 128], [0, 128]],
            dtype=torch.int32,
            device=self.device,
        )

        self.compare_lse_range_reudce(
            input_tensor,
            output_tensor,
            input_lse,
            output_lse,
            input_ranges,
            output_ranges,
            dim=0,
            reduce_dtype=None,
            test_case="Double Ranges with all -inf lse",
        )

>>>>>>> 8fe424ef
        # --- Test case 4: Incomplete Single Ranges with half -inf lse --- #

        input_tensor = torch.randn(
            (128, 6, 64), dtype=torch.float64, device=self.device
        )
        input_tensor[64:].zero_()
        output_tensor = torch.zeros(
            (256, 6, 64), dtype=torch.float64, device=self.device
        )
        input_lse = torch.randn((128, 6), dtype=torch.float64, device=self.device)
        input_lse[64:].fill_(float("-inf"))
        output_lse = torch.full(
            (256, 6), fill_value=float("-inf"), dtype=torch.float64, device=self.device
        )
        input_ranges = torch.tensor(
            [[0, 128]],
            dtype=torch.int32,
            device=self.device,
        )
        output_ranges = torch.tensor(
            [[0, 128]],
            dtype=torch.int32,
            device=self.device,
        )

        self.compare_lse_range_reudce(
            input_tensor,
            output_tensor,
            input_lse,
            output_lse,
            input_ranges,
            output_ranges,
            dim=0,
            reduce_dtype=None,
            test_case="Incomplete Single Ranges with half -inf lse",
        )

    @staticmethod
    def compare_lse_range_reudce(
        input_tensor: torch.Tensor,
        output_tensor: torch.Tensor,
        input_lse: torch.Tensor,
        output_lse: torch.Tensor,
        input_ranges: torch.Tensor,
        output_ranges: torch.Tensor,
        dim: int = 0,
        reduce_dtype: torch.dtype | None = None,
        test_case: str = "",
    ):
        # Copy output tensors for comparison
        output1 = output_tensor.clone()
        output2 = output_tensor.clone()
        output_lse1 = output_lse.clone()
        output_lse2 = output_lse.clone()

        # Call the original implementation
        out, lse = range_reduce(
            input=input_tensor,
            output=output1,
            input_ranges=input_ranges,
            output_ranges=output_ranges,
            dim=dim,
            deterministic=True,
            reduce_op="lse",
            reduce_dtype=reduce_dtype,
            input_lse=input_lse,
            output_lse=output_lse1,
        )

        # check in-place
        assert output1.data_ptr() == out.data_ptr(), "Not in-place reduction"
        assert output_lse1.data_ptr() == lse.data_ptr(), "Not in-place reduction"

        # Call the reference implementation
        out_ref, lse_ref = range_reduce_ref(
            input=input_tensor,
            output=output2,
            input_ranges=input_ranges,
            output_ranges=output_ranges,
            dim=dim,
            reduce_op="lse",
            input_lse=input_lse,
            output_lse=output_lse2,
            reduce_dtype=reduce_dtype,
        )

        # Verify results match
        err_msg_list: list[str] = []
        try:
            torch.testing.assert_close(out, out_ref)
        except AssertionError as e:
            err_msg_list.append(
                f"Test case: {test_case} failed for out: {e}\nwhere {out=}\n{out_ref=}\n"
            )
        try:
            torch.testing.assert_close(lse, lse_ref)
        except AssertionError as e:
            err_msg_list.append(
                f"Test case: {test_case} failed for lse: {e}\nwhere {lse=}\n{lse_ref=}\n"
            )

        if err_msg_list:
            raise AssertionError("\n".join(err_msg_list))


if __name__ == "__main__":
    unittest.main()<|MERGE_RESOLUTION|>--- conflicted
+++ resolved
@@ -23,11 +23,6 @@
 from magi_attention.functional.utils import correct_attn_lse, correct_attn_out
 from magi_attention.testing import parameterize
 from magi_attention.utils import is_fp_dtype_at_least, max_fp_dtype
-<<<<<<< HEAD
-
-OutMaybeWithLSE: TypeAlias = torch.Tensor | tuple[torch.Tensor, torch.Tensor]
-=======
->>>>>>> 8fe424ef
 
 
 def range_reduce_ref(
@@ -36,11 +31,7 @@
     input_ranges: torch.Tensor,
     output_ranges: torch.Tensor,
     dim: int = 0,
-<<<<<<< HEAD
-    reduce_op: Literal["sum", "avg", "lse"] = "sum",
-=======
     reduce_op: GroupReduceOp = "sum",
->>>>>>> 8fe424ef
     reduce_dtype: torch.dtype | None = None,
     input_lse: torch.Tensor | None = None,
     output_lse: torch.Tensor | None = None,
@@ -396,11 +387,7 @@
         output_ranges: torch.Tensor,
         dim: int = 0,
         deterministic: bool = False,
-<<<<<<< HEAD
-        reduce_op: Literal["sum", "avg", "lse"] = "sum",
-=======
         reduce_op: GroupReduceOp = "sum",
->>>>>>> 8fe424ef
         reduce_dtype: torch.dtype | None = None,
         test_case: str = "",
     ):
@@ -503,7 +490,6 @@
             dim=0,
             reduce_dtype=None,
             test_case="Single Ranges with fp64 input/output and fp64 lse",
-<<<<<<< HEAD
         )
 
         # --- Test case 3: Double Ranges with all -inf lse --- #
@@ -543,47 +529,6 @@
             test_case="Double Ranges with all -inf lse",
         )
 
-=======
-        )
-
-        # --- Test case 3: Double Ranges with all -inf lse --- #
-
-        input_tensor = torch.randn(
-            (256, 3, 64), dtype=torch.float64, device=self.device
-        )
-        output_tensor = torch.randn(
-            (128, 3, 64), dtype=torch.float64, device=self.device
-        )
-        input_lse = torch.full(
-            (256, 3), fill_value=float("-inf"), dtype=torch.float64, device=self.device
-        )
-        output_lse = torch.full(
-            (128, 3), fill_value=float("-inf"), dtype=torch.float64, device=self.device
-        )
-        input_ranges = torch.tensor(
-            [[0, 128], [128, 256]],
-            dtype=torch.int32,
-            device=self.device,
-        )
-        output_ranges = torch.tensor(
-            [[0, 128], [0, 128]],
-            dtype=torch.int32,
-            device=self.device,
-        )
-
-        self.compare_lse_range_reudce(
-            input_tensor,
-            output_tensor,
-            input_lse,
-            output_lse,
-            input_ranges,
-            output_ranges,
-            dim=0,
-            reduce_dtype=None,
-            test_case="Double Ranges with all -inf lse",
-        )
-
->>>>>>> 8fe424ef
         # --- Test case 4: Incomplete Single Ranges with half -inf lse --- #
 
         input_tensor = torch.randn(
