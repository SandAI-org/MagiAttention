# Copyright (c) 2025 SandAI. All Rights Reserved.
#
# Licensed under the Apache License, Version 2.0 (the "License");
# you may not use this file except in compliance with the License.
# You may obtain a copy of the License at
#
#     http://www.apache.org/licenses/LICENSE-2.0
#
# Unless required by applicable law or agreed to in writing, software
# distributed under the License is distributed on an "AS IS" BASIS,
# WITHOUT WARRANTIES OR CONDITIONS OF ANY KIND, either express or implied.
# See the License for the specific language governing permissions and
# limitations under the License.

import os
import random
from typing import Any

import torch
import torch.distributed as dist
from torch.distributed.device_mesh import init_device_mesh
from torch.testing._internal.common_distributed import skip_if_lt_x_gpu
from torch.testing._internal.common_utils import run_tests

import magi_attention
import magi_attention.testing
from magi_attention import init_dist_attn_runtime_mgr
from magi_attention.comm.primitive.grpcoll._mgr import grpcoll_mgr
from magi_attention.common.enum import AttnMaskType, AttnOverlapMode
from magi_attention.common.ranges import AttnRanges
from magi_attention.config import (
    DispatchConfig,
    DistAttnConfig,
<<<<<<< HEAD
=======
    GrpCollConfig,
>>>>>>> 8fe424ef
    MinHeapDispatchAlg,
    OverlapConfig,
    UniformOverlapAlg,
)
from magi_attention.dist_attn_runtime_mgr import DistAttnRuntimeMgr
from magi_attention.testing import parameterize
from magi_attention.testing.dist_common import (
    NAME,
    PROFILE_ONLY,
    SKIP_WORLD_SIZE,
    DistTestBase,
    with_comms,
)
from magi_attention.testing.precision import (
    EPSILON,
    H100_MATMUL_MFU,
    H100_NVLINK_A2A_BWU,
    H100_NVLINK_BANDWIDTH,
    H100_TFLOPS_16,
    calc_inf_norm,
    extract_mismatch_threshold,
    torch_attn_ref,
)
from magi_attention.utils import (
    get_a2a_corr_factor,
    get_attn_mask_from_ffa_args,
    get_calc_cost_factor,
    get_comm_cost_factor,
    str2seed,
    sync_rng,
)


class TestPipelineBaseWithWorldSize1(DistTestBase):
    def init_pg(self) -> None:
        super().init_pg()

        self.profile_mode = (
            os.environ.get("MAGI_ATTENTION_UNITEST_PROFILE_MODE", "0") == "1"
        )

        if self.profile_mode:
            # disable sanity check when profiling
            os.environ["MAGI_ATTENTION_SANITY_CHECK"] = "0"

        # init several pgs with all ranks
        self.nccl_groups = [
            dist.new_group(list(range(self.world_size)), backend=self.backend)
            for _ in range(2)
        ]

        # -----    set up for hier comm   ---- #

        if magi_attention.comm.is_hierarchical_comm_enable():
            world_size_inter_node, world_size_intra_node = {
                1: (1, 1),
                2: (1, 2),
                3: (3, 1),
                4: (2, 2),
                5: (1, 5),
                6: (3, 2),
                7: (1, 7),
                8: (2, 4),
            }[self.world_size]
            self.device_mesh = init_device_mesh(
                device_type="cuda",
                mesh_shape=(world_size_inter_node, world_size_intra_node),
                mesh_dim_names=("inter", "intra"),
            )
        else:
            self.device_mesh = None

        # -----    set up for native grpcoll   ---- #

        if magi_attention.comm.is_native_grpcoll_enable():
            if self.world_size in (2, 4, 8):
                for nccl_group in self.nccl_groups:
                    grpcoll_mgr.register_buffer(
                        group=nccl_group,
                        config=GrpCollConfig(
                            num_nvl_bytes=int(2e9)
                            * self.world_size
                            // 8,  # 2GB for 8 ranks
                        ),
                    )
                    grpcoll_mgr.check_registered(group=nccl_group)

    def destroy_pg(self):
        # -----    clean up for native grpcoll   ---- #

        if magi_attention.comm.is_native_grpcoll_enable():
            if self.world_size in (2, 4, 8):
                for nccl_group in self.nccl_groups:
                    grpcoll_mgr.release_buffer(group=nccl_group)
                    grpcoll_mgr.check_released(group=nccl_group)

        super().destroy_pg()

    @property
    def device(self) -> int:
        return torch.cuda.current_device()

    @property
    def nccl_group(self) -> dist.ProcessGroup:
        return self.nccl_groups[0]

    @property
    def world_size(self) -> int:
        return 1

    @property
    def seed(self) -> int:
        return 42

    @with_comms
    @parameterize(
        "attn_config",
        [
            # full attn with total seqlen 14k
            {
                NAME: "full_attn_14k",
                SKIP_WORLD_SIZE: [3, 5, 6, 8],
                "q_ranges": AttnRanges.from_ranges([[0, 14336]]),
                "k_ranges": AttnRanges.from_ranges([[0, 14336]]),
                "attn_type_mapping": [0],
                "total_seqlen_q": 14336,
                "total_seqlen_k": 14336,
                "chunk_size": 512,
            },
            # varlen full attn with total seqlen 12k
            {
                NAME: "varlen_full_attn_12k",
                SKIP_WORLD_SIZE: [5, 7],
                "q_ranges": AttnRanges.from_ranges(
                    [
                        [0, 2048],
                        [2048, 4096],
                        [4096, 6144],
                        [6144, 8192],
                        [8192, 10240],
                        [10240, 12288],
                    ]
                ),
                "k_ranges": AttnRanges.from_ranges(
                    [
                        [0, 2048],
                        [2048, 4096],
                        [4096, 6144],
                        [6144, 8192],
                        [8192, 10240],
                        [10240, 12288],
                    ]
                ),
                "attn_type_mapping": [0] * 6,
                "total_seqlen_q": 12288,
                "total_seqlen_k": 12288,
                "chunk_size": 512,
            },
            # # varlen block causal with total seqlen 15k
            {
                NAME: "varlen_block_causal_15k",
                SKIP_WORLD_SIZE: [4, 7, 8],
                "q_ranges": AttnRanges.from_ranges(
                    [
                        [0, 2048],
                        [2048, 4096],
                        [4096, 6144],
                        [6144, 8192],
                        [8192, 10240],
                        [10240, 12288],
                        [12288, 15360],
                    ]
                ),
                "k_ranges": AttnRanges.from_ranges(
                    [
                        [0, 2048],
                        [0, 4096],
                        [0, 6144],
                        [0, 8192],
                        [8192, 10240],
                        [8192, 12288],
                        [12288, 15360],
                    ]
                ),
                "attn_type_mapping": [0] * 7,
                "total_seqlen_q": 15360,
                "total_seqlen_k": 15360,
                "chunk_size": 512,
            },
            # varlen block causal with total seqlen 12k + overlapped q ranges
            {
                NAME: "varlen_block_causal_12k_with_q_overlap",
                SKIP_WORLD_SIZE: [5, 7],
                "q_ranges": AttnRanges.from_ranges(
                    [
                        [0, 8192],
                        [2048, 8192],
                        [4096, 8192],
                        [6144, 8192],
                        [8192, 12288],
                        [10240, 12288],
                    ]
                ),
                "k_ranges": AttnRanges.from_ranges(
                    [
                        [0, 2048],
                        [2048, 4096],
                        [4096, 6144],
                        [6144, 8192],
                        [8192, 10240],
                        [10240, 12288],
                    ]
                ),
                "attn_type_mapping": [0] * 6,
                "total_seqlen_q": 12288,
                "total_seqlen_k": 12288,
                "chunk_size": 512,
            },
            # simple bi_causal test with overlapped q ranges with 12k
            {
                NAME: "bi_causal_12k_with_q_overlap",
                SKIP_WORLD_SIZE: [5, 7],
                "q_ranges": AttnRanges.from_ranges(
                    [
                        [0, 2048],
                        [2048, 4096],
                        [4096, 6144],
                        [6144, 8192],
                        [8192, 10240],
                        [10240, 12288],
                        [1000, 4000],
                        [10000, 12000],
                    ]
                ),
                "k_ranges": AttnRanges.from_ranges(
                    [
                        [0, 3072],
                        [0, 4096],
                        [0, 6144],
                        [6144, 12288],
                        [8192, 12288],
                        [9216, 12288],
                        [8000, 12000],
                        [0, 5000],
                    ]
                ),
                "attn_type_mapping": [3] * 8,
                "total_seqlen_q": 12288,
                "total_seqlen_k": 12288,
                "chunk_size": 512,
            },
            # merging causal and inv_causal to bi_causal with total seqlen 10k
            # + interleaved overlapped q ranges
            {
                NAME: "continuous_multi_masks_10k_with_q_overlap",
                SKIP_WORLD_SIZE: [3, 6, 7, 8],
                "q_ranges": AttnRanges.from_ranges(
                    [
                        [0, 2048],
                        [0, 2048],
                        [0, 2048],
                        [0, 2048],
                        [2048, 4096],
                        [3072, 5120],
                        [5120, 7168],
                        [6144, 8192],
                        [8192, 10240],
                        [8192, 10240],
                        [8192, 10240],
                        [8192, 10240],
                    ]
                ),
                "k_ranges": AttnRanges.from_ranges(
                    [
                        [0, 2048],
                        [2048, 4096],
                        [4096, 6144],
                        [6144, 10240],
                        [0, 2048],
                        [2048, 4096],
                        [0, 2048],
                        [2048, 4096],
                        [0, 2048],
                        [2048, 4096],
                        [4096, 6144],
                        [6144, 10240],
                    ]
                ),
                "attn_type_mapping": [2, 0, 1, 3, 2, 1, 2, 1, 2, 0, 1, 3],
                "total_seqlen_q": 10240,
                "total_seqlen_k": 10240,
                "chunk_size": 512,
            },
            # full_mask_assembled_from_samll_pieces
            {
                NAME: "full_mask_assembled_from_samll_pieces_with_8k",
                SKIP_WORLD_SIZE: [3, 5, 6, 7],
                "q_ranges": AttnRanges.from_ranges(
                    [[i * 512, (i + 1) * 512] for i in range(16) for _ in range(8)]
                ),
                "k_ranges": AttnRanges.from_ranges(
                    [[i * 1024, (i + 1) * 1024] for _ in range(16) for i in range(8)]
                ),
                "attn_type_mapping": [0] * 128,
                "total_seqlen_q": 8192,
                "total_seqlen_k": 8192,
                "chunk_size": 512,
            },
            # NOTE: profile only case
            # full attn with total seqlen 144k
            {
                PROFILE_ONLY: True,
                NAME: "full_attn_144k",
                SKIP_WORLD_SIZE: [1, 2, 3, 5, 6, 7, 8],
                "q_ranges": AttnRanges.from_ranges(
                    [
                        [0, 147456],
                    ]
                ),
                "k_ranges": AttnRanges.from_ranges(
                    [
                        [0, 147456],
                    ]
                ),
                "attn_type_mapping": [0],
                "total_seqlen_q": 147456,
                "total_seqlen_k": 147456,
                "chunk_size": 2048,
            },
            # NOTE: profile only case
            # varlen block causal with total seqlen 144k
            # {
            #     PROFILE_ONLY: True,
            #     NAME: "varlen_block_causal_144k",
            #     SKIP_WORLD_SIZE: [1, 2, 3, 5, 6, 7, 8],
            #     "q_ranges": AttnRanges.from_ranges(
            #         [
            #             [0, 20480],
            #             [20480, 40960],
            #             [40960, 61440],
            #             [61440, 81920],
            #             [81920, 102400],
            #             [102400, 122880],
            #             [122880, 147456],
            #         ]
            #     ),
            #     "k_ranges": AttnRanges.from_ranges(
            #         [
            #             [0, 20480],
            #             [0, 40960],
            #             [0, 61440],
            #             [0, 81920],
            #             [81920, 102400],
            #             [81920, 122880],
            #             [122880, 147456],
            #         ]
            #     ),
            #     "attn_type_mapping": [0] * 7,
            #     "total_seqlen_q": 147456,
            #     "total_seqlen_k": 147456,
            #     "chunk_size": 4096,
            # },
        ],
    )
    @parameterize(
        # TODO:
        #   1. test non-trivial algorithms
        #   2. profile real comm/calc factors
        "overlap_config",
        [
            # disable multi-stage overlap
            {
                NAME: "disable_mso",
                "enable": False,
            },
            # static, overlap degree = 4, min chunk size = 253
            {
                NAME: "static_od4_cz253",
                "enable": True,
                "mode": AttnOverlapMode.STATIC,
                "degree": 4,
                "min_chunk_size": 253,
                "max_num_chunks": 64,
                "alg": UniformOverlapAlg(
                    random_costs=True,
                    random_seed=42,
                ),
            },
            # dynamic, min chunk size = 256, no max overlap degree limit
            {
                NAME: "dynamic_cz256",
                "enable": True,
                "mode": AttnOverlapMode.DYNAMIC,
                "degree": None,
                "dynamic_max_degree": None,
                "min_chunk_size": 256,
                "max_num_chunks": 64,
                "alg": UniformOverlapAlg(
                    random_costs=True,
                    random_seed=42,
                ),
            },
            # NOTE: profile only case
            # static, overlap degree = 4, min chunk size = 512, max num chunks = 64
            {
                PROFILE_ONLY: True,
                NAME: "static_d4",
                "enable": True,
                "mode": AttnOverlapMode.STATIC,
                "degree": 4,
                "min_chunk_size": 512,
                "max_num_chunks": 64,
                "alg": UniformOverlapAlg(
                    random_costs=True,
                    random_seed=42,
                ),
            },
            # NOTE: profile only case
            # dynamic, min chunk size = 512, max num chunks = 64, max overlap degree = 8
            # {
            #     PROFILE_ONLY: True,
            #     NAME: "dynamic_md8",
            #     "enable": True,
            #     "mode": AttnOverlapMode.DYNAMIC,
            #     "degree": None,
            #     "dynamic_max_degree": 8,
            #     "min_chunk_size": 512,
            #     "max_num_chunks": 64,
            #     "alg": UniformOverlapAlg(
            #         random_costs=True,
            #         random_seed=42,
            #     ),
            # },
        ],
    )
    @parameterize(
        "num_heads",
        [
            (6, 6),  # mha
            (6, 2),  # gqa
        ],
    )
    @parameterize(
        "head_dim",
        [64, 128],
    )
    @parameterize(
        "dtype",
        [
            torch.float16,
            torch.bfloat16,
        ],
    )
    @parameterize(
        "random_type_mapping",
        [False, True],
    )
    def test_pipeline(
        self,
        attn_config: dict[str, Any],
        overlap_config: dict[str, Any],
        num_heads: tuple[int, int],  # (nhq, nhkv)
        head_dim: int,
        dtype: torch.dtype,
        random_type_mapping: bool,
        run_bwd: bool = True,
    ):
        # -----    switch mode   ---- #

        if self.profile_mode:  # [start_iter, end_iter)
            prof_iters, prof_start_iter, prof_end_iter = 10, 5, 8
            assert not magi_attention.is_sanity_check_enable()
        else:
            prof_iters, prof_start_iter, prof_end_iter = 1, -1, -1
            assert magi_attention.is_sanity_check_enable()

        if self.profile_mode ^ attn_config.get(PROFILE_ONLY, False):
            return
        if self.profile_mode ^ overlap_config.get(PROFILE_ONLY, False):
            return

        # -----    skip for world size   ---- #

        if (
            attn_config.get(SKIP_WORLD_SIZE, [])
            and self.world_size in attn_config[SKIP_WORLD_SIZE]
        ):
            return

        # -----    skip for mso   ---- #

        if magi_attention.comm.is_qo_comm_enable():
            # TODO: support mso for qo comm
            if overlap_config[NAME] != "disable_mso":
                return

<<<<<<< HEAD
=======
        # -----    skip for native grpcoll   ---- #

        if magi_attention.comm.is_native_grpcoll_enable():
            # TODO: support other dtypes besides bf16
            if dtype != torch.bfloat16:
                return
            # TODO: support other world sizes
            if self.world_size not in (2, 4, 8):
                return
            # FIXME: figure out the alignment requirement
            hidden_size_kv = num_heads[1] * head_dim
            if hidden_size_kv % 256 != 0:
                return

>>>>>>> 8fe424ef
        # -----    construct test case name   ---- #

        assert (
            NAME in attn_config and NAME in overlap_config
        ), f"{attn_config=} | \n\n{overlap_config=}"

        test_case = (
            f"world_size=[{self.world_size}] x "
            f"attn_config=[{attn_config[NAME]}] x overlap_config=[{overlap_config[NAME]}] x "
            f"dtype=[{dtype}] x (nh,hd)=[({num_heads},{head_dim})] x "
            f"random_causal_mapping=[{random_type_mapping}]"
        )
        test_case_seed = str2seed(test_case)

        # -----    contruct config from test cases   ---- #

        q_ranges: AttnRanges = attn_config["q_ranges"]
        k_ranges: AttnRanges = attn_config["k_ranges"]
        attn_type_mapping: list[int] = attn_config["attn_type_mapping"]
        if random_type_mapping:
            # NOTE: to test causal mapping, we design a mode to just use random `attn_type_mapping`
            # instead of hard-coded config in the test cases
            with sync_rng(seed=test_case_seed):
                attn_type_mapping = [
                    random.choice([0, 1, 2, 3]) for _ in attn_type_mapping
                ]

                # FIXME when q_range.seqlen = k_range.seqlen with BICAUSAL masktype
                # ffa kernel fails to compute correctly. Innore it in testcase temporarily.
                for i in range(len(q_ranges)):
                    if (
                        attn_type_mapping[i] == 3
                        and q_ranges[i].seqlen == k_ranges[i].seqlen
                    ):
                        attn_type_mapping[i] = random.choice([0, 1, 2])

        # -----    skip for overlapped q_range with causal mask  ---- #

        total_seqlen_q: int = attn_config["total_seqlen_q"]
        total_seqlen_k: int = attn_config["total_seqlen_k"]
        chunk_size: int = attn_config["chunk_size"]
        num_heads_q, num_heads_kv = num_heads
        softmax_scale = (  # choose softmax_scale by rule
            None if test_case_seed % 2 == 0 else (1 / head_dim)
        )
        softcap = 0.0  # not supported for test

        dist_attn_config = DistAttnConfig(
            dispatch_config=DispatchConfig(
                # TODO: test other dispatch algs
                alg=MinHeapDispatchAlg()
            ),
            overlap_config=OverlapConfig(
                **{
                    k: v
                    for k, v in overlap_config.items()
                    if k not in (NAME, PROFILE_ONLY)
                },
                calc_cost_factor=get_calc_cost_factor(
                    num_heads_q=num_heads_q,
                    head_dim=head_dim,
                    tflops=H100_TFLOPS_16,
                    mfu=H100_MATMUL_MFU,
                ),
                comm_cost_factor=get_comm_cost_factor(
                    num_heads_kv=num_heads_kv,
                    head_dim=head_dim,
                    bandwidth=H100_NVLINK_BANDWIDTH,
                    bwu=H100_NVLINK_A2A_BWU,
                    corr_factor=get_a2a_corr_factor(self.world_size),
                ),
            ),
            # NOTE: this config is useless for this test
            # since we already register/release buffer in `init_pg`/`destroy_pg`
            grpcoll_config=GrpCollConfig(),
        )

        # -----   init attn_mask_type ----- #

        attn_mask_type: list[AttnMaskType] = list(
            map(AttnMaskType.from_int_type, attn_type_mapping)
        )

        # -----    run pipeline test   ---- #

        for iter in range(prof_iters):
            # -----    profile control if using profile mode   ---- #

            if self.profile_mode:
                if self.rank == 0 and iter == prof_start_iter:
                    torch.cuda.profiler.start()
                    torch.autograd.profiler.emit_nvtx(record_shapes=True).__enter__()
                if self.rank == 0 and iter == prof_end_iter:
                    torch.cuda.profiler.stop()

                # barrier at the beginning of each iteration
                dist.barrier()
                torch.cuda.synchronize()

            # -----    init dist attn runtime mgr   ---- #

            dist_attn_runtime_mgr: DistAttnRuntimeMgr = init_dist_attn_runtime_mgr(
                q_ranges=q_ranges,
                k_ranges=k_ranges,
                attn_mask_type=attn_mask_type,
                total_seqlen_q=total_seqlen_q,
                total_seqlen_k=total_seqlen_k,
                chunk_size=chunk_size,
                cp_group=self.nccl_group,
                is_same_source=True,
                is_q_permutable=True,
                is_k_permutable=True,
                dist_attn_config=dist_attn_config,
                cp_mesh=self.device_mesh,
                num_heads_q=num_heads_q,
                num_heads_kv=num_heads_kv,
            )
            # HACK: seperate cp group for group-reduce
            dist_attn_runtime_mgr.dist_attn_runtime.cp_group_gr = self.nccl_groups[1]

            # -----   init global qkv   ---- #

            total_q = torch.randn(
                total_seqlen_q,
                num_heads_q,
                head_dim,
                device=self.device,
                dtype=dtype,
                requires_grad=run_bwd,
            )
            total_k = torch.randn(
                total_seqlen_k,
                num_heads_kv,
                head_dim,
                device=self.device,
                dtype=dtype,
                requires_grad=run_bwd,
            )
            total_v = torch.randn(
                total_seqlen_k,
                num_heads_kv,
                head_dim,
                device=self.device,
                dtype=dtype,
                requires_grad=run_bwd,
            )
            dist.all_reduce(total_q.data, group=self.nccl_group)
            dist.all_reduce(total_k.data, group=self.nccl_group)
            dist.all_reduce(total_v.data, group=self.nccl_group)

            # -----   dispatch global qkv to local qkv   ---- #

            local_q = dist_attn_runtime_mgr.dispatch_qo(total_q)
            local_k = dist_attn_runtime_mgr.dispatch_kv(total_k)
            local_v = dist_attn_runtime_mgr.dispatch_kv(total_v)

            # -----   run dist attn forward on local qkv for local o   ---- #

            if self.profile_mode:
                # barrier before fwd to wait for the processes with slow solver
                dist.barrier()
                torch.cuda.synchronize()

            local_out, _ = dist_attn_runtime_mgr.calc_attn(
                q=local_q,
                k=local_k,
                v=local_v,
                softmax_scale=softmax_scale,
                softcap=softcap,
            )

            # -----   undispatch local o to global o   ---- #

            total_out = dist_attn_runtime_mgr.undispatch_qo(local_out)

            # -----   run backward   ---- #

            if run_bwd:
                grad_total_out = torch.randn_like(total_out).detach()
                dist.all_reduce(grad_total_out.data, group=self.nccl_group)

                if self.profile_mode:
                    # barrier before bwd to wait for the processes with slow fwd
                    dist.barrier()
                    torch.cuda.synchronize()

                total_out.backward(grad_total_out)
                grad_total_q, grad_total_k, grad_total_v = (
                    total_q.grad,
                    total_k.grad,
                    total_v.grad,
                )
            else:
                grad_total_q = None
                grad_total_k = None
                grad_total_v = None
                grad_total_out = None

            # -----   assert close if not using profile mode   ---- #

            if not self.profile_mode:
                # -----   assert close to torch ref   ---- #

                self._assert_close_to_torch_ref(
                    q_ranges=q_ranges,
                    k_ranges=k_ranges,
                    attn_type_map=attn_type_mapping,
                    total_seqlen_q=total_seqlen_q,
                    total_seqlen_k=total_seqlen_k,
                    softmax_scale=softmax_scale,
                    softcap=softcap,
                    total_q=total_q,
                    total_k=total_k,
                    total_v=total_v,
                    total_out=total_out,
                    grad_total_q=grad_total_q,
                    grad_total_k=grad_total_k,
                    grad_total_v=grad_total_v,
                    grad_total_out=grad_total_out,
                    dtype=dtype,
                    run_bwd=run_bwd,
                    test_case=test_case,
                )

    def _assert_close_to_torch_ref(
        self,
        q_ranges: AttnRanges,
        k_ranges: AttnRanges,
        attn_type_map: list[int],
        total_seqlen_q: int,
        total_seqlen_k: int,
        softmax_scale: float | None,
        softcap: float,
        total_q: torch.Tensor,
        total_k: torch.Tensor,
        total_v: torch.Tensor,
        total_out: torch.Tensor,
        grad_total_q: torch.Tensor | None,
        grad_total_k: torch.Tensor | None,
        grad_total_v: torch.Tensor | None,
        grad_total_out: torch.Tensor | None,
        dtype: torch.dtype,
        run_bwd: bool,
        test_case: str = "",
    ) -> None:
        # -----   customize tolerance threshold  ---- #

        o_atol = EPSILON
        o_rtol = {torch.bfloat16: 0.05, torch.float16: 0.05}.get(dtype, 0.05)

        dq_atol = EPSILON
        dq_rtol = {torch.bfloat16: 0.3, torch.float16: 0.2}.get(dtype, 0.2)

        dk_atol = EPSILON
        dk_rtol = {torch.bfloat16: 0.15, torch.float16: 0.08}.get(dtype, 0.08)

        dv_atol = EPSILON
        dv_rtol = {torch.bfloat16: 0.05, torch.float16: 0.05}.get(dtype, 0.05)

        # NOTE: an experimental value from magi_attention testing
        mismatch_thres_ratio: float = 2.0
        # NOTE: an experimental value from fa testing
        norm_rtol_ratio: float = 2.0

        # -----   build attn mask   ---- #

        mask = get_attn_mask_from_ffa_args(
            q_ranges=q_ranges,
            k_ranges=k_ranges,
            attn_type_map=attn_type_map,
            total_seqlen_q=total_seqlen_q,
            total_seqlen_k=total_seqlen_k,
            device=self.device,
        )

        # -----   ref1. torch ref with high precision (fp32)   ---- #

        total_q.grad, total_k.grad, total_v.grad = None, None, None

        total_out_ref_high_precision = torch_attn_ref(
            q=total_q,
            k=total_k,
            v=total_v,
            mask=mask,
            softmax_scale=softmax_scale,
            softcap=softcap,
            layout="thd",
            high_precision=True,
        )

        if run_bwd:
            total_out_ref_high_precision.backward(grad_total_out)
            (
                grad_total_q_ref_high_precision,
                grad_total_k_ref_high_precision,
                grad_total_v_ref_high_precision,
            ) = (
                total_q.grad,
                total_k.grad,
                total_v.grad,
            )

        # -----   ref2. torch ref with low precision (fp16/bf16)   ---- #

        total_q.grad, total_k.grad, total_v.grad = None, None, None

        total_out_ref_low_precision = torch_attn_ref(
            q=total_q,
            k=total_k,
            v=total_v,
            mask=mask,
            softmax_scale=softmax_scale,
            softcap=softcap,
            layout="thd",
            high_precision=False,
        )

        if run_bwd:
            total_out_ref_low_precision.backward(grad_total_out)
            (
                grad_total_q_ref_low_precision,
                grad_total_k_ref_low_precision,
                grad_total_v_ref_low_precision,
            ) = (
                total_q.grad,
                total_k.grad,
                total_v.grad,
            )

        # -----   init error message list   ---- #

        err_msg_list: list[str] = []

        # -----   assert close for fwd out   ---- #

        # fa style with Linf norm
        out_norm = calc_inf_norm(total_out, total_out_ref_high_precision)
        out_ref_norm = calc_inf_norm(
            total_out_ref_low_precision, total_out_ref_high_precision
        )
        try:
            self.assertLessEqual(
                out_norm,
                norm_rtol_ratio * out_ref_norm,
                msg=f"For {test_case=}: {out_norm=} should be no greater than {norm_rtol_ratio}x of {out_ref_norm=}",
            )
        except Exception as e:
            err_msg_list.append(str(e))

        # torch style with atol + rtol + mismatch threshold
        o_thres = extract_mismatch_threshold(
            actual=total_out_ref_low_precision,
            expected=total_out_ref_high_precision,
            atol=o_atol,
            rtol=o_rtol,
            mismatch_thres_ratio=mismatch_thres_ratio,
        )
        try:
            magi_attention.testing.assert_close(
                total_out,
                total_out_ref_high_precision,
                atol=o_atol,
                rtol=o_rtol,
                mismatch_threshold=o_thres,
                test_case=f"{test_case} => o",
            )
        except Exception as e:
            err_msg_list.append(str(e))

        if run_bwd:
            # -----   assert close for bwd dq   ---- #

            # fa style with Linf norm
            dq_norm = calc_inf_norm(grad_total_q, grad_total_q_ref_high_precision)
            dq_ref_norm = calc_inf_norm(
                grad_total_q_ref_low_precision, grad_total_q_ref_high_precision
            )
            try:
                self.assertLessEqual(
                    dq_norm,
                    norm_rtol_ratio * dq_ref_norm,
                    msg=f"For {test_case=}: {dq_norm=} should be no greater than {norm_rtol_ratio}x of {dq_ref_norm=}",
                )
            except Exception as e:
                err_msg_list.append(str(e))

            # torch style with atol + rtol + mismatch threshold
            dq_thres = extract_mismatch_threshold(
                actual=grad_total_q_ref_low_precision,
                expected=grad_total_q_ref_high_precision,
                atol=dq_atol,
                rtol=dq_rtol,
                mismatch_thres_ratio=mismatch_thres_ratio,
            )
            try:
                magi_attention.testing.assert_close(
                    grad_total_q,
                    grad_total_q_ref_high_precision,
                    atol=dq_atol,
                    rtol=dq_rtol,
                    mismatch_threshold=dq_thres,
                    test_case=f"{test_case} => dq",
                )
            except Exception as e:
                err_msg_list.append(str(e))

            # -----   assert close for bwd dk   ---- #

            # fa style with Linf norm
            dk_norm = calc_inf_norm(grad_total_k, grad_total_k_ref_high_precision)
            dk_ref_norm = calc_inf_norm(
                grad_total_k_ref_low_precision, grad_total_k_ref_high_precision
            )
            try:
                self.assertLessEqual(
                    dk_norm,
                    norm_rtol_ratio * dk_ref_norm,
                    msg=f"For {test_case=}: {dk_norm=} should be no greater than {norm_rtol_ratio}x of {dk_ref_norm=}",
                )
            except Exception as e:
                err_msg_list.append(str(e))

            # torch style with atol + rtol + mismatch threshold
            dk_thres = extract_mismatch_threshold(
                actual=grad_total_k_ref_low_precision,
                expected=grad_total_k_ref_high_precision,
                atol=dk_atol,
                rtol=dk_rtol,
                mismatch_thres_ratio=mismatch_thres_ratio,
            )
            try:
                magi_attention.testing.assert_close(
                    grad_total_k,
                    grad_total_k_ref_high_precision,
                    atol=dk_atol,
                    rtol=dk_rtol,
                    mismatch_threshold=dk_thres,
                    test_case=f"{test_case} => dk",
                )
            except Exception as e:
                err_msg_list.append(str(e))

            # -----   assert close for bwd dv   ---- #

            # fa style with Linf norm
            dv_norm = calc_inf_norm(grad_total_v, grad_total_v_ref_high_precision)
            dv_ref_norm = calc_inf_norm(
                grad_total_v_ref_low_precision, grad_total_v_ref_high_precision
            )
            try:
                self.assertLessEqual(
                    dv_norm,
                    norm_rtol_ratio * dv_ref_norm,
                    msg=f"For {test_case=}: {dv_norm=} should be no greater than {norm_rtol_ratio}x of {dv_ref_norm=}",
                )
            except Exception as e:
                err_msg_list.append(str(e))

            # torch style with atol + rtol + mismatch threshold
            dv_thres = extract_mismatch_threshold(
                actual=grad_total_v_ref_low_precision,
                expected=grad_total_v_ref_high_precision,
                atol=dv_atol,
                rtol=dv_rtol,
                mismatch_thres_ratio=mismatch_thres_ratio,
            )
            try:
                magi_attention.testing.assert_close(
                    grad_total_v,
                    grad_total_v_ref_high_precision,
                    atol=dv_atol,
                    rtol=dv_rtol,
                    mismatch_threshold=dv_thres,
                    test_case=f"{test_case} => dv",
                )
            except Exception as e:
                err_msg_list.append(str(e))

        # -----   raise error if any error occurs   ---- #

        if err_msg_list:
            raise AssertionError("\n\n".join(err_msg_list))


class TestPipelineWithWorldSize2(TestPipelineBaseWithWorldSize1):
    @property
    def world_size(self) -> int:
        return 2

    @skip_if_lt_x_gpu(2)
    def test_pipeline(self, *args, **kwargs):
        super().test_pipeline(*args, **kwargs)


class TestPipelineWithWorldSize3(TestPipelineBaseWithWorldSize1):
    @property
    def world_size(self) -> int:
        return 3

    @skip_if_lt_x_gpu(3)
    def test_pipeline(self, *args, **kwargs):
        super().test_pipeline(*args, **kwargs)


class TestPipelineWithWorldSize4(TestPipelineBaseWithWorldSize1):
    @property
    def world_size(self) -> int:
        return 4

    @skip_if_lt_x_gpu(4)
    def test_pipeline(self, *args, **kwargs):
        super().test_pipeline(*args, **kwargs)


class TestPipelineWithWorldSize5(TestPipelineBaseWithWorldSize1):
    @property
    def world_size(self) -> int:
        return 5

    @skip_if_lt_x_gpu(5)
    def test_pipeline(self, *args, **kwargs):
        super().test_pipeline(*args, **kwargs)


class TestPipelineWithWorldSize6(TestPipelineBaseWithWorldSize1):
    @property
    def world_size(self) -> int:
        return 6

    @skip_if_lt_x_gpu(6)
    def test_pipeline(self, *args, **kwargs):
        super().test_pipeline(*args, **kwargs)


class TestPipelineWithWorldSize7(TestPipelineBaseWithWorldSize1):
    @property
    def world_size(self) -> int:
        return 7

    @skip_if_lt_x_gpu(7)
    def test_pipeline(self, *args, **kwargs):
        super().test_pipeline(*args, **kwargs)


class TestPipelineWithWorldSize8(TestPipelineBaseWithWorldSize1):
    @property
    def world_size(self) -> int:
        return 8

    @skip_if_lt_x_gpu(8)
    def test_pipeline(self, *args, **kwargs):
        super().test_pipeline(*args, **kwargs)


if __name__ == "__main__":
    run_tests()<|MERGE_RESOLUTION|>--- conflicted
+++ resolved
@@ -31,10 +31,7 @@
 from magi_attention.config import (
     DispatchConfig,
     DistAttnConfig,
-<<<<<<< HEAD
-=======
     GrpCollConfig,
->>>>>>> 8fe424ef
     MinHeapDispatchAlg,
     OverlapConfig,
     UniformOverlapAlg,
@@ -531,8 +528,6 @@
             if overlap_config[NAME] != "disable_mso":
                 return
 
-<<<<<<< HEAD
-=======
         # -----    skip for native grpcoll   ---- #
 
         if magi_attention.comm.is_native_grpcoll_enable():
@@ -547,7 +542,6 @@
             if hidden_size_kv % 256 != 0:
                 return
 
->>>>>>> 8fe424ef
         # -----    construct test case name   ---- #
 
         assert (
