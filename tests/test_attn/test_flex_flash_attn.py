--- conflicted
+++ resolved
@@ -1,4 +1,4 @@
-# Copyright (c) 2025 SandAI. All Rights Reserved.
+# Copyright (c) 2025-2026 SandAI. All Rights Reserved.
 #
 # Licensed under the Apache License, Version 2.0 (the "License");
 # you may not use this file except in compliance with the License.
@@ -238,12 +238,9 @@
             sink_layout=sink_layout,
             auto_range_merge=auto_range_merge,
             deterministic=True,
-<<<<<<< HEAD
-            sparse_load=sparse_load,
-=======
             swap_ab=swap_ab,
             ref_block_size=ref_block_size,
->>>>>>> 4ea40034
+            sparse_load=sparse_load,
         )
         o.backward(do)
 
@@ -1047,12 +1044,9 @@
             sink_layout=sink_layout,
             auto_range_merge=auto_range_merge,
             deterministic=deterministic,
-<<<<<<< HEAD
-            sparse_load=sparse_load,
-=======
             swap_ab=swap_ab,
             ref_block_size=ref_block_size,
->>>>>>> 4ea40034
+            sparse_load=sparse_load,
         )
 
         # run ffa backward
@@ -1470,28 +1464,14 @@
     )
     @parameterize("model_config", MODEL_CONFIGS)
     @parameterize("dtype", [torch.float16, torch.bfloat16])
-<<<<<<< HEAD
-    @parameterize("random_attn_type_map", [False, True])
-    @parameterize("auto_range_merge", [False, True])
-    @parameterize("deterministic", [False, True])
-    @parameterize("test_accumulation_inplace", [False, True])
     @parameterize("sparse_load", [False, True])
-=======
->>>>>>> 4ea40034
     def test_ffa_simple(
         self,
         attn_mask_config: dict[str, Any],
         ref_block_config: dict[str, Any],
         model_config: dict[str, Any],
         dtype: torch.dtype,
-<<<<<<< HEAD
-        random_attn_type_map: bool,
-        auto_range_merge: bool,
-        deterministic: bool,
-        test_accumulation_inplace: bool,
         sparse_load: bool,
-=======
->>>>>>> 4ea40034
     ):
         # -----    switch env flags by FlagCombGenerator   ---- #
         flag_comb = next(self.flag_iterator)
@@ -1531,16 +1511,9 @@
             f"[{attn_mask_config['name']}]"
             f"[{model_config['name']}]"
             f"[dtype={dtype}]"
-<<<<<<< HEAD
-            f"[random_attn_type_map={random_attn_type_map}]"
-            f"[auto_range_merge={auto_range_merge}]"
-            f"[deterministic={deterministic}]"
-            f"[acc_inplace={test_accumulation_inplace}]"
-            f"[sparse_load={sparse_load}]"
-=======
             f"[swap_ab={swap_ab}]"
             f"[ref_block_size={ref_block_size}]"
->>>>>>> 4ea40034
+            f"[sparse_load={sparse_load}]"
             f"[has_sink={seqlen_sink > 0}]"
             f"[sink_layout={sink_layout}] x "
             f"{flag_comb_test_case}"
@@ -1677,13 +1650,7 @@
     @parameterize(
         "attn_type", [0, 1, 2, 3, 4]
     )  # 0 - 3 means attn type are all 0/1/2/3, 4 means random attn type.
-<<<<<<< HEAD
-    @parameterize("auto_range_merge", [False, True])
-    @parameterize("deterministic", [False, True])
-    @parameterize("test_accumulation_inplace", [False, True])
     @parameterize("sparse_load", [False, True])
-=======
->>>>>>> 4ea40034
     def test_ffa_random(
         self,
         model_config: dict[str, Any],
@@ -1692,13 +1659,7 @@
         num_pairs: int,
         dtype: torch.dtype,
         attn_type: int,
-<<<<<<< HEAD
-        auto_range_merge: bool,
-        deterministic: bool,
-        test_accumulation_inplace: bool,
         sparse_load: bool,
-=======
->>>>>>> 4ea40034
     ):
         """in this test, we generate q,k range randomly and as complicate as possible"""
         # -----    switch env flags by FlagCombGenerator   ---- #
@@ -1751,16 +1712,10 @@
             f"[num_pairs={num_pairs}]"
             f"[dtype={dtype}]"
             f"[attn_type_map=[{attn_type}] x {q_ranges.size}]"
-<<<<<<< HEAD
-            f"[auto_range_merge={auto_range_merge}]"
-            f"[deterministic={deterministic}]"
-            f"[acc_inplace={test_accumulation_inplace}]"
-            f"[sparse_load={sparse_load}]"
-=======
             f"[swap_ab={swap_ab}]"
             f"[ref_block_size={ref_block_size}] x "
+            f"[sparse_load={sparse_load}]"
             f"{flag_comb_test_case}"
->>>>>>> 4ea40034
         )
 
         self.run_test_case(
@@ -1777,12 +1732,9 @@
             auto_range_merge=auto_range_merge,
             deterministic=deterministic,
             test_accumulation_inplace=test_accumulation_inplace,
-<<<<<<< HEAD
             sparse_load=sparse_load,
-=======
             swap_ab=swap_ab,
             ref_block_size=ref_block_size,
->>>>>>> 4ea40034
             test_case=test_case,
             sink_layout="sh",
             err_ratio_dict={
