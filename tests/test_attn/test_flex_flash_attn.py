--- conflicted
+++ resolved
@@ -53,7 +53,6 @@
     def setUp(self):
         torch.manual_seed(self.seed)
 
-<<<<<<< HEAD
     def generate_non_overlapping_qk_pairs(
         self,
         total_seqlen_q: int,
@@ -168,6 +167,59 @@
                 )
             """
         return q_ranges, k_ranges
+
+    def test_compiled_flex_flash_attn(self):
+        s, h, d = 2048, 6, 128
+        hk = 3
+
+        q = torch.randn(s, h, d, dtype=torch.bfloat16, device="cuda")
+        k = torch.randn(s, hk, d, dtype=torch.bfloat16, device="cuda")
+        v = torch.randn_like(k)
+        do = torch.randn_like(q)
+
+        [x.requires_grad_(True) for x in (q, k, v)]
+
+        q_ranges = AttnRanges.from_ranges([[0, s // 2], [s // 2, s]])
+        k_ranges = AttnRanges.from_ranges([[0, s // 2], [s // 2, s]])
+        attn_type_map = [0, 1]
+        max_seqlen_q = s // 2
+        max_seqlen_k = s // 2
+
+        compiled_ffa_func = torch.compile(fullgraph=True)(flex_flash_attn_func)
+
+        o, lse = compiled_ffa_func(
+            q=q,
+            k=k,
+            v=v,
+            q_ranges=q_ranges.to_tensor("cuda"),
+            k_ranges=k_ranges.to_tensor("cuda"),
+            max_seqlen_q=max_seqlen_q,
+            max_seqlen_k=max_seqlen_k,
+            attn_type_map=torch.tensor(attn_type_map, dtype=torch.int32, device="cuda"),
+            # FIXME: compiling does not support auto_range_merge
+            # due to custom unique_consecutive_pairs kernel with dynamic output shape
+            auto_range_merge=False,
+        )
+        o.backward(do)
+        dq, dk, dv = q.grad, k.grad, v.grad
+
+        self.assert_close_to_torch_ref(
+            q_ranges=q_ranges,
+            k_ranges=k_ranges,
+            attn_type_map=attn_type_map,
+            total_seqlen_q=s,
+            total_seqlen_k=s,
+            total_q=q,
+            total_k=k,
+            total_v=v,
+            total_out=o,
+            grad_total_q=dq,
+            grad_total_k=dk,
+            grad_total_v=dv,
+            grad_total_out=do,
+            dtype=torch.bfloat16,
+            test_case="test_compiled_flex_flash_attn",
+        )
 
     def check_deterministic(
         self,
@@ -437,301 +489,6 @@
         )
 
     def assert_close_to_torch_ref(
-=======
-    @parameterize(
-        "attn_mask_config",
-        [
-            {
-                "name": "full_4k",
-                "seqlen": 4096,
-                "q_ranges": AttnRanges.from_ranges(
-                    [
-                        [0, 4096],
-                    ]
-                ),
-                "k_ranges": AttnRanges.from_ranges(
-                    [
-                        [0, 4096],
-                    ]
-                ),
-                "attn_type_map": [0],
-            },
-            {
-                "name": "varlen_full_4k",
-                "seqlen": 4096,
-                "q_ranges": AttnRanges.from_ranges(
-                    [
-                        [0, 256],
-                        [256, 512],
-                        [512, 1024],
-                        [1024, 1280],
-                        [1280, 1536],
-                        [1536, 1792],
-                        [1792, 2048],
-                        [2048, 4096],
-                    ]
-                ),
-                "k_ranges": AttnRanges.from_ranges(
-                    [
-                        [0, 256],
-                        [256, 512],
-                        [512, 1024],
-                        [1024, 1280],
-                        [1280, 1536],
-                        [1536, 1792],
-                        [1792, 2048],
-                        [2048, 4096],
-                    ],
-                ),
-                "attn_type_map": [0, 0, 0, 0, 0, 0, 0, 0],
-            },
-            {
-                "name": "block_causal_2k",
-                "seqlen": 2048,
-                "q_ranges": AttnRanges.from_ranges(
-                    [
-                        [0, 256],
-                        [256, 512],
-                        [512, 1024],
-                        [1024, 1280],
-                        [1280, 1536],
-                        [1536, 1792],
-                        [1792, 2048],
-                    ]
-                ),
-                "k_ranges": AttnRanges.from_ranges(
-                    [
-                        [0, 256],
-                        [0, 512],
-                        [0, 1024],
-                        [0, 1280],
-                        [0, 1536],
-                        [0, 1792],
-                        [0, 2048],
-                    ],
-                ),
-                "attn_type_map": [0, 0, 0, 0, 0, 0, 0],
-            },
-            {
-                "name": "varlen_block_causal_2k",
-                "seqlen": 2048,
-                "q_ranges": AttnRanges.from_ranges(
-                    [
-                        [0, 256],
-                        [256, 512],
-                        [512, 1024],
-                        [1024, 1280],
-                        [1280, 1536],
-                        [1536, 1792],
-                        [1792, 2048],
-                    ]
-                ),
-                "k_ranges": AttnRanges.from_ranges(
-                    [
-                        [0, 256],
-                        [0, 512],
-                        [0, 1024],
-                        [1024, 1280],
-                        [1024, 1536],
-                        [1024, 1792],
-                        [1024, 2048],
-                    ],
-                ),
-                "attn_type_map": [0, 0, 0, 0, 0, 0, 0],
-            },
-            {
-                "name": "sparse_attn_2k",
-                "seqlen": 2048,
-                "q_ranges": AttnRanges.from_ranges(
-                    [
-                        [0, 256],
-                        [0, 256],
-                        [0, 256],
-                        [256, 512],
-                        [256, 512],
-                        [512, 1024],
-                        [1024, 1280],
-                        [1280, 1536],
-                        [1280, 1536],
-                        [1280, 1536],
-                        [1280, 1536],
-                        [1280, 1536],
-                        [1536, 1792],
-                        [1792, 2048],
-                    ]
-                ),
-                "k_ranges": AttnRanges.from_ranges(
-                    [
-                        [0, 256],  # [0, 256]
-                        [512, 768],
-                        [1011, 1123],
-                        [0, 512],  # [256, 512]
-                        [777, 888],
-                        [0, 1024],  # [512, 1024]
-                        [1024, 1280],  # [1024, 1280]
-                        [0, 128],  # [1280, 1536],
-                        [555, 556],
-                        [777, 982],
-                        [1024, 1536],
-                        [1689, 1898],
-                        [1024, 1792],  # [1536, 1792],
-                        [1024, 2048],  # [1792, 2048]
-                    ],
-                ),
-                "attn_type_map": [0, 0, 0, 0, 0, 0, 0, 0, 0, 0, 0, 0, 0, 0],
-            },
-            {
-                "name": "varlen_block_causal_2k_with_disjoint_ranges",
-                "seqlen": 2048,
-                "q_ranges": AttnRanges.from_ranges(
-                    [
-                        [0, 256],
-                        [256, 512],
-                        [512, 1024],
-                        [1024, 1280],
-                        [1280, 1536],
-                        [1792, 2048],
-                    ]
-                ),
-                "k_ranges": AttnRanges.from_ranges(
-                    [
-                        [0, 256],
-                        [0, 512],
-                        [0, 1024],
-                        [1024, 1280],
-                        [1024, 1536],
-                        [1024, 2048],
-                    ],
-                ),
-                "attn_type_map": [0, 0, 0, 0, 0, 0],
-            },
-            {
-                "name": "sparse_attn_2k_with_disjoint_ranges",
-                "seqlen": 2048,
-                "q_ranges": AttnRanges.from_ranges(
-                    [
-                        [0, 256],
-                        [0, 256],
-                        [0, 256],
-                        [256, 512],
-                        [256, 512],
-                        [1024, 1280],
-                        [1280, 1536],
-                        [1280, 1536],
-                        [1280, 1536],
-                        [1280, 1536],
-                        [1280, 1536],
-                        [1536, 1792],
-                        [1792, 2048],
-                    ]
-                ),
-                "k_ranges": AttnRanges.from_ranges(
-                    [
-                        [0, 256],  # [0, 256]
-                        [512, 768],
-                        [1011, 1123],
-                        [0, 512],  # [256, 512]
-                        [777, 888],
-                        [1024, 1280],  # [1024, 1280]
-                        [0, 128],  # [1280, 1536],
-                        [555, 556],
-                        [777, 982],
-                        [1024, 1536],
-                        [1689, 1898],
-                        [1024, 1792],  # [1536, 1792],
-                        [1024, 2048],  # [1792, 2048]
-                    ],
-                ),
-                "attn_type_map": [0, 0, 0, 0, 0, 0, 0, 0, 0, 0, 0, 0, 0],
-            },
-            {
-                "name": "deterministic_sample",
-                "seqlen": 2500,
-                "q_ranges": AttnRanges.from_ranges(
-                    [[i * 50, (i + 1) * 50] for i in range(50) for j in range(50)]
-                ),
-                "k_ranges": AttnRanges.from_ranges(
-                    [[i * 50, (i + 1) * 50] for i in range(50)] * 50
-                ),
-                "attn_type_map": [0, 1] * 1250,
-            },
-            {
-                "name": "sparse_attn_2k_with_same_k_ranges",
-                "seqlen": 2048,
-                "q_ranges": AttnRanges.from_ranges(
-                    [
-                        [0, 256],
-                        [0, 256],
-                        [0, 256],
-                        [256, 512],
-                        [256, 512],
-                        [1024, 1280],
-                        [1280, 1536],
-                        [1280, 1536],
-                        [1280, 1536],
-                        [1280, 1536],
-                        [1280, 1536],
-                        [1536, 1792],
-                        [1792, 2048],
-                    ]
-                ),
-                "k_ranges": AttnRanges.from_ranges(
-                    [
-                        [0, 256],  # [0, 256]
-                        [512, 768],
-                        [1011, 1123],
-                        [0, 256],  # [256, 512]
-                        [777, 888],
-                        [1024, 1536],  # [1024, 1280]
-                        [0, 128],  # [1280, 1536],
-                        [555, 556],
-                        [777, 982],
-                        [1024, 1536],
-                        [1689, 1898],
-                        [1024, 1792],  # [1536, 1792],
-                        [1024, 2048],  # [1792, 2048]
-                    ],
-                ),
-                "attn_type_map": [0, 0, 0, 0, 0, 0, 0, 0, 0, 0, 0, 0, 0],
-            },
-        ],
-    )
-    @parameterize(
-        "model_config",
-        [
-            {
-                "name": "mha_nh8_hd128",
-                "num_heads_q": 8,
-                "num_heads_kv": 8,
-                "head_dim": 128,
-            },
-            {
-                "name": "gqa_nhq16_nhkv4_hd128",
-                "num_heads_q": 16,
-                "num_heads_kv": 4,
-                "head_dim": 128,
-            },
-            {
-                "name": "mha_nh1_hd64",
-                "num_heads_q": 1,
-                "num_heads_kv": 1,
-                "head_dim": 64,
-            },
-            {
-                "name": "gqa_nhq4_nhkv2_hd64",
-                "num_heads_q": 4,
-                "num_heads_kv": 2,
-                "head_dim": 64,
-            },
-        ],
-    )
-    @parameterize("dtype", [torch.float16, torch.bfloat16])
-    @parameterize("random_attn_type_map", [False, True])
-    @parameterize("auto_range_merge", [False, True])
-    @parameterize("deterministic", [False, True])
-    @parameterize("test_accumulation_inplace", [False, True])
-    def test_flex_flash_attn(
->>>>>>> a07daa9d
         self,
         q_ranges: AttnRanges,
         k_ranges: AttnRanges,
@@ -901,105 +658,12 @@
         except Exception as e:
             err_msg_list.append(str(e))
 
-<<<<<<< HEAD
         # -----   assert close for bwd dk   ---- #
 
         # fa style with Linf norm
         dk_norm = calc_inf_norm(grad_total_k, grad_total_k_ref_high_precision)
         dk_ref_norm = calc_inf_norm(
             grad_total_k_ref_low_precision, grad_total_k_ref_high_precision
-=======
-    def test_compiled_flex_flash_attn(self):
-        s, h, d = 2048, 6, 128
-        hk = 3
-
-        q = torch.randn(s, h, d, dtype=torch.bfloat16, device="cuda")
-        k = torch.randn(s, hk, d, dtype=torch.bfloat16, device="cuda")
-        v = torch.randn_like(k)
-        do = torch.randn_like(q)
-
-        [x.requires_grad_(True) for x in (q, k, v)]
-
-        q_ranges = AttnRanges.from_ranges([[0, s // 2], [s // 2, s]])
-        k_ranges = AttnRanges.from_ranges([[0, s // 2], [s // 2, s]])
-        attn_type_map = [0, 1]
-        max_seqlen_q = s // 2
-        max_seqlen_k = s // 2
-
-        compiled_ffa_func = torch.compile(fullgraph=True)(flex_flash_attn_func)
-
-        o, lse = compiled_ffa_func(
-            q=q,
-            k=k,
-            v=v,
-            q_ranges=q_ranges.to_tensor("cuda"),
-            k_ranges=k_ranges.to_tensor("cuda"),
-            max_seqlen_q=max_seqlen_q,
-            max_seqlen_k=max_seqlen_k,
-            attn_type_map=torch.tensor(attn_type_map, dtype=torch.int32, device="cuda"),
-            # FIXME: compiling does not support auto_range_merge
-            # due to custom unique_consecutive_pairs kernel with dynamic output shape
-            auto_range_merge=False,
-        )
-        o.backward(do)
-        dq, dk, dv = q.grad, k.grad, v.grad
-
-        self.assert_close_to_torch_ref(
-            q_ranges=q_ranges,
-            k_ranges=k_ranges,
-            attn_type_map=attn_type_map,
-            total_seqlen_q=s,
-            total_seqlen_k=s,
-            total_q=q,
-            total_k=k,
-            total_v=v,
-            total_out=o,
-            grad_total_q=dq,
-            grad_total_k=dk,
-            grad_total_v=dv,
-            grad_total_out=do,
-            dtype=torch.bfloat16,
-            test_case="test_compiled_flex_flash_attn",
-        )
-
-    def check_deterministic(
-        self,
-        q: torch.Tensor,
-        k: torch.Tensor,
-        v: torch.Tensor,
-        do: torch.Tensor,
-        q_ranges_tensor,
-        k_ranges_tensor,
-        max_seqlen_q,
-        max_seqlen_k,
-        attn_type_map_tensor,
-        auto_range_merge,
-        test_case,
-        o_ref: torch.Tensor,
-        dq_ref: torch.Tensor,
-        dk_ref: torch.Tensor,
-        dv_ref: torch.Tensor,
-    ):
-        # Check deterministic behavior
-        # If deterministic is True, we will compare the output and gradients with a second run
-        # If any of them is not equal, we will collect the error messages
-        err_msg_list: list[str] = []
-        q = q.clone().detach().requires_grad_(True)
-        k = k.clone().detach().requires_grad_(True)
-        v = v.clone().detach().requires_grad_(True)
-        do = do.clone()
-        o, _ = flex_flash_attn_func(
-            q,
-            k,
-            v,
-            q_ranges_tensor,
-            k_ranges_tensor,
-            max_seqlen_q,
-            max_seqlen_k,
-            attn_type_map_tensor,
-            auto_range_merge=auto_range_merge,
-            deterministic=True,
->>>>>>> a07daa9d
         )
         try:
             self.assertLessEqual(
@@ -1095,7 +759,6 @@
         if is_list_value_any(attn_type_map, 3):
             return
 
-        # 2. 从 model_config 字典内部解包参数
         num_heads_q = model_config["num_heads_q"]
         num_heads_kv = model_config["num_heads_kv"]
         head_dim = model_config["head_dim"]
