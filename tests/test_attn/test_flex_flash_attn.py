# Copyright (c) 2025 SandAI. All Rights Reserved.
#
# Licensed under the Apache License, Version 2.0 (the "License");
# you may not use this file except in compliance with the License.
# You may obtain a copy of the License at
#
#     http://www.apache.org/licenses/LICENSE-2.0
#
# Unless required by applicable law or agreed to in writing, software
# distributed under the License is distributed on an "AS IS" BASIS,
# WITHOUT WARRANTIES OR CONDITIONS OF ANY KIND, either express or implied.
# See the License for the specific language governing permissions and
# limitations under the License.


import unittest
from typing import Any
from unittest import TestCase

import torch

import magi_attention.testing
from magi_attention.common import AttnRanges
from magi_attention.functional import flex_flash_attn_func
from magi_attention.testing import parameterize
from magi_attention.testing.precision import (
    EPSILON,
    calc_inf_norm,
    extract_mismatch_threshold,
    torch_attn_ref,
)
from magi_attention.utils import get_attn_mask_from_ffa_args, is_list_value_any


class TestFlexFlashAttn(TestCase):
    @property
    def seed(self):
        return 42

    @property
    def device(self):
        return torch.cuda.current_device()

    def setUp(self):
        torch.manual_seed(self.seed)

    @parameterize(
        "attn_mask_config",
        [
            {
                "name": "full_4k",
                "seqlen": 4096,
                "q_ranges": AttnRanges.from_ranges(
                    [
                        [0, 4096],
                    ]
                ),
                "k_ranges": AttnRanges.from_ranges(
                    [
                        [0, 4096],
                    ]
                ),
                "attn_type_map": [0],
            },
            {
                "name": "varlen_full_4k",
                "seqlen": 4096,
                "q_ranges": AttnRanges.from_ranges(
                    [
                        [0, 256],
                        [256, 512],
                        [512, 1024],
                        [1024, 1280],
                        [1280, 1536],
                        [1536, 1792],
                        [1792, 2048],
                        [2048, 4096],
                    ]
                ),
                "k_ranges": AttnRanges.from_ranges(
                    [
                        [0, 256],
                        [256, 512],
                        [512, 1024],
                        [1024, 1280],
                        [1280, 1536],
                        [1536, 1792],
                        [1792, 2048],
                        [2048, 4096],
                    ],
                ),
                "attn_type_map": [0, 0, 0, 0, 0, 0, 0, 0],
            },
            {
                "name": "block_causal_2k",
                "seqlen": 2048,
                "q_ranges": AttnRanges.from_ranges(
                    [
                        [0, 256],
                        [256, 512],
                        [512, 1024],
                        [1024, 1280],
                        [1280, 1536],
                        [1536, 1792],
                        [1792, 2048],
                    ]
                ),
                "k_ranges": AttnRanges.from_ranges(
                    [
                        [0, 256],
                        [0, 512],
                        [0, 1024],
                        [0, 1280],
                        [0, 1536],
                        [0, 1792],
                        [0, 2048],
                    ],
                ),
                "attn_type_map": [0, 0, 0, 0, 0, 0, 0],
            },
            {
                "name": "varlen_block_causal_2k",
                "seqlen": 2048,
                "q_ranges": AttnRanges.from_ranges(
                    [
                        [0, 256],
                        [256, 512],
                        [512, 1024],
                        [1024, 1280],
                        [1280, 1536],
                        [1536, 1792],
                        [1792, 2048],
                    ]
                ),
                "k_ranges": AttnRanges.from_ranges(
                    [
                        [0, 256],
                        [0, 512],
                        [0, 1024],
                        [1024, 1280],
                        [1024, 1536],
                        [1024, 1792],
                        [1024, 2048],
                    ],
                ),
                "attn_type_map": [0, 0, 0, 0, 0, 0, 0],
            },
            {
                "name": "sparse_attn_2k",
                "seqlen": 2048,
                "q_ranges": AttnRanges.from_ranges(
                    [
                        [0, 256],
                        [0, 256],
                        [0, 256],
                        [256, 512],
                        [256, 512],
                        [512, 1024],
                        [1024, 1280],
                        [1280, 1536],
                        [1280, 1536],
                        [1280, 1536],
                        [1280, 1536],
                        [1280, 1536],
                        [1536, 1792],
                        [1792, 2048],
                    ]
                ),
                "k_ranges": AttnRanges.from_ranges(
                    [
                        [0, 256],  # [0, 256]
                        [512, 768],
                        [1011, 1123],
                        [0, 512],  # [256, 512]
                        [777, 888],
                        [0, 1024],  # [512, 1024]
                        [1024, 1280],  # [1024, 1280]
                        [0, 128],  # [1280, 1536],
                        [555, 556],
                        [777, 982],
                        [1024, 1536],
                        [1689, 1898],
                        [1024, 1792],  # [1536, 1792],
                        [1024, 2048],  # [1792, 2048]
                    ],
                ),
                "attn_type_map": [0, 0, 0, 0, 0, 0, 0, 0, 0, 0, 0, 0, 0, 0],
            },
            {
                "name": "varlen_block_causal_2k_with_disjoint_ranges",
                "seqlen": 2048,
                "q_ranges": AttnRanges.from_ranges(
                    [
                        [0, 256],
                        [256, 512],
                        [512, 1024],
                        [1024, 1280],
                        [1280, 1536],
                        [1792, 2048],
                    ]
                ),
                "k_ranges": AttnRanges.from_ranges(
                    [
                        [0, 256],
                        [0, 512],
                        [0, 1024],
                        [1024, 1280],
                        [1024, 1536],
                        [1024, 2048],
                    ],
                ),
                "attn_type_map": [0, 0, 0, 0, 0, 0],
            },
            {
                "name": "sparse_attn_2k_with_disjoint_ranges",
                "seqlen": 2048,
                "q_ranges": AttnRanges.from_ranges(
                    [
                        [0, 256],
                        [0, 256],
                        [0, 256],
                        [256, 512],
                        [256, 512],
                        [1024, 1280],
                        [1280, 1536],
                        [1280, 1536],
                        [1280, 1536],
                        [1280, 1536],
                        [1280, 1536],
                        [1536, 1792],
                        [1792, 2048],
                    ]
                ),
                "k_ranges": AttnRanges.from_ranges(
                    [
                        [0, 256],  # [0, 256]
                        [512, 768],
                        [1011, 1123],
                        [0, 512],  # [256, 512]
                        [777, 888],
                        [1024, 1280],  # [1024, 1280]
                        [0, 128],  # [1280, 1536],
                        [555, 556],
                        [777, 982],
                        [1024, 1536],
                        [1689, 1898],
                        [1024, 1792],  # [1536, 1792],
                        [1024, 2048],  # [1792, 2048]
                    ],
                ),
                "attn_type_map": [0, 0, 0, 0, 0, 0, 0, 0, 0, 0, 0, 0, 0],
            },
            {
<<<<<<< HEAD
                "name": "deterministic_sample",
                "seqlen": 2500,
                "q_ranges": AttnRanges.from_ranges(
                    [[i * 50, (i + 1) * 50] for i in range(50) for j in range(50)]
                ),
                "k_ranges": AttnRanges.from_ranges(
                    [[i * 50, (i + 1) * 50] for i in range(50)] * 50
                ),
                "attn_type_map": [0, 1] * 1250,
=======
                "name": "sparse_attn_2k_with_same_k_ranges",
                "seqlen": 2048,
                "q_ranges": AttnRanges.from_ranges(
                    [
                        [0, 256],
                        [0, 256],
                        [0, 256],
                        [256, 512],
                        [256, 512],
                        [1024, 1280],
                        [1280, 1536],
                        [1280, 1536],
                        [1280, 1536],
                        [1280, 1536],
                        [1280, 1536],
                        [1536, 1792],
                        [1792, 2048],
                    ]
                ),
                "k_ranges": AttnRanges.from_ranges(
                    [
                        [0, 256],  # [0, 256]
                        [512, 768],
                        [1011, 1123],
                        [0, 256],  # [256, 512]
                        [777, 888],
                        [1024, 1536],  # [1024, 1280]
                        [0, 128],  # [1280, 1536],
                        [555, 556],
                        [777, 982],
                        [1024, 1536],
                        [1689, 1898],
                        [1024, 1792],  # [1536, 1792],
                        [1024, 2048],  # [1792, 2048]
                    ],
                ),
                "attn_type_map": [0, 0, 0, 0, 0, 0, 0, 0, 0, 0, 0, 0, 0],
>>>>>>> b95b2424
            },
        ],
    )
    @parameterize(
        "model_config",
        [
            {
                "name": "mha_nh8_hd128",
                "num_heads_q": 8,
                "num_heads_kv": 8,
                "head_dim": 128,
            },
            {
                "name": "gqa_nhq16_nhkv4_hd128",
                "num_heads_q": 16,
                "num_heads_kv": 4,
                "head_dim": 128,
            },
            {
                "name": "mha_nh1_hd64",
                "num_heads_q": 1,
                "num_heads_kv": 1,
                "head_dim": 64,
            },
            {
                "name": "gqa_nhq4_nhkv2_hd64",
                "num_heads_q": 4,
                "num_heads_kv": 2,
                "head_dim": 64,
            },
        ],
    )
    @parameterize("dtype", [torch.float16, torch.bfloat16])
    @parameterize("random_attn_type_map", [False, True])
    @parameterize("auto_range_merge", [False, True])
    @parameterize("deterministic", [False, True])
    def test_flex_attn(
        self,
        attn_mask_config: dict[str, Any],
        model_config: dict[str, Any],
        dtype: torch.dtype,
        random_attn_type_map: bool,
        auto_range_merge: bool = False,
        deterministic: bool = False,
    ):
<<<<<<< HEAD
        # TODO: auto_range_merge == True that are not supported when attn_type_map different yet, thus skip here
        # TODO: deterministic == Ture that are not supported when auto_range_merge == True yet, thus skip here
        if auto_range_merge:
            have_mask_type_not_zero = random_attn_type_map or deterministic
            for i in attn_mask_config["attn_type_map"]:
                if i != 0:
                    have_mask_type_not_zero = True
                    break
            if have_mask_type_not_zero:
                return
=======
        # FIXME: fix sparse attn with random attn type map
        if "sparse_attn" in attn_mask_config["name"] and random_attn_type_map:
            return
>>>>>>> b95b2424

        # extract config
        seqlen = attn_mask_config["seqlen"]
        q_ranges: AttnRanges = attn_mask_config["q_ranges"]
        k_ranges: AttnRanges = attn_mask_config["k_ranges"]
        attn_type_map: list[int] = attn_mask_config["attn_type_map"]
        assert len(q_ranges) == len(k_ranges) == len(attn_type_map), (
            "q_ranges, k_ranges and attn_type_map should have the same length"
            f", but got {len(q_ranges)=}, {len(k_ranges)=}, {len(attn_type_map)=}"
        )

        if random_attn_type_map:
            # we now support attn type idx in {0, 1, 2, 3}
            attn_type_map = torch.randint(0, 4, (len(attn_type_map),)).tolist()

        # FIXME: for square bi-causal mask, i.e. when only the main diagonal is valid
        # ffa bwd kernel encounters with some precision issue with dq/dk,
        # thus we skip here and will fix it asap
        if is_list_value_any(attn_type_map, 3):
            return

        num_heads_q = model_config["num_heads_q"]
        num_heads_kv = model_config["num_heads_kv"]
        head_dim = model_config["head_dim"]
        test_case = (
            f"[{attn_mask_config['name']}]"
            f"[{model_config['name']}]"
            f"[dtype={dtype}]"
            f"[random_attn_type_map={random_attn_type_map}]"
            f"[auto_range_merge={auto_range_merge}]"
            f"[deterministic={deterministic}]"
        )

        # construct data
        q = torch.randn(
            (seqlen, num_heads_q, head_dim),
            dtype=dtype,
            device=self.device,
            requires_grad=True,
        )
        k = torch.randn(
            (seqlen, num_heads_kv, head_dim),
            dtype=dtype,
            device=self.device,
            requires_grad=True,
        )
        v = torch.randn(
            (seqlen, num_heads_kv, head_dim),
            dtype=dtype,
            device=self.device,
            requires_grad=True,
        )
        do = torch.randn_like(q)

        # construct meta args
        max_seqlen_q = q_ranges.max_seqlen
        max_seqlen_k = k_ranges.max_seqlen
        q_ranges_tensor = q_ranges.to_tensor(device=self.device)
        k_ranges_tensor = k_ranges.to_tensor(device=self.device)
        attn_type_map_tensor = torch.tensor(
            attn_type_map, dtype=torch.int32, device=self.device
        )

        # run ffa forward
        o, _ = flex_flash_attn_func(
            q,
            k,
            v,
            q_ranges_tensor,
            k_ranges_tensor,
            max_seqlen_q,
            max_seqlen_k,
            attn_type_map_tensor,
            auto_range_merge=auto_range_merge,
            deterministic=deterministic,
        )
        o.backward(do)

        # -----   init error message list   ---- #

        err_msg_list: list[str] = []

        if deterministic:
            q2 = q.clone().detach().requires_grad_(True)
            k2 = k.clone().detach().requires_grad_(True)
            v2 = v.clone().detach().requires_grad_(True)
            do2 = do.clone()
            o2, _ = flex_flash_attn_func(
                q2,
                k2,
                v2,
                q_ranges_tensor,
                k_ranges_tensor,
                max_seqlen_q,
                max_seqlen_k,
                attn_type_map_tensor,
                auto_range_merge=auto_range_merge,
                deterministic=deterministic,
            )
            o2.backward(do2)

            try:
                assert torch.equal(
                    o, o2
                ), f"For {test_case=}: forward output not deterministic"
            except Exception as e:
                err_msg_list.append(str(e))

            try:
                assert torch.equal(
                    q.grad, q2.grad
                ), f"For {test_case=}: backward dq not deterministic"
            except Exception as e:
                err_msg_list.append(str(e))

            try:
                assert torch.equal(
                    k.grad, k2.grad
                ), f"For {test_case=}: backward dk not deterministic"
            except Exception as e:
                err_msg_list.append(str(e))

            try:
                assert torch.equal(
                    v.grad, v2.grad
                ), f"For {test_case=}: backward dv not deterministic"
            except Exception as e:
                err_msg_list.append(str(e))

        # compare with reference
        self.assert_close_to_torch_ref(
            q_ranges=q_ranges,
            k_ranges=k_ranges,
            attn_type_map=attn_type_map,
            total_seqlen_q=seqlen,
            total_seqlen_k=seqlen,
            total_q=q,
            total_k=k,
            total_v=v,
            total_out=o,
            grad_total_q=q.grad,
            grad_total_k=k.grad,
            grad_total_v=v.grad,
            grad_total_out=do,
            dtype=dtype,
            test_case=test_case,
            err_msg_list=err_msg_list,
        )

    def assert_close_to_torch_ref(
        self,
        q_ranges: AttnRanges,
        k_ranges: AttnRanges,
        attn_type_map: list[int],
        total_seqlen_q: int,
        total_seqlen_k: int,
        total_q: torch.Tensor,
        total_k: torch.Tensor,
        total_v: torch.Tensor,
        total_out: torch.Tensor,
        grad_total_q: torch.Tensor,
        grad_total_k: torch.Tensor,
        grad_total_v: torch.Tensor,
        grad_total_out: torch.Tensor,
        dtype: torch.dtype,
        test_case: str = "",
        err_msg_list: list[str] = [],
    ) -> None:
        # -----   customize tolerance threshold  ---- #

        o_atol = EPSILON
        o_rtol = {torch.bfloat16: 0.05, torch.float16: 0.05}.get(dtype, 0.05)

        dq_atol = EPSILON
        dq_rtol = {torch.bfloat16: 0.3, torch.float16: 0.2}.get(dtype, 0.2)

        dk_atol = EPSILON
        dk_rtol = {torch.bfloat16: 0.15, torch.float16: 0.08}.get(dtype, 0.08)

        dv_atol = EPSILON
        dv_rtol = {torch.bfloat16: 0.05, torch.float16: 0.05}.get(dtype, 0.05)

        # NOTE: an experimental value from magi_attention testing
        mismatch_thres_ratio: float = 2.0
        # NOTE: an experimental value from fa testing
        norm_rtol_ratio: float = 2.0

        # -----   build attn mask   ---- #

        mask = get_attn_mask_from_ffa_args(
            q_ranges=q_ranges,
            k_ranges=k_ranges,
            attn_type_map=attn_type_map,
            total_seqlen_q=total_seqlen_q,
            total_seqlen_k=total_seqlen_k,
            device=self.device,
        )

        # -----   ref1. torch ref with high precision (fp32)   ---- #

        total_q.grad, total_k.grad, total_v.grad = None, None, None

        total_out_ref_high_precision = torch_attn_ref(
            q=total_q,
            k=total_k,
            v=total_v,
            mask=mask,
            layout="thd",
            high_precision=True,
        )
        total_out_ref_high_precision.backward(grad_total_out)
        (
            grad_total_q_ref_high_precision,
            grad_total_k_ref_high_precision,
            grad_total_v_ref_high_precision,
        ) = (
            total_q.grad,
            total_k.grad,
            total_v.grad,
        )

        # -----   ref2. torch ref with low precision (fp16/bf16)   ---- #

        total_q.grad, total_k.grad, total_v.grad = None, None, None

        total_out_ref_low_precision = torch_attn_ref(
            q=total_q,
            k=total_k,
            v=total_v,
            mask=mask,
            layout="thd",
            high_precision=False,
        )
        total_out_ref_low_precision.backward(grad_total_out)
        (
            grad_total_q_ref_low_precision,
            grad_total_k_ref_low_precision,
            grad_total_v_ref_low_precision,
        ) = (
            total_q.grad,
            total_k.grad,
            total_v.grad,
        )

        # -----   assert close for fwd out   ---- #

        # fa style with Linf norm
        out_norm = calc_inf_norm(total_out, total_out_ref_high_precision)
        out_ref_norm = calc_inf_norm(
            total_out_ref_low_precision, total_out_ref_high_precision
        )
        try:
            self.assertLessEqual(
                out_norm,
                norm_rtol_ratio * out_ref_norm,
                msg=f"For {test_case=}: {out_norm=} should be no greater than {norm_rtol_ratio}x of {out_ref_norm=}",
            )
        except Exception as e:
            err_msg_list.append(str(e))

        # torch style with atol + rtol + mismatch threshold
        o_thres = extract_mismatch_threshold(
            actual=total_out_ref_low_precision,
            expected=total_out_ref_high_precision,
            atol=o_atol,
            rtol=o_rtol,
            mismatch_thres_ratio=mismatch_thres_ratio,
        )
        try:
            magi_attention.testing.assert_close(
                total_out,
                total_out_ref_high_precision,
                atol=o_atol,
                rtol=o_rtol,
                mismatch_threshold=o_thres,
                test_case=f"{test_case} => o",
            )
        except Exception as e:
            err_msg_list.append(str(e))

        # -----   assert close for bwd dq   ---- #

        # fa style with Linf norm
        dq_norm = calc_inf_norm(grad_total_q, grad_total_q_ref_high_precision)
        dq_ref_norm = calc_inf_norm(
            grad_total_q_ref_low_precision, grad_total_q_ref_high_precision
        )
        try:
            self.assertLessEqual(
                dq_norm,
                norm_rtol_ratio * dq_ref_norm,
                msg=f"For {test_case=}: {dq_norm=} should be no greater than {norm_rtol_ratio}x of {dq_ref_norm=}",
            )
        except Exception as e:
            err_msg_list.append(str(e))

        # torch style with atol + rtol + mismatch threshold
        dq_thres = extract_mismatch_threshold(
            actual=grad_total_q_ref_low_precision,
            expected=grad_total_q_ref_high_precision,
            atol=dq_atol,
            rtol=dq_rtol,
            mismatch_thres_ratio=mismatch_thres_ratio,
        )
        try:
            magi_attention.testing.assert_close(
                grad_total_q,
                grad_total_q_ref_high_precision,
                atol=dq_atol,
                rtol=dq_rtol,
                mismatch_threshold=dq_thres,
                test_case=f"{test_case} => dq",
            )
        except Exception as e:
            err_msg_list.append(str(e))

        # -----   assert close for bwd dk   ---- #

        # fa style with Linf norm
        dk_norm = calc_inf_norm(grad_total_k, grad_total_k_ref_high_precision)
        dk_ref_norm = calc_inf_norm(
            grad_total_k_ref_low_precision, grad_total_k_ref_high_precision
        )
        try:
            self.assertLessEqual(
                dk_norm,
                norm_rtol_ratio * dk_ref_norm,
                msg=f"For {test_case=}: {dk_norm=} should be no greater than {norm_rtol_ratio}x of {dk_ref_norm=}",
            )
        except Exception as e:
            err_msg_list.append(str(e))

        # torch style with atol + rtol + mismatch threshold
        dk_thres = extract_mismatch_threshold(
            actual=grad_total_k_ref_low_precision,
            expected=grad_total_k_ref_high_precision,
            atol=dk_atol,
            rtol=dk_rtol,
            mismatch_thres_ratio=mismatch_thres_ratio,
        )
        try:
            magi_attention.testing.assert_close(
                grad_total_k,
                grad_total_k_ref_high_precision,
                atol=dk_atol,
                rtol=dk_rtol,
                mismatch_threshold=dk_thres,
                test_case=f"{test_case} => dk",
            )
        except Exception as e:
            err_msg_list.append(str(e))

        # -----   assert close for bwd dv   ---- #

        # fa style with Linf norm
        dv_norm = calc_inf_norm(grad_total_v, grad_total_v_ref_high_precision)
        dv_ref_norm = calc_inf_norm(
            grad_total_v_ref_low_precision, grad_total_v_ref_high_precision
        )
        try:
            self.assertLessEqual(
                dv_norm,
                norm_rtol_ratio * dv_ref_norm,
                msg=f"For {test_case=}: {dv_norm=} should be no greater than {norm_rtol_ratio}x of {dv_ref_norm=}",
            )
        except Exception as e:
            err_msg_list.append(str(e))

        # torch style with atol + rtol + mismatch threshold
        dv_thres = extract_mismatch_threshold(
            actual=grad_total_v_ref_low_precision,
            expected=grad_total_v_ref_high_precision,
            atol=dv_atol,
            rtol=dv_rtol,
            mismatch_thres_ratio=mismatch_thres_ratio,
        )
        try:
            magi_attention.testing.assert_close(
                grad_total_v,
                grad_total_v_ref_high_precision,
                atol=dv_atol,
                rtol=dv_rtol,
                mismatch_threshold=dv_thres,
                test_case=f"{test_case} => dv",
            )
        except Exception as e:
            err_msg_list.append(str(e))

        # -----   raise error if any error occurs   ---- #

        if err_msg_list:
            raise AssertionError("\n\n".join(err_msg_list))


if __name__ == "__main__":
    unittest.main()<|MERGE_RESOLUTION|>--- conflicted
+++ resolved
@@ -251,7 +251,6 @@
                 "attn_type_map": [0, 0, 0, 0, 0, 0, 0, 0, 0, 0, 0, 0, 0],
             },
             {
-<<<<<<< HEAD
                 "name": "deterministic_sample",
                 "seqlen": 2500,
                 "q_ranges": AttnRanges.from_ranges(
@@ -261,7 +260,8 @@
                     [[i * 50, (i + 1) * 50] for i in range(50)] * 50
                 ),
                 "attn_type_map": [0, 1] * 1250,
-=======
+            },
+            {
                 "name": "sparse_attn_2k_with_same_k_ranges",
                 "seqlen": 2048,
                 "q_ranges": AttnRanges.from_ranges(
@@ -299,7 +299,6 @@
                     ],
                 ),
                 "attn_type_map": [0, 0, 0, 0, 0, 0, 0, 0, 0, 0, 0, 0, 0],
->>>>>>> b95b2424
             },
         ],
     )
@@ -334,7 +333,7 @@
     )
     @parameterize("dtype", [torch.float16, torch.bfloat16])
     @parameterize("random_attn_type_map", [False, True])
-    @parameterize("auto_range_merge", [False, True])
+    @parameterize("auto_range_merge", [False])
     @parameterize("deterministic", [False, True])
     def test_flex_attn(
         self,
@@ -345,22 +344,9 @@
         auto_range_merge: bool = False,
         deterministic: bool = False,
     ):
-<<<<<<< HEAD
-        # TODO: auto_range_merge == True that are not supported when attn_type_map different yet, thus skip here
-        # TODO: deterministic == Ture that are not supported when auto_range_merge == True yet, thus skip here
-        if auto_range_merge:
-            have_mask_type_not_zero = random_attn_type_map or deterministic
-            for i in attn_mask_config["attn_type_map"]:
-                if i != 0:
-                    have_mask_type_not_zero = True
-                    break
-            if have_mask_type_not_zero:
-                return
-=======
         # FIXME: fix sparse attn with random attn type map
         if "sparse_attn" in attn_mask_config["name"] and random_attn_type_map:
             return
->>>>>>> b95b2424
 
         # extract config
         seqlen = attn_mask_config["seqlen"]
